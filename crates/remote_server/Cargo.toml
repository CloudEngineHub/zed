--- conflicted
+++ resolved
@@ -29,10 +29,6 @@
 chrono.workspace = true
 clap.workspace = true
 client.workspace = true
-<<<<<<< HEAD
-dap.workspace = true
-=======
->>>>>>> 38afae86
 dap_adapters.workspace = true
 env_logger.workspace = true
 extension.workspace = true
