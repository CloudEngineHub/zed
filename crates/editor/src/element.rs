use crate::{
    blame_entry_tooltip::{blame_entry_relative_timestamp, BlameEntryTooltip},
    code_context_menus::{CodeActionsMenu, MENU_ASIDE_MAX_WIDTH, MENU_ASIDE_MIN_WIDTH, MENU_GAP},
    display_map::{
        Block, BlockContext, BlockStyle, DisplaySnapshot, HighlightedChunk, ToDisplayPoint,
    },
    editor_settings::{
        CurrentLineHighlight, DoubleClickInMultibuffer, MultiCursorModifier, ScrollBeyondLastLine,
        ScrollbarDiagnostics, ShowScrollbar,
    },
    git::blame::{CommitDetails, GitBlame},
    hover_popover::{
        self, hover_at, HOVER_POPOVER_GAP, MIN_POPOVER_CHARACTER_WIDTH, MIN_POPOVER_LINE_HEIGHT,
    },
    hunk_diff::{diff_hunk_to_display, DisplayDiffHunk},
    hunk_status,
    items::BufferSearchHighlights,
    mouse_context_menu::{self, MenuPosition, MouseContextMenu},
    scroll::{axis_pair, scroll_amount::ScrollAmount, AxisPair},
    BlockId, ChunkReplacement, CursorShape, CustomBlockId, DisplayPoint, DisplayRow,
    DocumentHighlightRead, DocumentHighlightWrite, Editor, EditorMode, EditorSettings,
    EditorSnapshot, EditorStyle, ExpandExcerpts, FocusedBlock, GutterDimensions, HalfPageDown,
    HalfPageUp, HandleInput, HoveredCursor, HoveredHunk, InlineCompletion, JumpData, LineDown,
    LineUp, OpenExcerpts, PageDown, PageUp, Point, RowExt, RowRangeExt, SelectPhase, Selection,
    SoftWrap, StickyHeaderExcerpt, ToPoint, ToggleFold, CURSORS_VISIBLE_FOR, FILE_HEADER_HEIGHT,
    GIT_BLAME_MAX_AUTHOR_CHARS_DISPLAYED, MAX_LINE_LEN, MULTI_BUFFER_EXCERPT_HEADER_HEIGHT,
};
use client::ParticipantIndex;
use collections::{BTreeMap, HashMap, HashSet};
use file_icons::FileIcons;
use git::{blame::BlameEntry, diff::DiffHunkStatus, Oid};
use gpui::{
    anchored, deferred, div, fill, linear_color_stop, linear_gradient, outline, point, px, quad,
    relative, size, svg, transparent_black, Action, AnyElement, AvailableSpace, Axis, Bounds,
    ClickEvent, ClipboardItem, ContentMask, Corner, Corners, CursorStyle, DispatchPhase, Edges,
    Element, ElementInputHandler, Entity, FontId, GlobalElementId, Hitbox, Hsla,
    InteractiveElement, IntoElement, Length, ModifiersChangedEvent, MouseButton, MouseDownEvent,
    MouseMoveEvent, MouseUpEvent, PaintQuad, ParentElement, Pixels, ScrollDelta, ScrollWheelEvent,
    ShapedLine, SharedString, Size, StatefulInteractiveElement, Style, Styled, Subscription,
    TextRun, TextStyleRefinement, View, ViewContext, WeakView, WindowContext,
};
use itertools::Itertools;
use language::{
    language_settings::{
        IndentGuideBackgroundColoring, IndentGuideColoring, IndentGuideSettings,
        ShowWhitespaceSetting,
    },
    ChunkRendererContext, DiagnosticEntry,
};
use lsp::DiagnosticSeverity;
use multi_buffer::{
    Anchor, AnchorRangeExt, ExcerptId, ExcerptInfo, ExpandExcerptDirection, MultiBufferPoint,
    MultiBufferRow, MultiBufferSnapshot, ToOffset,
};
use project::{
    dap_store::{Breakpoint, BreakpointKind},
    project_settings::{GitGutterSetting, ProjectSettings},
};
use settings::Settings;
use smallvec::{smallvec, SmallVec};
use std::{
    any::TypeId,
    borrow::Cow,
    cmp::{self, Ordering},
    fmt::{self, Write},
    iter, mem,
    ops::{Deref, Range},
    rc::Rc,
    sync::Arc,
};
use sum_tree::Bias;
use text::BufferId;
use theme::{ActiveTheme, Appearance, PlayerColor};
use ui::{
    prelude::*, ButtonLike, ButtonStyle, ContextMenu, KeyBinding, Tooltip, POPOVER_Y_PADDING,
};
use unicode_segmentation::UnicodeSegmentation;
use util::{RangeExt, ResultExt};
use workspace::{item::Item, notifications::NotifyTaskExt, Workspace};

struct SelectionLayout {
    head: DisplayPoint,
    cursor_shape: CursorShape,
    is_newest: bool,
    is_local: bool,
    range: Range<DisplayPoint>,
    active_rows: Range<DisplayRow>,
    user_name: Option<SharedString>,
}

impl SelectionLayout {
    fn new<T: ToPoint + ToDisplayPoint + Clone>(
        selection: Selection<T>,
        line_mode: bool,
        cursor_shape: CursorShape,
        map: &DisplaySnapshot,
        is_newest: bool,
        is_local: bool,
        user_name: Option<SharedString>,
    ) -> Self {
        let point_selection = selection.map(|p| p.to_point(&map.buffer_snapshot));
        let display_selection = point_selection.map(|p| p.to_display_point(map));
        let mut range = display_selection.range();
        let mut head = display_selection.head();
        let mut active_rows = map.prev_line_boundary(point_selection.start).1.row()
            ..map.next_line_boundary(point_selection.end).1.row();

        // vim visual line mode
        if line_mode {
            let point_range = map.expand_to_line(point_selection.range());
            range = point_range.start.to_display_point(map)..point_range.end.to_display_point(map);
        }

        // any vim visual mode (including line mode)
        if (cursor_shape == CursorShape::Block || cursor_shape == CursorShape::Hollow)
            && !range.is_empty()
            && !selection.reversed
        {
            if head.column() > 0 {
                head = map.clip_point(DisplayPoint::new(head.row(), head.column() - 1), Bias::Left)
            } else if head.row().0 > 0 && head != map.max_point() {
                head = map.clip_point(
                    DisplayPoint::new(
                        head.row().previous_row(),
                        map.line_len(head.row().previous_row()),
                    ),
                    Bias::Left,
                );
                // updating range.end is a no-op unless you're cursor is
                // on the newline containing a multi-buffer divider
                // in which case the clip_point may have moved the head up
                // an additional row.
                range.end = DisplayPoint::new(head.row().next_row(), 0);
                active_rows.end = head.row();
            }
        }

        Self {
            head,
            cursor_shape,
            is_newest,
            is_local,
            range,
            active_rows,
            user_name,
        }
    }
}

pub struct EditorElement {
    editor: View<Editor>,
    style: EditorStyle,
}

type DisplayRowDelta = u32;

impl EditorElement {
    pub(crate) const SCROLLBAR_WIDTH: Pixels = px(15.);

    pub fn new(editor: &View<Editor>, style: EditorStyle) -> Self {
        Self {
            editor: editor.clone(),
            style,
        }
    }

    fn register_actions(&self, cx: &mut WindowContext) {
        let view = &self.editor;
        view.update(cx, |editor, cx| {
            for action in editor.editor_actions.borrow().values() {
                (action)(cx)
            }
        });

        crate::rust_analyzer_ext::apply_related_actions(view, cx);
        crate::clangd_ext::apply_related_actions(view, cx);
        register_action(view, cx, Editor::open_context_menu);
        register_action(view, cx, Editor::move_left);
        register_action(view, cx, Editor::move_right);
        register_action(view, cx, Editor::move_down);
        register_action(view, cx, Editor::move_down_by_lines);
        register_action(view, cx, Editor::select_down_by_lines);
        register_action(view, cx, Editor::move_up);
        register_action(view, cx, Editor::move_up_by_lines);
        register_action(view, cx, Editor::select_up_by_lines);
        register_action(view, cx, Editor::select_page_down);
        register_action(view, cx, Editor::select_page_up);
        register_action(view, cx, Editor::cancel);
        register_action(view, cx, Editor::newline);
        register_action(view, cx, Editor::newline_above);
        register_action(view, cx, Editor::newline_below);
        register_action(view, cx, Editor::backspace);
        register_action(view, cx, Editor::delete);
        register_action(view, cx, Editor::tab);
        register_action(view, cx, Editor::tab_prev);
        register_action(view, cx, Editor::indent);
        register_action(view, cx, Editor::outdent);
        register_action(view, cx, Editor::autoindent);
        register_action(view, cx, Editor::delete_line);
        register_action(view, cx, Editor::join_lines);
        register_action(view, cx, Editor::sort_lines_case_sensitive);
        register_action(view, cx, Editor::sort_lines_case_insensitive);
        register_action(view, cx, Editor::reverse_lines);
        register_action(view, cx, Editor::shuffle_lines);
        register_action(view, cx, Editor::convert_to_upper_case);
        register_action(view, cx, Editor::convert_to_lower_case);
        register_action(view, cx, Editor::convert_to_title_case);
        register_action(view, cx, Editor::convert_to_snake_case);
        register_action(view, cx, Editor::convert_to_kebab_case);
        register_action(view, cx, Editor::convert_to_upper_camel_case);
        register_action(view, cx, Editor::convert_to_lower_camel_case);
        register_action(view, cx, Editor::convert_to_opposite_case);
        register_action(view, cx, Editor::delete_to_previous_word_start);
        register_action(view, cx, Editor::delete_to_previous_subword_start);
        register_action(view, cx, Editor::delete_to_next_word_end);
        register_action(view, cx, Editor::delete_to_next_subword_end);
        register_action(view, cx, Editor::delete_to_beginning_of_line);
        register_action(view, cx, Editor::delete_to_end_of_line);
        register_action(view, cx, Editor::cut_to_end_of_line);
        register_action(view, cx, Editor::duplicate_line_up);
        register_action(view, cx, Editor::duplicate_line_down);
        register_action(view, cx, Editor::duplicate_selection);
        register_action(view, cx, Editor::move_line_up);
        register_action(view, cx, Editor::move_line_down);
        register_action(view, cx, Editor::transpose);
        register_action(view, cx, Editor::rewrap);
        register_action(view, cx, Editor::cut);
        register_action(view, cx, Editor::kill_ring_cut);
        register_action(view, cx, Editor::kill_ring_yank);
        register_action(view, cx, Editor::copy);
        register_action(view, cx, Editor::paste);
        register_action(view, cx, Editor::undo);
        register_action(view, cx, Editor::redo);
        register_action(view, cx, Editor::move_page_up);
        register_action(view, cx, Editor::move_page_down);
        register_action(view, cx, Editor::next_screen);
        register_action(view, cx, Editor::scroll_cursor_top);
        register_action(view, cx, Editor::scroll_cursor_center);
        register_action(view, cx, Editor::scroll_cursor_bottom);
        register_action(view, cx, Editor::scroll_cursor_center_top_bottom);
        register_action(view, cx, |editor, _: &LineDown, cx| {
            editor.scroll_screen(&ScrollAmount::Line(1.), cx)
        });
        register_action(view, cx, |editor, _: &LineUp, cx| {
            editor.scroll_screen(&ScrollAmount::Line(-1.), cx)
        });
        register_action(view, cx, |editor, _: &HalfPageDown, cx| {
            editor.scroll_screen(&ScrollAmount::Page(0.5), cx)
        });
        register_action(view, cx, |editor, HandleInput(text): &HandleInput, cx| {
            if text.is_empty() {
                return;
            }
            editor.handle_input(text, cx);
        });
        register_action(view, cx, |editor, _: &HalfPageUp, cx| {
            editor.scroll_screen(&ScrollAmount::Page(-0.5), cx)
        });
        register_action(view, cx, |editor, _: &PageDown, cx| {
            editor.scroll_screen(&ScrollAmount::Page(1.), cx)
        });
        register_action(view, cx, |editor, _: &PageUp, cx| {
            editor.scroll_screen(&ScrollAmount::Page(-1.), cx)
        });
        register_action(view, cx, Editor::move_to_previous_word_start);
        register_action(view, cx, Editor::move_to_previous_subword_start);
        register_action(view, cx, Editor::move_to_next_word_end);
        register_action(view, cx, Editor::move_to_next_subword_end);
        register_action(view, cx, Editor::move_to_beginning_of_line);
        register_action(view, cx, Editor::move_to_end_of_line);
        register_action(view, cx, Editor::move_to_start_of_paragraph);
        register_action(view, cx, Editor::move_to_end_of_paragraph);
        register_action(view, cx, Editor::move_to_beginning);
        register_action(view, cx, Editor::move_to_end);
        register_action(view, cx, Editor::select_up);
        register_action(view, cx, Editor::select_down);
        register_action(view, cx, Editor::select_left);
        register_action(view, cx, Editor::select_right);
        register_action(view, cx, Editor::select_to_previous_word_start);
        register_action(view, cx, Editor::select_to_previous_subword_start);
        register_action(view, cx, Editor::select_to_next_word_end);
        register_action(view, cx, Editor::select_to_next_subword_end);
        register_action(view, cx, Editor::select_to_beginning_of_line);
        register_action(view, cx, Editor::select_to_end_of_line);
        register_action(view, cx, Editor::select_to_start_of_paragraph);
        register_action(view, cx, Editor::select_to_end_of_paragraph);
        register_action(view, cx, Editor::select_to_beginning);
        register_action(view, cx, Editor::select_to_end);
        register_action(view, cx, Editor::select_all);
        register_action(view, cx, |editor, action, cx| {
            editor.select_all_matches(action, cx).log_err();
        });
        register_action(view, cx, Editor::select_line);
        register_action(view, cx, Editor::split_selection_into_lines);
        register_action(view, cx, Editor::add_selection_above);
        register_action(view, cx, Editor::add_selection_below);
        register_action(view, cx, |editor, action, cx| {
            editor.select_next(action, cx).log_err();
        });
        register_action(view, cx, |editor, action, cx| {
            editor.select_previous(action, cx).log_err();
        });
        register_action(view, cx, Editor::toggle_comments);
        register_action(view, cx, Editor::select_larger_syntax_node);
        register_action(view, cx, Editor::select_smaller_syntax_node);
        register_action(view, cx, Editor::select_enclosing_symbol);
        register_action(view, cx, Editor::move_to_enclosing_bracket);
        register_action(view, cx, Editor::undo_selection);
        register_action(view, cx, Editor::redo_selection);
        if !view.read(cx).is_singleton(cx) {
            register_action(view, cx, Editor::expand_excerpts);
            register_action(view, cx, Editor::expand_excerpts_up);
            register_action(view, cx, Editor::expand_excerpts_down);
        }
        register_action(view, cx, Editor::go_to_diagnostic);
        register_action(view, cx, Editor::go_to_prev_diagnostic);
        register_action(view, cx, Editor::go_to_next_hunk);
        register_action(view, cx, Editor::go_to_prev_hunk);
        register_action(view, cx, |editor, a, cx| {
            editor.go_to_definition(a, cx).detach_and_log_err(cx);
        });
        register_action(view, cx, |editor, a, cx| {
            editor.go_to_definition_split(a, cx).detach_and_log_err(cx);
        });
        register_action(view, cx, |editor, a, cx| {
            editor.go_to_declaration(a, cx).detach_and_log_err(cx);
        });
        register_action(view, cx, |editor, a, cx| {
            editor.go_to_declaration_split(a, cx).detach_and_log_err(cx);
        });
        register_action(view, cx, |editor, a, cx| {
            editor.go_to_implementation(a, cx).detach_and_log_err(cx);
        });
        register_action(view, cx, |editor, a, cx| {
            editor
                .go_to_implementation_split(a, cx)
                .detach_and_log_err(cx);
        });
        register_action(view, cx, |editor, a, cx| {
            editor.go_to_type_definition(a, cx).detach_and_log_err(cx);
        });
        register_action(view, cx, |editor, a, cx| {
            editor
                .go_to_type_definition_split(a, cx)
                .detach_and_log_err(cx);
        });
        register_action(view, cx, Editor::open_url);
        register_action(view, cx, Editor::open_selected_filename);
        register_action(view, cx, Editor::fold);
        register_action(view, cx, Editor::fold_at_level);
        register_action(view, cx, Editor::fold_all);
        register_action(view, cx, Editor::fold_function_bodies);
        register_action(view, cx, Editor::fold_at);
        register_action(view, cx, Editor::fold_recursive);
        register_action(view, cx, Editor::toggle_fold);
        register_action(view, cx, Editor::toggle_fold_recursive);
        register_action(view, cx, Editor::unfold_lines);
        register_action(view, cx, Editor::unfold_recursive);
        register_action(view, cx, Editor::unfold_all);
        register_action(view, cx, Editor::unfold_at);
        register_action(view, cx, Editor::fold_selected_ranges);
        register_action(view, cx, Editor::show_completions);
        register_action(view, cx, Editor::toggle_code_actions);
        register_action(view, cx, Editor::open_excerpts);
        register_action(view, cx, Editor::open_excerpts_in_split);
        register_action(view, cx, Editor::open_proposed_changes_editor);
        register_action(view, cx, Editor::toggle_soft_wrap);
        register_action(view, cx, Editor::toggle_tab_bar);
        register_action(view, cx, Editor::toggle_line_numbers);
        register_action(view, cx, Editor::toggle_relative_line_numbers);
        register_action(view, cx, Editor::toggle_indent_guides);
        register_action(view, cx, Editor::toggle_inlay_hints);
        register_action(view, cx, Editor::toggle_inline_completions);
        register_action(view, cx, hover_popover::hover);
        register_action(view, cx, Editor::reveal_in_finder);
        register_action(view, cx, Editor::copy_path);
        register_action(view, cx, Editor::copy_relative_path);
        register_action(view, cx, Editor::copy_highlight_json);
        register_action(view, cx, Editor::copy_permalink_to_line);
        register_action(view, cx, Editor::open_permalink_to_line);
        register_action(view, cx, Editor::copy_file_location);
        register_action(view, cx, Editor::toggle_git_blame);
        register_action(view, cx, Editor::toggle_git_blame_inline);
        register_action(view, cx, Editor::toggle_hunk_diff);
        register_action(view, cx, Editor::expand_all_hunk_diffs);
        register_action(view, cx, |editor, action, cx| {
            if let Some(task) = editor.format(action, cx) {
                task.detach_and_notify_err(cx);
            } else {
                cx.propagate();
            }
        });
        register_action(view, cx, |editor, action, cx| {
            if let Some(task) = editor.format_selections(action, cx) {
                task.detach_and_notify_err(cx);
            } else {
                cx.propagate();
            }
        });
        register_action(view, cx, Editor::restart_language_server);
        register_action(view, cx, Editor::cancel_language_server_work);
        register_action(view, cx, Editor::show_character_palette);
        register_action(view, cx, |editor, action, cx| {
            if let Some(task) = editor.confirm_completion(action, cx) {
                task.detach_and_notify_err(cx);
            } else {
                cx.propagate();
            }
        });
        register_action(view, cx, |editor, action, cx| {
            if let Some(task) = editor.compose_completion(action, cx) {
                task.detach_and_notify_err(cx);
            } else {
                cx.propagate();
            }
        });
        register_action(view, cx, |editor, action, cx| {
            if let Some(task) = editor.confirm_code_action(action, cx) {
                task.detach_and_notify_err(cx);
            } else {
                cx.propagate();
            }
        });
        register_action(view, cx, |editor, action, cx| {
            if let Some(task) = editor.rename(action, cx) {
                task.detach_and_notify_err(cx);
            } else {
                cx.propagate();
            }
        });
        register_action(view, cx, |editor, action, cx| {
            if let Some(task) = editor.confirm_rename(action, cx) {
                task.detach_and_notify_err(cx);
            } else {
                cx.propagate();
            }
        });
        register_action(view, cx, |editor, action, cx| {
            if let Some(task) = editor.find_all_references(action, cx) {
                task.detach_and_log_err(cx);
            } else {
                cx.propagate();
            }
        });
        register_action(view, cx, Editor::show_signature_help);
        register_action(view, cx, Editor::next_inline_completion);
        register_action(view, cx, Editor::previous_inline_completion);
        register_action(view, cx, Editor::show_inline_completion);
        register_action(view, cx, Editor::context_menu_first);
        register_action(view, cx, Editor::context_menu_prev);
        register_action(view, cx, Editor::context_menu_next);
        register_action(view, cx, Editor::context_menu_last);
        register_action(view, cx, Editor::display_cursor_names);
        register_action(view, cx, Editor::unique_lines_case_insensitive);
        register_action(view, cx, Editor::unique_lines_case_sensitive);
        register_action(view, cx, Editor::accept_partial_inline_completion);
        register_action(view, cx, Editor::accept_inline_completion);
        register_action(view, cx, Editor::revert_file);
        register_action(view, cx, Editor::revert_selected_hunks);
        register_action(view, cx, Editor::apply_all_diff_hunks);
        register_action(view, cx, Editor::apply_selected_diff_hunks);
        register_action(view, cx, Editor::open_active_item_in_terminal);
        register_action(view, cx, Editor::toggle_breakpoint);
        register_action(view, cx, Editor::edit_log_breakpoint);
        register_action(view, cx, Editor::reload_file);
        register_action(view, cx, Editor::spawn_nearest_task);
        register_action(view, cx, Editor::insert_uuid_v4);
        register_action(view, cx, Editor::insert_uuid_v7);
    }

    fn register_key_listeners(&self, cx: &mut WindowContext, layout: &EditorLayout) {
        let position_map = layout.position_map.clone();
        cx.on_key_event({
            let editor = self.editor.clone();
            let text_hitbox = layout.text_hitbox.clone();
            move |event: &ModifiersChangedEvent, phase, cx| {
                if phase != DispatchPhase::Bubble {
                    return;
                }
                editor.update(cx, |editor, cx| {
                    if editor.hover_state.focused(cx) {
                        return;
                    }
                    Self::modifiers_changed(editor, event, &position_map, &text_hitbox, cx)
                })
            }
        });
    }

    fn modifiers_changed(
        editor: &mut Editor,
        event: &ModifiersChangedEvent,
        position_map: &PositionMap,
        text_hitbox: &Hitbox,
        cx: &mut ViewContext<Editor>,
    ) {
        let mouse_position = cx.mouse_position();
        if !text_hitbox.is_hovered(cx) {
            return;
        }

        editor.update_hovered_link(
            position_map.point_for_position(text_hitbox.bounds, mouse_position),
            &position_map.snapshot,
            event.modifiers,
            cx,
        )
    }

    #[allow(clippy::too_many_arguments)]
    fn mouse_left_down(
        editor: &mut Editor,
        event: &MouseDownEvent,
        hovered_hunk: Option<HoveredHunk>,
        position_map: &PositionMap,
        text_hitbox: &Hitbox,
        gutter_hitbox: &Hitbox,
        line_numbers: &HashMap<MultiBufferRow, LineNumberLayout>,
        cx: &mut ViewContext<Editor>,
    ) {
        if cx.default_prevented() {
            return;
        }

        let mut click_count = event.click_count;
        let mut modifiers = event.modifiers;

        if let Some(hovered_hunk) = hovered_hunk {
            editor.toggle_hovered_hunk(&hovered_hunk, cx);
            cx.notify();
            return;
        } else if gutter_hitbox.is_hovered(cx) {
            click_count = 3; // Simulate triple-click when clicking the gutter to select lines
        } else if !text_hitbox.is_hovered(cx) {
            return;
        }

        let is_singleton = editor.buffer().read(cx).is_singleton();

        if click_count == 2 && !is_singleton {
            match EditorSettings::get_global(cx).double_click_in_multibuffer {
                DoubleClickInMultibuffer::Select => {
                    // do nothing special on double click, all selection logic is below
                }
                DoubleClickInMultibuffer::Open => {
                    if modifiers.alt {
                        // if double click is made with alt, pretend it's a regular double click without opening and alt,
                        // and run the selection logic.
                        modifiers.alt = false;
                    } else {
                        let scroll_position_row =
                            position_map.scroll_pixel_position.y / position_map.line_height;
                        let display_row = (((event.position - gutter_hitbox.bounds.origin).y
                            + position_map.scroll_pixel_position.y)
                            / position_map.line_height)
                            as u32;
                        let multi_buffer_row = position_map
                            .snapshot
                            .display_point_to_point(
                                DisplayPoint::new(DisplayRow(display_row), 0),
                                Bias::Right,
                            )
                            .row;
                        let line_offset_from_top = display_row - scroll_position_row as u32;
                        // if double click is made without alt, open the corresponding excerp
                        editor.open_excerpts_common(
                            Some(JumpData::MultiBufferRow {
                                row: MultiBufferRow(multi_buffer_row),
                                line_offset_from_top,
                            }),
                            false,
                            cx,
                        );
                        return;
                    }
                }
            }
        }

        let point_for_position =
            position_map.point_for_position(text_hitbox.bounds, event.position);
        let position = point_for_position.previous_valid;
        if modifiers.shift && modifiers.alt {
            editor.select(
                SelectPhase::BeginColumnar {
                    position,
                    reset: false,
                    goal_column: point_for_position.exact_unclipped.column(),
                },
                cx,
            );
        } else if modifiers.shift && !modifiers.control && !modifiers.alt && !modifiers.secondary()
        {
            editor.select(
                SelectPhase::Extend {
                    position,
                    click_count,
                },
                cx,
            );
        } else {
            let multi_cursor_setting = EditorSettings::get_global(cx).multi_cursor_modifier;
            let multi_cursor_modifier = match multi_cursor_setting {
                MultiCursorModifier::Alt => modifiers.alt,
                MultiCursorModifier::CmdOrCtrl => modifiers.secondary(),
            };
            editor.select(
                SelectPhase::Begin {
                    position,
                    add: multi_cursor_modifier,
                    click_count,
                },
                cx,
            );
        }
        cx.stop_propagation();

        if !is_singleton {
            let display_row = (((event.position - gutter_hitbox.bounds.origin).y
                + position_map.scroll_pixel_position.y)
                / position_map.line_height) as u32;
            let multi_buffer_row = position_map
                .snapshot
                .display_point_to_point(DisplayPoint::new(DisplayRow(display_row), 0), Bias::Right)
                .row;
            if line_numbers
                .get(&MultiBufferRow(multi_buffer_row))
                .and_then(|line_number| line_number.hitbox.as_ref())
                .is_some_and(|hitbox| hitbox.contains(&event.position))
            {
                let scroll_position_row =
                    position_map.scroll_pixel_position.y / position_map.line_height;
                let line_offset_from_top = display_row - scroll_position_row as u32;

                editor.open_excerpts_common(
                    Some(JumpData::MultiBufferRow {
                        row: MultiBufferRow(multi_buffer_row),
                        line_offset_from_top,
                    }),
                    modifiers.alt,
                    cx,
                );
                cx.stop_propagation();
            }
        }
    }

    fn mouse_right_down(
        editor: &mut Editor,
        event: &MouseDownEvent,
        position_map: &PositionMap,
        text_hitbox: &Hitbox,
        cx: &mut ViewContext<Editor>,
    ) {
        if !text_hitbox.is_hovered(cx) {
            return;
        }
        let point_for_position =
            position_map.point_for_position(text_hitbox.bounds, event.position);
        mouse_context_menu::deploy_context_menu(
            editor,
            Some(event.position),
            point_for_position.previous_valid,
            cx,
        );
        cx.stop_propagation();
    }

    fn mouse_middle_down(
        editor: &mut Editor,
        event: &MouseDownEvent,
        position_map: &PositionMap,
        text_hitbox: &Hitbox,
        cx: &mut ViewContext<Editor>,
    ) {
        if !text_hitbox.is_hovered(cx) || cx.default_prevented() {
            return;
        }

        let point_for_position =
            position_map.point_for_position(text_hitbox.bounds, event.position);
        let position = point_for_position.previous_valid;

        editor.select(
            SelectPhase::BeginColumnar {
                position,
                reset: true,
                goal_column: point_for_position.exact_unclipped.column(),
            },
            cx,
        );
    }

    fn mouse_up(
        editor: &mut Editor,
        event: &MouseUpEvent,
        position_map: &PositionMap,
        text_hitbox: &Hitbox,
        cx: &mut ViewContext<Editor>,
    ) {
        let end_selection = editor.has_pending_selection();
        let pending_nonempty_selections = editor.has_pending_nonempty_selection();

        if end_selection {
            editor.select(SelectPhase::End, cx);
        }

        let multi_cursor_setting = EditorSettings::get_global(cx).multi_cursor_modifier;
        let multi_cursor_modifier = match multi_cursor_setting {
            MultiCursorModifier::Alt => event.modifiers.secondary(),
            MultiCursorModifier::CmdOrCtrl => event.modifiers.alt,
        };

        if !pending_nonempty_selections && multi_cursor_modifier && text_hitbox.is_hovered(cx) {
            let point = position_map.point_for_position(text_hitbox.bounds, event.position);
            editor.handle_click_hovered_link(point, event.modifiers, cx);

            cx.stop_propagation();
        } else if end_selection && pending_nonempty_selections {
            cx.stop_propagation();
        } else if cfg!(any(target_os = "linux", target_os = "freebsd"))
            && event.button == MouseButton::Middle
        {
            if !text_hitbox.is_hovered(cx) || editor.read_only(cx) {
                return;
            }

            #[cfg(any(target_os = "linux", target_os = "freebsd"))]
            if EditorSettings::get_global(cx).middle_click_paste {
                if let Some(text) = cx.read_from_primary().and_then(|item| item.text()) {
                    let point_for_position =
                        position_map.point_for_position(text_hitbox.bounds, event.position);
                    let position = point_for_position.previous_valid;

                    editor.select(
                        SelectPhase::Begin {
                            position,
                            add: false,
                            click_count: 1,
                        },
                        cx,
                    );
                    editor.insert(&text, cx);
                }
                cx.stop_propagation()
            }
        }
    }

    fn mouse_dragged(
        editor: &mut Editor,
        event: &MouseMoveEvent,
        position_map: &PositionMap,
        text_bounds: Bounds<Pixels>,
        cx: &mut ViewContext<Editor>,
    ) {
        if !editor.has_pending_selection() {
            return;
        }

        let point_for_position = position_map.point_for_position(text_bounds, event.position);
        let mut scroll_delta = gpui::Point::<f32>::default();
        let vertical_margin = position_map.line_height.min(text_bounds.size.height / 3.0);
        let top = text_bounds.origin.y + vertical_margin;
        let bottom = text_bounds.bottom_left().y - vertical_margin;
        if event.position.y < top {
            scroll_delta.y = -scale_vertical_mouse_autoscroll_delta(top - event.position.y);
        }
        if event.position.y > bottom {
            scroll_delta.y = scale_vertical_mouse_autoscroll_delta(event.position.y - bottom);
        }

        // We need horizontal width of text
        let style = editor.style.clone().unwrap_or_default();
        let font_id = cx.text_system().resolve_font(&style.text.font());
        let font_size = style.text.font_size.to_pixels(cx.rem_size());
        let em_width = cx
            .text_system()
            .typographic_bounds(font_id, font_size, 'm')
            .unwrap()
            .size
            .width;

        let scroll_margin_x = EditorSettings::get_global(cx).horizontal_scroll_margin;

        let scroll_space: Pixels = scroll_margin_x * em_width;

        let left = text_bounds.origin.x + scroll_space;
        let right = text_bounds.top_right().x - scroll_space;

        if event.position.x < left {
            scroll_delta.x = -scale_horizontal_mouse_autoscroll_delta(left - event.position.x);
        }
        if event.position.x > right {
            scroll_delta.x = scale_horizontal_mouse_autoscroll_delta(event.position.x - right);
        }

        editor.select(
            SelectPhase::Update {
                position: point_for_position.previous_valid,
                goal_column: point_for_position.exact_unclipped.column(),
                scroll_delta,
            },
            cx,
        );
    }

    fn mouse_moved(
        editor: &mut Editor,
        event: &MouseMoveEvent,
        position_map: &PositionMap,
        text_hitbox: &Hitbox,
        gutter_hitbox: &Hitbox,
        cx: &mut ViewContext<Editor>,
    ) {
        let modifiers = event.modifiers;
        let gutter_hovered = gutter_hitbox.is_hovered(cx);
        editor.set_gutter_hovered(gutter_hovered, cx);

        if gutter_hovered {
            let point_for_position =
                position_map.point_for_position(text_hitbox.bounds, event.position);
            let position = point_for_position.previous_valid;
            editor.gutter_breakpoint_indicator = Some(position);
        } else {
            editor.gutter_breakpoint_indicator = None;
        }

        cx.notify();

        // Don't trigger hover popover if mouse is hovering over context menu
        if text_hitbox.is_hovered(cx) {
            let point_for_position =
                position_map.point_for_position(text_hitbox.bounds, event.position);

            editor.update_hovered_link(point_for_position, &position_map.snapshot, modifiers, cx);

            if let Some(point) = point_for_position.as_valid() {
                let anchor = position_map
                    .snapshot
                    .buffer_snapshot
                    .anchor_before(point.to_offset(&position_map.snapshot, Bias::Left));
                hover_at(editor, Some(anchor), cx);
                Self::update_visible_cursor(editor, point, position_map, cx);
            } else {
                hover_at(editor, None, cx);
            }
        } else {
            editor.hide_hovered_link(cx);
            hover_at(editor, None, cx);
            if gutter_hovered {
                cx.stop_propagation();
            }
        }
    }

    fn update_visible_cursor(
        editor: &mut Editor,
        point: DisplayPoint,
        position_map: &PositionMap,
        cx: &mut ViewContext<Editor>,
    ) {
        let snapshot = &position_map.snapshot;
        let Some(hub) = editor.collaboration_hub() else {
            return;
        };
        let start = snapshot.display_snapshot.clip_point(
            DisplayPoint::new(point.row(), point.column().saturating_sub(1)),
            Bias::Left,
        );
        let end = snapshot.display_snapshot.clip_point(
            DisplayPoint::new(
                point.row(),
                (point.column() + 1).min(snapshot.line_len(point.row())),
            ),
            Bias::Right,
        );

        let range = snapshot
            .buffer_snapshot
            .anchor_at(start.to_point(&snapshot.display_snapshot), Bias::Left)
            ..snapshot
                .buffer_snapshot
                .anchor_at(end.to_point(&snapshot.display_snapshot), Bias::Right);

        let Some(selection) = snapshot.remote_selections_in_range(&range, hub, cx).next() else {
            return;
        };
        let key = crate::HoveredCursor {
            replica_id: selection.replica_id,
            selection_id: selection.selection.id,
        };
        editor.hovered_cursors.insert(
            key.clone(),
            cx.spawn(|editor, mut cx| async move {
                cx.background_executor().timer(CURSORS_VISIBLE_FOR).await;
                editor
                    .update(&mut cx, |editor, cx| {
                        editor.hovered_cursors.remove(&key);
                        cx.notify();
                    })
                    .ok();
            }),
        );
        cx.notify()
    }

    #[allow(clippy::too_many_arguments)]
    fn layout_selections(
        &self,
        start_anchor: Anchor,
        end_anchor: Anchor,
        local_selections: &[Selection<Point>],
        snapshot: &EditorSnapshot,
        start_row: DisplayRow,
        end_row: DisplayRow,
        cx: &mut WindowContext,
    ) -> (
        Vec<(PlayerColor, Vec<SelectionLayout>)>,
        BTreeMap<DisplayRow, bool>,
        Option<DisplayPoint>,
    ) {
        let mut selections: Vec<(PlayerColor, Vec<SelectionLayout>)> = Vec::new();
        let mut active_rows = BTreeMap::new();
        let mut newest_selection_head = None;
        self.editor.update(cx, |editor, cx| {
            if editor.show_local_selections {
                let mut layouts = Vec::new();
                let newest = editor.selections.newest(cx);
                for selection in local_selections.iter().cloned() {
                    let is_empty = selection.start == selection.end;
                    let is_newest = selection == newest;

                    let layout = SelectionLayout::new(
                        selection,
                        editor.selections.line_mode,
                        editor.cursor_shape,
                        &snapshot.display_snapshot,
                        is_newest,
                        editor.leader_peer_id.is_none(),
                        None,
                    );
                    if is_newest {
                        newest_selection_head = Some(layout.head);
                    }

                    for row in cmp::max(layout.active_rows.start.0, start_row.0)
                        ..=cmp::min(layout.active_rows.end.0, end_row.0)
                    {
                        let contains_non_empty_selection =
                            active_rows.entry(DisplayRow(row)).or_insert(!is_empty);
                        *contains_non_empty_selection |= !is_empty;
                    }
                    layouts.push(layout);
                }

                let player = if editor.read_only(cx) {
                    cx.theme().players().read_only()
                } else {
                    self.style.local_player
                };

                selections.push((player, layouts));
            }

            if let Some(collaboration_hub) = &editor.collaboration_hub {
                // When following someone, render the local selections in their color.
                if let Some(leader_id) = editor.leader_peer_id {
                    if let Some(collaborator) = collaboration_hub.collaborators(cx).get(&leader_id)
                    {
                        if let Some(participant_index) = collaboration_hub
                            .user_participant_indices(cx)
                            .get(&collaborator.user_id)
                        {
                            if let Some((local_selection_style, _)) = selections.first_mut() {
                                *local_selection_style = cx
                                    .theme()
                                    .players()
                                    .color_for_participant(participant_index.0);
                            }
                        }
                    }
                }

                let mut remote_selections = HashMap::default();
                for selection in snapshot.remote_selections_in_range(
                    &(start_anchor..end_anchor),
                    collaboration_hub.as_ref(),
                    cx,
                ) {
                    let selection_style =
                        Self::get_participant_color(selection.participant_index, cx);

                    // Don't re-render the leader's selections, since the local selections
                    // match theirs.
                    if Some(selection.peer_id) == editor.leader_peer_id {
                        continue;
                    }
                    let key = HoveredCursor {
                        replica_id: selection.replica_id,
                        selection_id: selection.selection.id,
                    };

                    let is_shown =
                        editor.show_cursor_names || editor.hovered_cursors.contains_key(&key);

                    remote_selections
                        .entry(selection.replica_id)
                        .or_insert((selection_style, Vec::new()))
                        .1
                        .push(SelectionLayout::new(
                            selection.selection,
                            selection.line_mode,
                            selection.cursor_shape,
                            &snapshot.display_snapshot,
                            false,
                            false,
                            if is_shown { selection.user_name } else { None },
                        ));
                }

                selections.extend(remote_selections.into_values());
            } else if !editor.is_focused(cx) && editor.show_cursor_when_unfocused {
                let player = if editor.read_only(cx) {
                    cx.theme().players().read_only()
                } else {
                    self.style.local_player
                };
                let layouts = snapshot
                    .buffer_snapshot
                    .selections_in_range(&(start_anchor..end_anchor), true)
                    .map(move |(_, line_mode, cursor_shape, selection)| {
                        SelectionLayout::new(
                            selection,
                            line_mode,
                            cursor_shape,
                            &snapshot.display_snapshot,
                            false,
                            false,
                            None,
                        )
                    })
                    .collect::<Vec<_>>();
                selections.push((player, layouts));
            }
        });
        (selections, active_rows, newest_selection_head)
    }

    fn collect_cursors(
        &self,
        snapshot: &EditorSnapshot,
        cx: &mut WindowContext,
    ) -> Vec<(DisplayPoint, Hsla)> {
        let editor = self.editor.read(cx);
        let mut cursors = Vec::new();
        let mut skip_local = false;
        let mut add_cursor = |anchor: Anchor, color| {
            cursors.push((anchor.to_display_point(&snapshot.display_snapshot), color));
        };
        // Remote cursors
        if let Some(collaboration_hub) = &editor.collaboration_hub {
            for remote_selection in snapshot.remote_selections_in_range(
                &(Anchor::min()..Anchor::max()),
                collaboration_hub.deref(),
                cx,
            ) {
                let color = Self::get_participant_color(remote_selection.participant_index, cx);
                add_cursor(remote_selection.selection.head(), color.cursor);
                if Some(remote_selection.peer_id) == editor.leader_peer_id {
                    skip_local = true;
                }
            }
        }
        // Local cursors
        if !skip_local {
            let color = cx.theme().players().local().cursor;
            editor.selections.disjoint.iter().for_each(|selection| {
                add_cursor(selection.head(), color);
            });
            if let Some(ref selection) = editor.selections.pending_anchor() {
                add_cursor(selection.head(), color);
            }
        }
        cursors
    }

    #[allow(clippy::too_many_arguments)]
    fn layout_visible_cursors(
        &self,
        snapshot: &EditorSnapshot,
        selections: &[(PlayerColor, Vec<SelectionLayout>)],
        block_start_rows: &HashSet<DisplayRow>,
        visible_display_row_range: Range<DisplayRow>,
        line_layouts: &[LineWithInvisibles],
        text_hitbox: &Hitbox,
        content_origin: gpui::Point<Pixels>,
        scroll_position: gpui::Point<f32>,
        scroll_pixel_position: gpui::Point<Pixels>,
        line_height: Pixels,
        em_width: Pixels,
        em_advance: Pixels,
        autoscroll_containing_element: bool,
        cx: &mut WindowContext,
    ) -> Vec<CursorLayout> {
        let mut autoscroll_bounds = None;
        let cursor_layouts = self.editor.update(cx, |editor, cx| {
            let mut cursors = Vec::new();
            for (player_color, selections) in selections {
                for selection in selections {
                    let cursor_position = selection.head;

                    let in_range = visible_display_row_range.contains(&cursor_position.row());
                    if (selection.is_local && !editor.show_local_cursors(cx))
                        || !in_range
                        || block_start_rows.contains(&cursor_position.row())
                    {
                        continue;
                    }

                    let cursor_row_layout = &line_layouts
                        [cursor_position.row().minus(visible_display_row_range.start) as usize];
                    let cursor_column = cursor_position.column() as usize;

                    let cursor_character_x = cursor_row_layout.x_for_index(cursor_column);
                    let mut block_width =
                        cursor_row_layout.x_for_index(cursor_column + 1) - cursor_character_x;
                    if block_width == Pixels::ZERO {
                        block_width = em_advance;
                    }
                    let block_text = if let CursorShape::Block = selection.cursor_shape {
                        snapshot
                            .grapheme_at(cursor_position)
                            .or_else(|| {
                                if cursor_column == 0 {
                                    snapshot.placeholder_text().and_then(|s| {
                                        s.graphemes(true).next().map(|s| s.to_string().into())
                                    })
                                } else {
                                    None
                                }
                            })
                            .and_then(|text| {
                                let len = text.len();

                                let font = cursor_row_layout
                                    .font_id_for_index(cursor_column)
                                    .and_then(|cursor_font_id| {
                                        cx.text_system().get_font_for_id(cursor_font_id)
                                    })
                                    .unwrap_or(self.style.text.font());

                                // Invert the text color for the block cursor. Ensure that the text
                                // color is opaque enough to be visible against the background color.
                                //
                                // 0.75 is an arbitrary threshold to determine if the background color is
                                // opaque enough to use as a text color.
                                //
                                // TODO: In the future we should ensure themes have a `text_inverse` color.
                                let color = if cx.theme().colors().editor_background.a < 0.75 {
                                    match cx.theme().appearance {
                                        Appearance::Dark => Hsla::black(),
                                        Appearance::Light => Hsla::white(),
                                    }
                                } else {
                                    cx.theme().colors().editor_background
                                };

                                cx.text_system()
                                    .shape_line(
                                        text,
                                        cursor_row_layout.font_size,
                                        &[TextRun {
                                            len,
                                            font,
                                            color,
                                            background_color: None,
                                            strikethrough: None,
                                            underline: None,
                                        }],
                                    )
                                    .log_err()
                            })
                    } else {
                        None
                    };

                    let x = cursor_character_x - scroll_pixel_position.x;
                    let y = (cursor_position.row().as_f32()
                        - scroll_pixel_position.y / line_height)
                        * line_height;
                    if selection.is_newest {
                        editor.pixel_position_of_newest_cursor = Some(point(
                            text_hitbox.origin.x + x + block_width / 2.,
                            text_hitbox.origin.y + y + line_height / 2.,
                        ));

                        if autoscroll_containing_element {
                            let top = text_hitbox.origin.y
                                + (cursor_position.row().as_f32() - scroll_position.y - 3.).max(0.)
                                    * line_height;
                            let left = text_hitbox.origin.x
                                + (cursor_position.column() as f32 - scroll_position.x - 3.)
                                    .max(0.)
                                    * em_width;

                            let bottom = text_hitbox.origin.y
                                + (cursor_position.row().as_f32() - scroll_position.y + 4.)
                                    * line_height;
                            let right = text_hitbox.origin.x
                                + (cursor_position.column() as f32 - scroll_position.x + 4.)
                                    * em_width;

                            autoscroll_bounds =
                                Some(Bounds::from_corners(point(left, top), point(right, bottom)))
                        }
                    }

                    let mut cursor = CursorLayout {
                        color: player_color.cursor,
                        block_width,
                        origin: point(x, y),
                        line_height,
                        shape: selection.cursor_shape,
                        block_text,
                        cursor_name: None,
                    };
                    let cursor_name = selection.user_name.clone().map(|name| CursorName {
                        string: name,
                        color: self.style.background,
                        is_top_row: cursor_position.row().0 == 0,
                    });
                    cursor.layout(content_origin, cursor_name, cx);
                    cursors.push(cursor);
                }
            }
            cursors
        });

        if let Some(bounds) = autoscroll_bounds {
            cx.request_autoscroll(bounds);
        }

        cursor_layouts
    }

    fn layout_scrollbars(
        &self,
        snapshot: &EditorSnapshot,
        scrollbar_range_data: ScrollbarRangeData,
        scroll_position: gpui::Point<f32>,
        non_visible_cursors: bool,
        cx: &mut WindowContext,
    ) -> AxisPair<Option<ScrollbarLayout>> {
        let letter_size = scrollbar_range_data.letter_size;
        let text_units_per_page = axis_pair(
            scrollbar_range_data.scrollbar_bounds.size.width / letter_size.width,
            scrollbar_range_data.scrollbar_bounds.size.height / letter_size.height,
        );

        let scrollbar_settings = EditorSettings::get_global(cx).scrollbar;
        let show_scrollbars = self.editor.read(cx).show_scrollbars
            && match scrollbar_settings.show {
                ShowScrollbar::Auto => {
                    let editor = self.editor.read(cx);
                    let is_singleton = editor.is_singleton(cx);
                    // Git
                    (is_singleton && scrollbar_settings.git_diff && !snapshot.diff_map.is_empty())
                    ||
                    // Buffer Search Results
                    (is_singleton && scrollbar_settings.search_results && editor.has_background_highlights::<BufferSearchHighlights>())
                    ||
                    // Selected Symbol Occurrences
                    (is_singleton && scrollbar_settings.selected_symbol && (editor.has_background_highlights::<DocumentHighlightRead>() || editor.has_background_highlights::<DocumentHighlightWrite>()))
                    ||
                    // Diagnostics
                    (is_singleton && scrollbar_settings.diagnostics != ScrollbarDiagnostics::None && snapshot.buffer_snapshot.has_diagnostics())
                    ||
                    // Cursors out of sight
                    non_visible_cursors
                    ||
                    // Scrollmanager
                    editor.scroll_manager.scrollbars_visible()
                }
                ShowScrollbar::System => self.editor.read(cx).scroll_manager.scrollbars_visible(),
                ShowScrollbar::Always => true,
                ShowScrollbar::Never => false,
            };

        let axes: AxisPair<bool> = scrollbar_settings.axes.into();

        if snapshot.mode != EditorMode::Full {
            return axis_pair(None, None);
        }

        let visible_range = axis_pair(
            axes.horizontal
                .then(|| scroll_position.x..scroll_position.x + text_units_per_page.horizontal),
            axes.vertical
                .then(|| scroll_position.y..scroll_position.y + text_units_per_page.vertical),
        );

        // If a drag took place after we started dragging the scrollbar,
        // cancel the scrollbar drag.
        if cx.has_active_drag() {
            self.editor.update(cx, |editor, cx| {
                editor
                    .scroll_manager
                    .set_is_dragging_scrollbar(Axis::Horizontal, false, cx);
                editor
                    .scroll_manager
                    .set_is_dragging_scrollbar(Axis::Vertical, false, cx);
            });
        }

        let text_bounds = scrollbar_range_data.scrollbar_bounds;

        let track_bounds = axis_pair(
            axes.horizontal.then(|| {
                Bounds::from_corners(
                    point(
                        text_bounds.bottom_left().x,
                        text_bounds.bottom_left().y - self.style.scrollbar_width,
                    ),
                    point(
                        text_bounds.bottom_right().x
                            - if axes.vertical {
                                self.style.scrollbar_width
                            } else {
                                px(0.)
                            },
                        text_bounds.bottom_right().y,
                    ),
                )
            }),
            axes.vertical.then(|| {
                Bounds::from_corners(
                    point(self.scrollbar_left(&text_bounds), text_bounds.origin.y),
                    text_bounds.bottom_right(),
                )
            }),
        );

        let scroll_range_size = scrollbar_range_data.scroll_range.size;
        let total_text_units = axis_pair(
            Some(scroll_range_size.width / letter_size.width),
            Some(scroll_range_size.height / letter_size.height),
        );

        let thumb_size = axis_pair(
            total_text_units
                .horizontal
                .zip(track_bounds.horizontal)
                .and_then(|(total_text_units_x, track_bounds_x)| {
                    if text_units_per_page.horizontal >= total_text_units_x {
                        return None;
                    }

                    let thumb_percent =
                        (text_units_per_page.horizontal / total_text_units_x).min(1.);

                    Some(track_bounds_x.size.width * thumb_percent)
                }),
            total_text_units.vertical.zip(track_bounds.vertical).map(
                |(total_text_units_y, track_bounds_y)| {
                    let thumb_percent = (text_units_per_page.vertical / total_text_units_y).min(1.);

                    track_bounds_y.size.height * thumb_percent
                },
            ),
        );

        // NOTE: Space not taken by track bounds divided by text units not on screen
        let text_unit_size = axis_pair(
            thumb_size
                .horizontal
                .zip(track_bounds.horizontal)
                .zip(total_text_units.horizontal)
                .map(|((thumb_size, track_bounds), total_text_units)| {
                    (track_bounds.size.width - thumb_size)
                        / (total_text_units - text_units_per_page.horizontal).max(0.)
                }),
            thumb_size
                .vertical
                .zip(track_bounds.vertical)
                .zip(total_text_units.vertical)
                .map(|((thumb_size, track_bounds), total_text_units)| {
                    (track_bounds.size.height - thumb_size)
                        / (total_text_units - text_units_per_page.vertical).max(0.)
                }),
        );

        let horizontal_scrollbar = track_bounds
            .horizontal
            .zip(visible_range.horizontal)
            .zip(text_unit_size.horizontal)
            .zip(thumb_size.horizontal)
            .map(
                |(((track_bounds, visible_range), text_unit_size), thumb_size)| ScrollbarLayout {
                    hitbox: cx.insert_hitbox(track_bounds, false),
                    visible_range,
                    text_unit_size,
                    visible: show_scrollbars,
                    thumb_size,
                    axis: Axis::Horizontal,
                },
            );

        let vertical_scrollbar = track_bounds
            .vertical
            .zip(visible_range.vertical)
            .zip(text_unit_size.vertical)
            .zip(thumb_size.vertical)
            .map(
                |(((track_bounds, visible_range), text_unit_size), thumb_size)| ScrollbarLayout {
                    hitbox: cx.insert_hitbox(track_bounds, false),
                    visible_range,
                    text_unit_size,
                    visible: show_scrollbars,
                    thumb_size,
                    axis: Axis::Vertical,
                },
            );

        axis_pair(horizontal_scrollbar, vertical_scrollbar)
    }

    #[allow(clippy::too_many_arguments)]
    fn prepaint_crease_toggles(
        &self,
        crease_toggles: &mut [Option<AnyElement>],
        line_height: Pixels,
        gutter_dimensions: &GutterDimensions,
        gutter_settings: crate::editor_settings::Gutter,
        scroll_pixel_position: gpui::Point<Pixels>,
        gutter_hitbox: &Hitbox,
        cx: &mut WindowContext,
    ) {
        for (ix, crease_toggle) in crease_toggles.iter_mut().enumerate() {
            if let Some(crease_toggle) = crease_toggle {
                debug_assert!(gutter_settings.folds);
                let available_space = size(
                    AvailableSpace::MinContent,
                    AvailableSpace::Definite(line_height * 0.55),
                );
                let crease_toggle_size = crease_toggle.layout_as_root(available_space, cx);

                let position = point(
                    gutter_dimensions.width - gutter_dimensions.right_padding,
                    ix as f32 * line_height - (scroll_pixel_position.y % line_height),
                );
                let centering_offset = point(
                    (gutter_dimensions.fold_area_width() - crease_toggle_size.width) / 2.,
                    (line_height - crease_toggle_size.height) / 2.,
                );
                let origin = gutter_hitbox.origin + position + centering_offset;
                crease_toggle.prepaint_as_root(origin, available_space, cx);
            }
        }
    }

    #[allow(clippy::too_many_arguments)]
    fn prepaint_crease_trailers(
        &self,
        trailers: Vec<Option<AnyElement>>,
        lines: &[LineWithInvisibles],
        line_height: Pixels,
        content_origin: gpui::Point<Pixels>,
        scroll_pixel_position: gpui::Point<Pixels>,
        em_width: Pixels,
        cx: &mut WindowContext,
    ) -> Vec<Option<CreaseTrailerLayout>> {
        trailers
            .into_iter()
            .enumerate()
            .map(|(ix, element)| {
                let mut element = element?;
                let available_space = size(
                    AvailableSpace::MinContent,
                    AvailableSpace::Definite(line_height),
                );
                let size = element.layout_as_root(available_space, cx);

                let line = &lines[ix];
                let padding = if line.width == Pixels::ZERO {
                    Pixels::ZERO
                } else {
                    4. * em_width
                };
                let position = point(
                    scroll_pixel_position.x + line.width + padding,
                    ix as f32 * line_height - (scroll_pixel_position.y % line_height),
                );
                let centering_offset = point(px(0.), (line_height - size.height) / 2.);
                let origin = content_origin + position + centering_offset;
                element.prepaint_as_root(origin, available_space, cx);
                Some(CreaseTrailerLayout {
                    element,
                    bounds: Bounds::new(origin, size),
                })
            })
            .collect()
    }

    // Folds contained in a hunk are ignored apart from shrinking visual size
    // If a fold contains any hunks then that fold line is marked as modified
    fn layout_gutter_git_hunks(
        &self,
        line_height: Pixels,
        gutter_hitbox: &Hitbox,
        display_rows: Range<DisplayRow>,
        anchor_range: Range<Anchor>,
        snapshot: &EditorSnapshot,
        cx: &mut WindowContext,
    ) -> Vec<(DisplayDiffHunk, Option<Hitbox>)> {
        let buffer_snapshot = &snapshot.buffer_snapshot;
        let buffer_start = DisplayPoint::new(display_rows.start, 0).to_point(snapshot);
        let buffer_end = DisplayPoint::new(display_rows.end, 0).to_point(snapshot);

        let git_gutter_setting = ProjectSettings::get_global(cx)
            .git
            .git_gutter
            .unwrap_or_default();

        self.editor.update(cx, |editor, cx| {
            let expanded_hunks = &editor.diff_map.hunks;
            let expanded_hunks_start_ix = expanded_hunks
                .binary_search_by(|hunk| {
                    hunk.hunk_range
                        .end
                        .cmp(&anchor_range.start, &buffer_snapshot)
                        .then(Ordering::Less)
                })
                .unwrap_err();
            let mut expanded_hunks = expanded_hunks[expanded_hunks_start_ix..].iter().peekable();

            let mut display_hunks: Vec<(DisplayDiffHunk, Option<Hitbox>)> = editor
                .diff_map
                .snapshot
                .diff_hunks_in_range(buffer_start..buffer_end, &buffer_snapshot)
                .filter_map(|hunk| {
                    let display_hunk = diff_hunk_to_display(&hunk, snapshot);

                    if let DisplayDiffHunk::Unfolded {
                        multi_buffer_range,
                        status,
                        ..
                    } = &display_hunk
                    {
                        let mut is_expanded = false;
                        while let Some(expanded_hunk) = expanded_hunks.peek() {
                            match expanded_hunk
                                .hunk_range
                                .start
                                .cmp(&multi_buffer_range.start, &buffer_snapshot)
                            {
                                Ordering::Less => {
                                    expanded_hunks.next();
                                }
                                Ordering::Equal => {
                                    is_expanded = true;
                                    break;
                                }
                                Ordering::Greater => {
                                    break;
                                }
                            }
                        }
                        match status {
                            DiffHunkStatus::Added => {}
                            DiffHunkStatus::Modified => {}
                            DiffHunkStatus::Removed => {
                                if is_expanded {
                                    return None;
                                }
                            }
                        }
                    }

                    Some(display_hunk)
                })
                .dedup()
                .map(|hunk| (hunk, None))
                .collect();

            if let GitGutterSetting::TrackedFiles = git_gutter_setting {
                for (hunk, hitbox) in &mut display_hunks {
                    if let DisplayDiffHunk::Unfolded { .. } = hunk {
                        let hunk_bounds = Self::diff_hunk_bounds(
                            snapshot,
                            line_height,
                            gutter_hitbox.bounds,
                            &hunk,
                        );
                        *hitbox = Some(cx.insert_hitbox(hunk_bounds, true));
                    };
                }
            }

            display_hunks
        })
    }

    #[allow(clippy::too_many_arguments)]
    fn layout_inline_blame(
        &self,
        display_row: DisplayRow,
        display_snapshot: &DisplaySnapshot,
        line_layout: &LineWithInvisibles,
        crease_trailer: Option<&CreaseTrailerLayout>,
        em_width: Pixels,
        content_origin: gpui::Point<Pixels>,
        scroll_pixel_position: gpui::Point<Pixels>,
        line_height: Pixels,
        cx: &mut WindowContext,
    ) -> Option<AnyElement> {
        if !self
            .editor
            .update(cx, |editor, cx| editor.render_git_blame_inline(cx))
        {
            return None;
        }

        let workspace = self
            .editor
            .read(cx)
            .workspace
            .as_ref()
            .map(|(w, _)| w.clone());

        let display_point = DisplayPoint::new(display_row, 0);
        let buffer_row = MultiBufferRow(display_point.to_point(display_snapshot).row);

        let blame = self.editor.read(cx).blame.clone()?;
        let blame_entry = blame
            .update(cx, |blame, cx| {
                blame.blame_for_rows([Some(buffer_row)], cx).next()
            })
            .flatten()?;

        let mut element =
            render_inline_blame_entry(&blame, blame_entry, &self.style, workspace, cx);

        let start_y = content_origin.y
            + line_height * (display_row.as_f32() - scroll_pixel_position.y / line_height);

        let start_x = {
            const INLINE_BLAME_PADDING_EM_WIDTHS: f32 = 6.;

            let line_end = if let Some(crease_trailer) = crease_trailer {
                crease_trailer.bounds.right()
            } else {
                content_origin.x - scroll_pixel_position.x + line_layout.width
            };
            let padded_line_end = line_end + em_width * INLINE_BLAME_PADDING_EM_WIDTHS;

            let min_column_in_pixels = ProjectSettings::get_global(cx)
                .git
                .inline_blame
                .and_then(|settings| settings.min_column)
                .map(|col| self.column_pixels(col as usize, cx))
                .unwrap_or(px(0.));
            let min_start = content_origin.x - scroll_pixel_position.x + min_column_in_pixels;

            cmp::max(padded_line_end, min_start)
        };

        let absolute_offset = point(start_x, start_y);
        element.prepaint_as_root(absolute_offset, AvailableSpace::min_size(), cx);

        Some(element)
    }

    #[allow(clippy::too_many_arguments)]
    fn layout_blame_entries(
        &self,
        buffer_rows: impl Iterator<Item = Option<MultiBufferRow>>,
        em_width: Pixels,
        scroll_position: gpui::Point<f32>,
        line_height: Pixels,
        gutter_hitbox: &Hitbox,
        max_width: Option<Pixels>,
        cx: &mut WindowContext,
    ) -> Option<Vec<AnyElement>> {
        if !self
            .editor
            .update(cx, |editor, cx| editor.render_git_blame_gutter(cx))
        {
            return None;
        }

        let blame = self.editor.read(cx).blame.clone()?;
        let blamed_rows: Vec<_> = blame.update(cx, |blame, cx| {
            blame.blame_for_rows(buffer_rows, cx).collect()
        });

        let width = if let Some(max_width) = max_width {
            AvailableSpace::Definite(max_width)
        } else {
            AvailableSpace::MaxContent
        };
        let scroll_top = scroll_position.y * line_height;
        let start_x = em_width;

        let mut last_used_color: Option<(PlayerColor, Oid)> = None;

        let shaped_lines = blamed_rows
            .into_iter()
            .enumerate()
            .flat_map(|(ix, blame_entry)| {
                if let Some(blame_entry) = blame_entry {
                    let mut element = render_blame_entry(
                        ix,
                        &blame,
                        blame_entry,
                        &self.style,
                        &mut last_used_color,
                        self.editor.clone(),
                        cx,
                    );

                    let start_y = ix as f32 * line_height - (scroll_top % line_height);
                    let absolute_offset = gutter_hitbox.origin + point(start_x, start_y);

                    element.prepaint_as_root(
                        absolute_offset,
                        size(width, AvailableSpace::MinContent),
                        cx,
                    );

                    Some(element)
                } else {
                    None
                }
            })
            .collect();

        Some(shaped_lines)
    }

    #[allow(clippy::too_many_arguments)]
    fn layout_indent_guides(
        &self,
        content_origin: gpui::Point<Pixels>,
        text_origin: gpui::Point<Pixels>,
        visible_buffer_range: Range<MultiBufferRow>,
        scroll_pixel_position: gpui::Point<Pixels>,
        line_height: Pixels,
        snapshot: &DisplaySnapshot,
        cx: &mut WindowContext,
    ) -> Option<Vec<IndentGuideLayout>> {
        let indent_guides = self.editor.update(cx, |editor, cx| {
            editor.indent_guides(visible_buffer_range, snapshot, cx)
        })?;

        let active_indent_guide_indices = self.editor.update(cx, |editor, cx| {
            editor
                .find_active_indent_guide_indices(&indent_guides, snapshot, cx)
                .unwrap_or_default()
        });

        Some(
            indent_guides
                .into_iter()
                .enumerate()
                .filter_map(|(i, indent_guide)| {
                    let single_indent_width =
                        self.column_pixels(indent_guide.tab_size as usize, cx);
                    let total_width = single_indent_width * indent_guide.depth as f32;
                    let start_x = content_origin.x + total_width - scroll_pixel_position.x;
                    if start_x >= text_origin.x {
                        let (offset_y, length) = Self::calculate_indent_guide_bounds(
                            indent_guide.multibuffer_row_range.clone(),
                            line_height,
                            snapshot,
                        );

                        let start_y = content_origin.y + offset_y - scroll_pixel_position.y;

                        Some(IndentGuideLayout {
                            origin: point(start_x, start_y),
                            length,
                            single_indent_width,
                            depth: indent_guide.depth,
                            active: active_indent_guide_indices.contains(&i),
                            settings: indent_guide.settings,
                        })
                    } else {
                        None
                    }
                })
                .collect(),
        )
    }

    fn calculate_indent_guide_bounds(
        row_range: Range<MultiBufferRow>,
        line_height: Pixels,
        snapshot: &DisplaySnapshot,
    ) -> (gpui::Pixels, gpui::Pixels) {
        let start_point = Point::new(row_range.start.0, 0);
        let end_point = Point::new(row_range.end.0, 0);

        let row_range = start_point.to_display_point(snapshot).row()
            ..end_point.to_display_point(snapshot).row();

        let mut prev_line = start_point;
        prev_line.row = prev_line.row.saturating_sub(1);
        let prev_line = prev_line.to_display_point(snapshot).row();

        let mut cons_line = end_point;
        cons_line.row += 1;
        let cons_line = cons_line.to_display_point(snapshot).row();

        let mut offset_y = row_range.start.0 as f32 * line_height;
        let mut length = (cons_line.0.saturating_sub(row_range.start.0)) as f32 * line_height;

        // If we are at the end of the buffer, ensure that the indent guide extends to the end of the line.
        if row_range.end == cons_line {
            length += line_height;
        }

        // If there is a block (e.g. diagnostic) in between the start of the indent guide and the line above,
        // we want to extend the indent guide to the start of the block.
        let mut block_height = 0;
        let mut block_offset = 0;
        let mut found_excerpt_header = false;
        for (_, block) in snapshot.blocks_in_range(prev_line..row_range.start) {
            if matches!(block, Block::ExcerptBoundary { .. }) {
                found_excerpt_header = true;
                break;
            }
            block_offset += block.height();
            block_height += block.height();
        }
        if !found_excerpt_header {
            offset_y -= block_offset as f32 * line_height;
            length += block_height as f32 * line_height;
        }

        // If there is a block (e.g. diagnostic) at the end of an multibuffer excerpt,
        // we want to ensure that the indent guide stops before the excerpt header.
        let mut block_height = 0;
        let mut found_excerpt_header = false;
        for (_, block) in snapshot.blocks_in_range(row_range.end..cons_line) {
            if matches!(block, Block::ExcerptBoundary { .. }) {
                found_excerpt_header = true;
            }
            block_height += block.height();
        }
        if found_excerpt_header {
            length -= block_height as f32 * line_height;
        }

        (offset_y, length)
    }

    #[allow(clippy::too_many_arguments)]
    fn layout_breakpoints(
        &self,
        line_height: Pixels,
        range: Range<DisplayRow>,
        scroll_pixel_position: gpui::Point<Pixels>,
        gutter_dimensions: &GutterDimensions,
        gutter_hitbox: &Hitbox,
        rows_with_hunk_bounds: &HashMap<DisplayRow, Bounds<Pixels>>,
        snapshot: &EditorSnapshot,
        breakpoints: HashMap<DisplayRow, Breakpoint>,
        cx: &mut WindowContext,
    ) -> Vec<AnyElement> {
        self.editor.update(cx, |editor, cx| {
            if editor.dap_store.is_none() {
                return Vec::new();
            };

            breakpoints
                .iter()
                .filter_map(|(point, bp)| {
                    let row = MultiBufferRow { 0: point.0 };

                    if range.start > *point || range.end < *point {
                        return None;
                    }

                    if snapshot.is_line_folded(row) {
                        return None;
                    }

                    let backup_position = snapshot
                        .display_point_to_breakpoint_anchor(DisplayPoint::new(*point, 0))
                        .text_anchor;

                    let button = editor.render_breakpoint(
                        bp.active_position.unwrap_or(backup_position),
                        *point,
                        &bp.kind,
                        cx,
                    );

                    let button = prepaint_gutter_button(
                        button,
                        *point,
                        line_height,
                        gutter_dimensions,
                        scroll_pixel_position,
                        gutter_hitbox,
                        rows_with_hunk_bounds,
                        cx,
                    );
                    Some(button)
                })
                .collect_vec()
        })
    }

    #[allow(clippy::too_many_arguments)]
    fn layout_run_indicators(
        &self,
        line_height: Pixels,
        range: Range<DisplayRow>,
        scroll_pixel_position: gpui::Point<Pixels>,
        gutter_dimensions: &GutterDimensions,
        gutter_hitbox: &Hitbox,
        rows_with_hunk_bounds: &HashMap<DisplayRow, Bounds<Pixels>>,
        snapshot: &EditorSnapshot,
        breakpoints: &mut HashMap<DisplayRow, Breakpoint>,
        cx: &mut WindowContext,
    ) -> Vec<AnyElement> {
        self.editor.update(cx, |editor, cx| {
            let active_task_indicator_row =
                if let Some(crate::CodeContextMenu::CodeActions(CodeActionsMenu {
                    deployed_from_indicator,
                    actions,
                    ..
                })) = editor.context_menu.borrow().as_ref()
                {
                    actions
                        .tasks
                        .as_ref()
                        .map(|tasks| tasks.position.to_display_point(snapshot).row())
                        .or(*deployed_from_indicator)
                } else {
                    None
                };

            let offset_range_start = snapshot
                .display_point_to_anchor(DisplayPoint::new(range.start, 0), Bias::Left)
                .to_offset(&snapshot.buffer_snapshot);
            let offset_range_end = snapshot
                .display_point_to_anchor(DisplayPoint::new(range.end, 0), Bias::Right)
                .to_offset(&snapshot.buffer_snapshot);

            editor
                .tasks
                .iter()
                .filter_map(|(_, tasks)| {
                    if tasks.offset.0 < offset_range_start || tasks.offset.0 >= offset_range_end {
                        return None;
                    }
                    let multibuffer_point = tasks.offset.0.to_point(&snapshot.buffer_snapshot);
                    let multibuffer_row = MultiBufferRow(multibuffer_point.row);
                    let buffer_folded = snapshot
                        .buffer_snapshot
                        .buffer_line_for_row(multibuffer_row)
                        .map(|(buffer_snapshot, _)| buffer_snapshot.remote_id())
                        .map(|buffer_id| editor.buffer_folded(buffer_id, cx))
                        .unwrap_or(false);
                    if buffer_folded {
                        return None;
                    }

                    if snapshot.is_line_folded(multibuffer_row) {
                        // Skip folded indicators, unless it's the starting line of a fold.
                        if multibuffer_row
                            .0
                            .checked_sub(1)
                            .map_or(false, |previous_row| {
                                snapshot.is_line_folded(MultiBufferRow(previous_row))
                            })
                        {
                            return None;
                        }
                    }

                    let display_row = multibuffer_point.to_display_point(snapshot).row();
                    let button = editor.render_run_indicator(
                        &self.style,
                        Some(display_row) == active_task_indicator_row,
                        display_row,
                        breakpoints.remove(&display_row),
                        cx,
                    );

                    let button = prepaint_gutter_button(
                        button,
                        display_row,
                        line_height,
                        gutter_dimensions,
                        scroll_pixel_position,
                        gutter_hitbox,
                        rows_with_hunk_bounds,
                        cx,
                    );
                    Some(button)
                })
                .collect_vec()
        })
    }

    #[allow(clippy::too_many_arguments)]
    fn layout_code_actions_indicator(
        &self,
        line_height: Pixels,
        newest_selection_head: DisplayPoint,
        scroll_pixel_position: gpui::Point<Pixels>,
        gutter_dimensions: &GutterDimensions,
        gutter_hitbox: &Hitbox,
        rows_with_hunk_bounds: &HashMap<DisplayRow, Bounds<Pixels>>,
        breakpoint_points: &mut HashMap<DisplayRow, Breakpoint>,
        cx: &mut WindowContext,
    ) -> Option<AnyElement> {
        let mut active = false;
        let mut button = None;
        let row = newest_selection_head.row();
        self.editor.update(cx, |editor, cx| {
            if let Some(crate::CodeContextMenu::CodeActions(CodeActionsMenu {
                deployed_from_indicator,
                ..
            })) = editor.context_menu.borrow().as_ref()
            {
                active = deployed_from_indicator.map_or(true, |indicator_row| indicator_row == row);
            };

            let breakpoint = breakpoint_points.get(&row);
            button = editor.render_code_actions_indicator(&self.style, row, active, breakpoint, cx);
        });

        let button = button?;
        breakpoint_points.remove(&row);

        let button = prepaint_gutter_button(
            button,
            row,
            line_height,
            gutter_dimensions,
            scroll_pixel_position,
            gutter_hitbox,
            rows_with_hunk_bounds,
            cx,
        );

        Some(button)
    }

    fn get_participant_color(
        participant_index: Option<ParticipantIndex>,
        cx: &WindowContext,
    ) -> PlayerColor {
        if let Some(index) = participant_index {
            cx.theme().players().color_for_participant(index.0)
        } else {
            cx.theme().players().absent()
        }
    }

    fn calculate_relative_line_numbers(
        &self,
        snapshot: &EditorSnapshot,
        rows: &Range<DisplayRow>,
        relative_to: Option<DisplayRow>,
    ) -> HashMap<DisplayRow, DisplayRowDelta> {
        let mut relative_rows: HashMap<DisplayRow, DisplayRowDelta> = Default::default();
        let Some(relative_to) = relative_to else {
            return relative_rows;
        };

        let start = rows.start.min(relative_to);
        let end = rows.end.max(relative_to);

        let buffer_rows = snapshot
            .buffer_rows(start)
            .take(1 + end.minus(start) as usize)
            .collect::<Vec<_>>();

        let head_idx = relative_to.minus(start);
        let mut delta = 1;
        let mut i = head_idx + 1;
        while i < buffer_rows.len() as u32 {
            if buffer_rows[i as usize].is_some() {
                if rows.contains(&DisplayRow(i + start.0)) {
                    relative_rows.insert(DisplayRow(i + start.0), delta);
                }
                delta += 1;
            }
            i += 1;
        }
        delta = 1;
        i = head_idx.min(buffer_rows.len() as u32 - 1);
        while i > 0 && buffer_rows[i as usize].is_none() {
            i -= 1;
        }

        while i > 0 {
            i -= 1;
            if buffer_rows[i as usize].is_some() {
                if rows.contains(&DisplayRow(i + start.0)) {
                    relative_rows.insert(DisplayRow(i + start.0), delta);
                }
                delta += 1;
            }
        }

        relative_rows
    }

    #[allow(clippy::too_many_arguments)]
    fn layout_line_numbers(
        &self,
        gutter_hitbox: Option<&Hitbox>,
        gutter_dimensions: GutterDimensions,
        line_height: Pixels,
        scroll_position: gpui::Point<f32>,
        rows: Range<DisplayRow>,
        buffer_rows: impl Iterator<Item = Option<MultiBufferRow>>,
        newest_selection_head: Option<DisplayPoint>,
        snapshot: &EditorSnapshot,
        breakpoint_rows: &HashMap<DisplayRow, Breakpoint>,
        cx: &mut WindowContext,
    ) -> Arc<HashMap<MultiBufferRow, LineNumberLayout>> {
        let include_line_numbers = snapshot.show_line_numbers.unwrap_or_else(|| {
            EditorSettings::get_global(cx).gutter.line_numbers && snapshot.mode == EditorMode::Full
        });
        if !include_line_numbers {
            return Arc::default();
        }

        let (newest_selection_head, is_relative) = self.editor.update(cx, |editor, cx| {
            let newest_selection_head = newest_selection_head.unwrap_or_else(|| {
                let newest = editor.selections.newest::<Point>(cx);
                SelectionLayout::new(
                    newest,
                    editor.selections.line_mode,
                    editor.cursor_shape,
                    &snapshot.display_snapshot,
                    true,
                    true,
                    None,
                )
                .head
            });
            let is_relative = editor.should_use_relative_line_numbers(cx);
            (newest_selection_head, is_relative)
        });

        let relative_to = if is_relative {
            Some(newest_selection_head.row())
        } else {
            None
        };
        let relative_rows = self.calculate_relative_line_numbers(snapshot, &rows, relative_to);
        let mut line_number = String::new();
        let line_numbers = buffer_rows
            .into_iter()
            .enumerate()
            .flat_map(|(ix, buffer_row)| {
                let buffer_row = buffer_row?;
<<<<<<< HEAD
                let display_row = DisplayRow(rows.start.0 + ix as u32);
                let color = if breakpoint_rows.contains_key(&display_row) {
                    cx.theme().colors().debugger_accent
                } else if active_rows.contains_key(&display_row) {
                    cx.theme().colors().editor_active_line_number
                } else {
                    cx.theme().colors().editor_line_number
                };
=======
>>>>>>> 1d5499be
                line_number.clear();
                let display_row = DisplayRow(rows.start.0 + ix as u32);
                let non_relative_number = buffer_row.0 + 1;
                let number = relative_rows
                    .get(&display_row)
                    .unwrap_or(&non_relative_number);
                write!(&mut line_number, "{number}").unwrap();

                let color = cx.theme().colors().editor_line_number;
                let shaped_line = self
                    .shape_line_number(SharedString::from(&line_number), color, cx)
                    .log_err()?;
                let scroll_top = scroll_position.y * line_height;
                let line_origin = gutter_hitbox.map(|hitbox| {
                    hitbox.origin
                        + point(
                            hitbox.size.width - shaped_line.width - gutter_dimensions.right_padding,
                            ix as f32 * line_height - (scroll_top % line_height),
                        )
                });

                #[cfg(not(test))]
                let hitbox = line_origin.map(|line_origin| {
                    cx.insert_hitbox(
                        Bounds::new(line_origin, size(shaped_line.width, line_height)),
                        false,
                    )
                });
                #[cfg(test)]
                let hitbox = {
                    let _ = line_origin;
                    None
                };

                let multi_buffer_row = DisplayPoint::new(display_row, 0).to_point(snapshot).row;
                let multi_buffer_row = MultiBufferRow(multi_buffer_row);
                let line_number = LineNumberLayout {
                    shaped_line,
                    hitbox,
                    display_row,
                };
                Some((multi_buffer_row, line_number))
            })
            .collect();
        Arc::new(line_numbers)
    }

    fn layout_crease_toggles(
        &self,
        rows: Range<DisplayRow>,
        buffer_rows: impl IntoIterator<Item = Option<MultiBufferRow>>,
        active_rows: &BTreeMap<DisplayRow, bool>,
        snapshot: &EditorSnapshot,
        cx: &mut WindowContext,
    ) -> Vec<Option<AnyElement>> {
        let include_fold_statuses = EditorSettings::get_global(cx).gutter.folds
            && snapshot.mode == EditorMode::Full
            && self.editor.read(cx).is_singleton(cx);
        if include_fold_statuses {
            buffer_rows
                .into_iter()
                .enumerate()
                .map(|(ix, row)| {
                    if let Some(multibuffer_row) = row {
                        let display_row = DisplayRow(rows.start.0 + ix as u32);
                        let active = active_rows.contains_key(&display_row);
                        snapshot.render_crease_toggle(
                            multibuffer_row,
                            active,
                            self.editor.clone(),
                            cx,
                        )
                    } else {
                        None
                    }
                })
                .collect()
        } else {
            Vec::new()
        }
    }

    fn layout_crease_trailers(
        &self,
        buffer_rows: impl IntoIterator<Item = Option<MultiBufferRow>>,
        snapshot: &EditorSnapshot,
        cx: &mut WindowContext,
    ) -> Vec<Option<AnyElement>> {
        buffer_rows
            .into_iter()
            .map(|row| {
                if let Some(multibuffer_row) = row {
                    snapshot.render_crease_trailer(multibuffer_row, cx)
                } else {
                    None
                }
            })
            .collect()
    }

    fn layout_lines(
        rows: Range<DisplayRow>,
        snapshot: &EditorSnapshot,
        style: &EditorStyle,
        editor_width: Pixels,
        is_row_soft_wrapped: impl Copy + Fn(usize) -> bool,
        cx: &mut WindowContext,
    ) -> Vec<LineWithInvisibles> {
        if rows.start >= rows.end {
            return Vec::new();
        }

        // Show the placeholder when the editor is empty
        if snapshot.is_empty() {
            let font_size = style.text.font_size.to_pixels(cx.rem_size());
            let placeholder_color = cx.theme().colors().text_placeholder;
            let placeholder_text = snapshot.placeholder_text();

            let placeholder_lines = placeholder_text
                .as_ref()
                .map_or("", AsRef::as_ref)
                .split('\n')
                .skip(rows.start.0 as usize)
                .chain(iter::repeat(""))
                .take(rows.len());
            placeholder_lines
                .filter_map(move |line| {
                    let run = TextRun {
                        len: line.len(),
                        font: style.text.font(),
                        color: placeholder_color,
                        background_color: None,
                        underline: Default::default(),
                        strikethrough: None,
                    };
                    cx.text_system()
                        .shape_line(line.to_string().into(), font_size, &[run])
                        .log_err()
                })
                .map(|line| LineWithInvisibles {
                    width: line.width,
                    len: line.len,
                    fragments: smallvec![LineFragment::Text(line)],
                    invisibles: Vec::new(),
                    font_size,
                })
                .collect()
        } else {
            let chunks = snapshot.highlighted_chunks(rows.clone(), true, style);
            LineWithInvisibles::from_chunks(
                chunks,
                &style,
                MAX_LINE_LEN,
                rows.len(),
                snapshot.mode,
                editor_width,
                is_row_soft_wrapped,
                cx,
            )
        }
    }

    fn prepaint_lines(
        &self,
        start_row: DisplayRow,
        line_layouts: &mut [LineWithInvisibles],
        line_height: Pixels,
        scroll_pixel_position: gpui::Point<Pixels>,
        content_origin: gpui::Point<Pixels>,
        cx: &mut WindowContext,
    ) -> SmallVec<[AnyElement; 1]> {
        let mut line_elements = SmallVec::new();
        for (ix, line) in line_layouts.iter_mut().enumerate() {
            let row = start_row + DisplayRow(ix as u32);
            line.prepaint(
                line_height,
                scroll_pixel_position,
                row,
                content_origin,
                &mut line_elements,
                cx,
            );
        }
        line_elements
    }

    #[allow(clippy::too_many_arguments)]
    fn render_block(
        &self,
        block: &Block,
        available_width: AvailableSpace,
        block_id: BlockId,
        block_row_start: DisplayRow,
        snapshot: &EditorSnapshot,
        text_x: Pixels,
        rows: &Range<DisplayRow>,
        line_layouts: &[LineWithInvisibles],
        gutter_dimensions: &GutterDimensions,
        line_height: Pixels,
        em_width: Pixels,
        text_hitbox: &Hitbox,
        editor_width: Pixels,
        scroll_width: &mut Pixels,
        resized_blocks: &mut HashMap<CustomBlockId, u32>,
        selections: &[Selection<Point>],
        selected_buffer_ids: &Vec<BufferId>,
        is_row_soft_wrapped: impl Copy + Fn(usize) -> bool,
        sticky_header_excerpt_id: Option<ExcerptId>,
        cx: &mut WindowContext,
    ) -> (AnyElement, Size<Pixels>) {
        let mut element = match block {
            Block::Custom(block) => {
                let block_start = block.start().to_point(&snapshot.buffer_snapshot);
                let block_end = block.end().to_point(&snapshot.buffer_snapshot);
                let align_to = block_start.to_display_point(snapshot);
                let anchor_x = text_x
                    + if rows.contains(&align_to.row()) {
                        line_layouts[align_to.row().minus(rows.start) as usize]
                            .x_for_index(align_to.column() as usize)
                    } else {
                        layout_line(
                            align_to.row(),
                            snapshot,
                            &self.style,
                            editor_width,
                            is_row_soft_wrapped,
                            cx,
                        )
                        .x_for_index(align_to.column() as usize)
                    };

                let selected = selections
                    .binary_search_by(|selection| {
                        if selection.end <= block_start {
                            Ordering::Less
                        } else if selection.start >= block_end {
                            Ordering::Greater
                        } else {
                            Ordering::Equal
                        }
                    })
                    .is_ok();

                div()
                    .size_full()
                    .child(block.render(&mut BlockContext {
                        context: cx,
                        anchor_x,
                        gutter_dimensions,
                        line_height,
                        em_width,
                        block_id,
                        selected,
                        max_width: text_hitbox.size.width.max(*scroll_width),
                        editor_style: &self.style,
                    }))
                    .into_any()
            }

            Block::FoldedBuffer {
                first_excerpt,
                prev_excerpt,
                show_excerpt_controls,
                height,
            } => {
                let selected = selected_buffer_ids.contains(&first_excerpt.buffer_id);
                let icon_offset = gutter_dimensions.width
                    - (gutter_dimensions.left_padding + gutter_dimensions.margin);
                let mut result = v_flex().id(block_id).w_full();

                if let Some(prev_excerpt) = prev_excerpt {
                    if *show_excerpt_controls {
                        result = result.child(
                            h_flex()
                                .id("expand_down_hit_area")
                                .w(icon_offset)
                                .h(MULTI_BUFFER_EXCERPT_HEADER_HEIGHT as f32 * cx.line_height())
                                .flex_none()
                                .justify_end()
                                .child(self.render_expand_excerpt_button(
                                    IconName::ArrowDownFromLine,
                                    None,
                                    cx,
                                ))
                                .on_click(cx.listener_for(&self.editor, {
                                    let excerpt_id = prev_excerpt.id;
                                    let direction = ExpandExcerptDirection::Down;
                                    move |editor, _, cx| {
                                        editor.expand_excerpt(excerpt_id, direction, cx);
                                        cx.stop_propagation();
                                    }
                                })),
                        );
                    }
                }

                let jump_data = header_jump_data(snapshot, block_row_start, *height, first_excerpt);
                result
                    .child(self.render_buffer_header(first_excerpt, true, selected, jump_data, cx))
                    .into_any_element()
            }

            Block::ExcerptBoundary {
                prev_excerpt,
                next_excerpt,
                show_excerpt_controls,
                height,
                starts_new_buffer,
            } => {
                let icon_offset = gutter_dimensions.width
                    - (gutter_dimensions.left_padding + gutter_dimensions.margin);
                let header_height = MULTI_BUFFER_EXCERPT_HEADER_HEIGHT as f32 * cx.line_height();
                let color = cx.theme().colors().clone();
                let hover_color = color.border_variant.opacity(0.5);
                let focus_handle = self.editor.focus_handle(cx).clone();

                let mut result = v_flex().id(block_id).w_full();
                let expand_area = |id: SharedString| {
                    h_flex()
                        .id(id)
                        .w_full()
                        .cursor_pointer()
                        .block_mouse_down()
                        .on_mouse_move(|_, cx| cx.stop_propagation())
                        .hover(|style| style.bg(hover_color))
                        .tooltip({
                            let focus_handle = focus_handle.clone();
                            move |cx| {
                                Tooltip::for_action_in(
                                    "Expand Excerpt",
                                    &ExpandExcerpts { lines: 0 },
                                    &focus_handle,
                                    cx,
                                )
                            }
                        })
                };

                if let Some(prev_excerpt) = prev_excerpt {
                    if *show_excerpt_controls {
                        let group_name = "expand-down";

                        result = result.child(
                            expand_area(format!("block-{}-down", block_id).into())
                                .group(group_name)
                                .child(
                                    h_flex()
                                        .w(icon_offset)
                                        .h(header_height)
                                        .flex_none()
                                        .justify_end()
                                        .child(self.render_expand_excerpt_button(
                                            IconName::ArrowDownFromLine,
                                            Some(group_name.to_string()),
                                            cx,
                                        )),
                                )
                                .on_click(cx.listener_for(&self.editor, {
                                    let excerpt_id = prev_excerpt.id;
                                    let direction = ExpandExcerptDirection::Down;
                                    move |editor, _, cx| {
                                        editor.expand_excerpt(excerpt_id, direction, cx);
                                        cx.stop_propagation();
                                    }
                                })),
                        );
                    }
                }

                if let Some(next_excerpt) = next_excerpt {
                    let jump_data =
                        header_jump_data(snapshot, block_row_start, *height, next_excerpt);

                    if *starts_new_buffer {
                        if sticky_header_excerpt_id != Some(next_excerpt.id) {
                            let selected = selected_buffer_ids.contains(&next_excerpt.buffer_id);

                            result = result.child(self.render_buffer_header(
                                next_excerpt,
                                false,
                                selected,
                                jump_data,
                                cx,
                            ));
                        } else {
                            result =
                                result.child(div().h(FILE_HEADER_HEIGHT as f32 * cx.line_height()));
                        }

                        if *show_excerpt_controls {
                            let group_name = "expand-up-first";

                            result = result.child(
                                h_flex().group(group_name).child(
                                    expand_area(format!("block-{}-up-first", block_id).into())
                                        .h(header_height)
                                        .child(
                                            h_flex()
                                                .w(icon_offset)
                                                .h(header_height)
                                                .flex_none()
                                                .justify_end()
                                                .child(self.render_expand_excerpt_button(
                                                    IconName::ArrowUpFromLine,
                                                    Some(group_name.to_string()),
                                                    cx,
                                                )),
                                        )
                                        .on_click(cx.listener_for(&self.editor, {
                                            let excerpt_id = next_excerpt.id;
                                            let direction = ExpandExcerptDirection::Up;
                                            move |editor, _, cx| {
                                                editor.expand_excerpt(excerpt_id, direction, cx);
                                                cx.stop_propagation();
                                            }
                                        })),
                                ),
                            );
                        }
                    } else {
                        let group_name = "expand-up-subsequent";

                        if *show_excerpt_controls {
                            result = result.child(
                                h_flex()
                                    .relative()
                                    .group(group_name)
                                    .child(
                                        div()
                                            .top(px(0.))
                                            .absolute()
                                            .w_full()
                                            .h_px()
                                            .bg(color.border_variant),
                                    )
                                    .child(
                                        expand_area(format!("block-{}-up", block_id).into())
                                            .h(header_height)
                                            .child(
                                                h_flex()
                                                    .w(icon_offset)
                                                    .h(header_height)
                                                    .flex_none()
                                                    .justify_end()
                                                    .child(if *show_excerpt_controls {
                                                        self.render_expand_excerpt_button(
                                                            IconName::ArrowUpFromLine,
                                                            Some(group_name.to_string()),
                                                            cx,
                                                        )
                                                    } else {
                                                        ButtonLike::new("jump-icon")
                                                            .style(ButtonStyle::Transparent)
                                                            .child(
                                                                svg()
                                                                    .path(
                                                                        IconName::ArrowUpRight
                                                                            .path(),
                                                                    )
                                                                    .size(IconSize::XSmall.rems())
                                                                    .text_color(
                                                                        color.border_variant,
                                                                    )
                                                                    .group_hover(
                                                                        group_name,
                                                                        |style| {
                                                                            style.text_color(
                                                                                color.border,
                                                                            )
                                                                        },
                                                                    ),
                                                            )
                                                    }),
                                            )
                                            .on_click(cx.listener_for(&self.editor, {
                                                let excerpt_id = next_excerpt.id;
                                                let direction = ExpandExcerptDirection::Up;
                                                move |editor, _, cx| {
                                                    editor
                                                        .expand_excerpt(excerpt_id, direction, cx);
                                                    cx.stop_propagation();
                                                }
                                            })),
                                    ),
                            );
                        }
                    };
                }

                result.into_any()
            }
        };

        // Discover the element's content height, then round up to the nearest multiple of line height.
        let preliminary_size =
            element.layout_as_root(size(available_width, AvailableSpace::MinContent), cx);
        let quantized_height = (preliminary_size.height / line_height).ceil() * line_height;
        let final_size = if preliminary_size.height == quantized_height {
            preliminary_size
        } else {
            element.layout_as_root(size(available_width, quantized_height.into()), cx)
        };

        if let BlockId::Custom(custom_block_id) = block_id {
            if block.height() > 0 {
                let element_height_in_lines =
                    ((final_size.height / line_height).ceil() as u32).max(1);
                if element_height_in_lines != block.height() {
                    resized_blocks.insert(custom_block_id, element_height_in_lines);
                }
            }
        }

        (element, final_size)
    }

    fn render_buffer_header(
        &self,
        for_excerpt: &ExcerptInfo,
        is_folded: bool,
        is_selected: bool,
        jump_data: JumpData,
        cx: &mut WindowContext,
    ) -> Div {
        let include_root = self
            .editor
            .read(cx)
            .project
            .as_ref()
            .map(|project| project.read(cx).visible_worktrees(cx).count() > 1)
            .unwrap_or_default();
        let path = for_excerpt.buffer.resolve_file_path(cx, include_root);
        let filename = path
            .as_ref()
            .and_then(|path| Some(path.file_name()?.to_string_lossy().to_string()));
        let parent_path = path
            .as_ref()
            .and_then(|path| Some(path.parent()?.to_string_lossy().to_string() + "/"));
        let focus_handle = self.editor.focus_handle(cx);
        let colors = cx.theme().colors();

        div()
            .px_2()
            .pt_2()
            .w_full()
            .h(FILE_HEADER_HEIGHT as f32 * cx.line_height())
            .child(
                h_flex()
                    .size_full()
                    .gap_2()
                    .flex_basis(Length::Definite(DefiniteLength::Fraction(0.667)))
                    .pl_0p5()
                    .pr_5()
                    .rounded_md()
                    .shadow_md()
                    .border_1()
                    .map(|div| {
                        let border_color = if is_selected && is_folded {
                            colors.border_focused
                        } else {
                            colors.border
                        };
                        div.border_color(border_color)
                    })
                    .bg(colors.editor_subheader_background)
                    .hover(|style| style.bg(colors.element_hover))
                    .map(|header| {
                        let editor = self.editor.clone();
                        let buffer_id = for_excerpt.buffer_id;
                        let toggle_chevron_icon =
                            FileIcons::get_chevron_icon(!is_folded, cx).map(Icon::from_path);
                        header.child(
                            div()
                                .hover(|style| style.bg(colors.element_selected))
                                .rounded_sm()
                                .child(
                                    ButtonLike::new("toggle-buffer-fold")
                                        .style(ui::ButtonStyle::Transparent)
                                        .size(ButtonSize::Large)
                                        .width(px(30.).into())
                                        .children(toggle_chevron_icon)
                                        .tooltip({
                                            let focus_handle = focus_handle.clone();
                                            move |cx| {
                                                Tooltip::for_action_in(
                                                    "Toggle Excerpt Fold",
                                                    &ToggleFold,
                                                    &focus_handle,
                                                    cx,
                                                )
                                            }
                                        })
                                        .on_click(move |_, cx| {
                                            if is_folded {
                                                editor.update(cx, |editor, cx| {
                                                    editor.unfold_buffer(buffer_id, cx);
                                                });
                                            } else {
                                                editor.update(cx, |editor, cx| {
                                                    editor.fold_buffer(buffer_id, cx);
                                                });
                                            }
                                        }),
                                ),
                        )
                    })
                    .child(
                        h_flex()
                            .cursor_pointer()
                            .id("path header block")
                            .size_full()
                            .justify_between()
                            .child(
                                h_flex()
                                    .gap_2()
                                    .child(
                                        filename
                                            .map(SharedString::from)
                                            .unwrap_or_else(|| "untitled".into()),
                                    )
                                    .when_some(parent_path, |then, path| {
                                        then.child(div().child(path).text_color(colors.text_muted))
                                    }),
                            )
                            .when(is_selected, |el| {
                                el.child(
                                    h_flex()
                                        .id("jump-to-file-button")
                                        .gap_2p5()
                                        .child(Label::new("Jump To File"))
                                        .children(
                                            KeyBinding::for_action_in(
                                                &OpenExcerpts,
                                                &focus_handle,
                                                cx,
                                            )
                                            .map(|binding| binding.into_any_element()),
                                        ),
                                )
                            })
                            .on_mouse_down(MouseButton::Left, |_, cx| cx.stop_propagation())
                            .on_click(cx.listener_for(&self.editor, {
                                move |editor, e: &ClickEvent, cx| {
                                    editor.open_excerpts_common(
                                        Some(jump_data.clone()),
                                        e.down.modifiers.secondary(),
                                        cx,
                                    );
                                }
                            })),
                    ),
            )
    }

    fn render_expand_excerpt_button(
        &self,
        icon: IconName,
        group_name: impl Into<Option<String>>,
        cx: &mut WindowContext,
    ) -> ButtonLike {
        let group_name = group_name.into();
        ButtonLike::new("expand-icon")
            .style(ButtonStyle::Transparent)
            .child(
                svg()
                    .path(icon.path())
                    .size(IconSize::XSmall.rems())
                    .text_color(cx.theme().colors().editor_line_number)
                    .when_some(group_name, |svg, group_name| {
                        svg.group_hover(group_name, |style| {
                            style.text_color(cx.theme().colors().editor_active_line_number)
                        })
                    }),
            )
    }

    #[allow(clippy::too_many_arguments)]
    fn render_blocks(
        &self,
        rows: Range<DisplayRow>,
        snapshot: &EditorSnapshot,
        hitbox: &Hitbox,
        text_hitbox: &Hitbox,
        editor_width: Pixels,
        scroll_width: &mut Pixels,
        gutter_dimensions: &GutterDimensions,
        em_width: Pixels,
        text_x: Pixels,
        line_height: Pixels,
        line_layouts: &[LineWithInvisibles],
        selections: &[Selection<Point>],
        selected_buffer_ids: &Vec<BufferId>,
        is_row_soft_wrapped: impl Copy + Fn(usize) -> bool,
        sticky_header_excerpt_id: Option<ExcerptId>,
        cx: &mut WindowContext,
    ) -> Result<Vec<BlockLayout>, HashMap<CustomBlockId, u32>> {
        let (fixed_blocks, non_fixed_blocks) = snapshot
            .blocks_in_range(rows.clone())
            .partition::<Vec<_>, _>(|(_, block)| block.style() == BlockStyle::Fixed);

        let mut focused_block = self
            .editor
            .update(cx, |editor, _| editor.take_focused_block());
        let mut fixed_block_max_width = Pixels::ZERO;
        let mut blocks = Vec::new();
        let mut resized_blocks = HashMap::default();

        for (row, block) in fixed_blocks {
            let block_id = block.id();

            if focused_block.as_ref().map_or(false, |b| b.id == block_id) {
                focused_block = None;
            }

            let (element, element_size) = self.render_block(
                block,
                AvailableSpace::MinContent,
                block_id,
                row,
                snapshot,
                text_x,
                &rows,
                line_layouts,
                gutter_dimensions,
                line_height,
                em_width,
                text_hitbox,
                editor_width,
                scroll_width,
                &mut resized_blocks,
                selections,
                selected_buffer_ids,
                is_row_soft_wrapped,
                sticky_header_excerpt_id,
                cx,
            );
            fixed_block_max_width = fixed_block_max_width.max(element_size.width + em_width);
            blocks.push(BlockLayout {
                id: block_id,
                row: Some(row),
                element,
                available_space: size(AvailableSpace::MinContent, element_size.height.into()),
                style: BlockStyle::Fixed,
            });
        }

        for (row, block) in non_fixed_blocks {
            let style = block.style();
            let width = match style {
                BlockStyle::Sticky => hitbox.size.width,
                BlockStyle::Flex => hitbox
                    .size
                    .width
                    .max(fixed_block_max_width)
                    .max(gutter_dimensions.width + *scroll_width),
                BlockStyle::Fixed => unreachable!(),
            };
            let block_id = block.id();

            if focused_block.as_ref().map_or(false, |b| b.id == block_id) {
                focused_block = None;
            }

            let (element, element_size) = self.render_block(
                block,
                width.into(),
                block_id,
                row,
                snapshot,
                text_x,
                &rows,
                line_layouts,
                gutter_dimensions,
                line_height,
                em_width,
                text_hitbox,
                editor_width,
                scroll_width,
                &mut resized_blocks,
                selections,
                selected_buffer_ids,
                is_row_soft_wrapped,
                sticky_header_excerpt_id,
                cx,
            );

            blocks.push(BlockLayout {
                id: block_id,
                row: Some(row),
                element,
                available_space: size(width.into(), element_size.height.into()),
                style,
            });
        }

        if let Some(focused_block) = focused_block {
            if let Some(focus_handle) = focused_block.focus_handle.upgrade() {
                if focus_handle.is_focused(cx) {
                    if let Some(block) = snapshot.block_for_id(focused_block.id) {
                        let style = block.style();
                        let width = match style {
                            BlockStyle::Fixed => AvailableSpace::MinContent,
                            BlockStyle::Flex => AvailableSpace::Definite(
                                hitbox
                                    .size
                                    .width
                                    .max(fixed_block_max_width)
                                    .max(gutter_dimensions.width + *scroll_width),
                            ),
                            BlockStyle::Sticky => AvailableSpace::Definite(hitbox.size.width),
                        };

                        let (element, element_size) = self.render_block(
                            &block,
                            width,
                            focused_block.id,
                            rows.end,
                            snapshot,
                            text_x,
                            &rows,
                            line_layouts,
                            gutter_dimensions,
                            line_height,
                            em_width,
                            text_hitbox,
                            editor_width,
                            scroll_width,
                            &mut resized_blocks,
                            selections,
                            selected_buffer_ids,
                            is_row_soft_wrapped,
                            sticky_header_excerpt_id,
                            cx,
                        );

                        blocks.push(BlockLayout {
                            id: block.id(),
                            row: None,
                            element,
                            available_space: size(width, element_size.height.into()),
                            style,
                        });
                    }
                }
            }
        }

        if resized_blocks.is_empty() {
            *scroll_width = (*scroll_width).max(fixed_block_max_width - gutter_dimensions.width);
            Ok(blocks)
        } else {
            Err(resized_blocks)
        }
    }

    /// Returns true if any of the blocks changed size since the previous frame. This will trigger
    /// a restart of rendering for the editor based on the new sizes.
    fn layout_blocks(
        &self,
        blocks: &mut Vec<BlockLayout>,
        block_starts: &mut HashSet<DisplayRow>,
        hitbox: &Hitbox,
        line_height: Pixels,
        scroll_pixel_position: gpui::Point<Pixels>,
        cx: &mut WindowContext,
    ) {
        for block in blocks {
            let mut origin = if let Some(row) = block.row {
                block_starts.insert(row);
                hitbox.origin
                    + point(
                        Pixels::ZERO,
                        row.as_f32() * line_height - scroll_pixel_position.y,
                    )
            } else {
                // Position the block outside the visible area
                hitbox.origin + point(Pixels::ZERO, hitbox.size.height)
            };

            if !matches!(block.style, BlockStyle::Sticky) {
                origin += point(-scroll_pixel_position.x, Pixels::ZERO);
            }

            let focus_handle = block
                .element
                .prepaint_as_root(origin, block.available_space, cx);

            if let Some(focus_handle) = focus_handle {
                self.editor.update(cx, |editor, _cx| {
                    editor.set_focused_block(FocusedBlock {
                        id: block.id,
                        focus_handle: focus_handle.downgrade(),
                    });
                });
            }
        }
    }

    #[allow(clippy::too_many_arguments)]
    fn layout_sticky_buffer_header(
        &self,
        StickyHeaderExcerpt {
            excerpt,
            next_excerpt_controls_present,
            next_buffer_row,
        }: StickyHeaderExcerpt<'_>,
        scroll_position: f32,
        line_height: Pixels,
        snapshot: &EditorSnapshot,
        hitbox: &Hitbox,
        selected_buffer_ids: &Vec<BufferId>,
        cx: &mut WindowContext,
    ) -> AnyElement {
        let jump_data = header_jump_data(
            snapshot,
            DisplayRow(scroll_position as u32),
            FILE_HEADER_HEIGHT + MULTI_BUFFER_EXCERPT_HEADER_HEIGHT,
            excerpt,
        );

        let editor_bg_color = cx.theme().colors().editor_background;

        let selected = selected_buffer_ids.contains(&excerpt.buffer_id);

        let mut header = v_flex()
            .relative()
            .child(
                div()
                    .w(hitbox.bounds.size.width)
                    .h(FILE_HEADER_HEIGHT as f32 * line_height)
                    .bg(linear_gradient(
                        0.,
                        linear_color_stop(editor_bg_color.opacity(0.), 0.),
                        linear_color_stop(editor_bg_color, 0.6),
                    ))
                    .absolute()
                    .top_0(),
            )
            .child(
                self.render_buffer_header(excerpt, false, selected, jump_data, cx)
                    .into_any_element(),
            )
            .into_any_element();

        let mut origin = hitbox.origin;

        if let Some(next_buffer_row) = next_buffer_row {
            // Push up the sticky header when the excerpt is getting close to the top of the viewport

            let mut max_row = next_buffer_row - FILE_HEADER_HEIGHT * 2;

            if next_excerpt_controls_present {
                max_row -= MULTI_BUFFER_EXCERPT_HEADER_HEIGHT;
            }

            let offset = scroll_position - max_row as f32;

            if offset > 0.0 {
                origin.y -= Pixels(offset) * line_height;
            }
        }

        let size = size(
            AvailableSpace::Definite(hitbox.size.width),
            AvailableSpace::MinContent,
        );

        header.prepaint_as_root(origin, size, cx);

        header
    }

    #[allow(clippy::too_many_arguments)]
    fn layout_context_menu(
        &self,
        line_height: Pixels,
        text_hitbox: &Hitbox,
        content_origin: gpui::Point<Pixels>,
        start_row: DisplayRow,
        scroll_pixel_position: gpui::Point<Pixels>,
        line_layouts: &[LineWithInvisibles],
        newest_selection_head: DisplayPoint,
        gutter_overshoot: Pixels,
        cx: &mut WindowContext,
    ) {
        let Some(context_menu_origin) = self
            .editor
            .read(cx)
            .context_menu_origin(newest_selection_head)
        else {
            return;
        };
        let target_position = content_origin
            + match context_menu_origin {
                crate::ContextMenuOrigin::EditorPoint(display_point) => {
                    let cursor_row_layout =
                        &line_layouts[display_point.row().minus(start_row) as usize];
                    gpui::Point {
                        x: cmp::max(
                            px(0.),
                            cursor_row_layout.x_for_index(display_point.column() as usize)
                                - scroll_pixel_position.x,
                        ),
                        y: cmp::max(
                            px(0.),
                            display_point.row().next_row().as_f32() * line_height
                                - scroll_pixel_position.y,
                        ),
                    }
                }
                crate::ContextMenuOrigin::GutterIndicator(row) => {
                    // Context menu was spawned via a click on a gutter. Ensure it's a bit closer to the indicator than just a plain first column of the
                    // text field.
                    gpui::Point {
                        x: -gutter_overshoot,
                        y: row.next_row().as_f32() * line_height - scroll_pixel_position.y,
                    }
                }
            };

        let viewport_bounds = Bounds::new(Default::default(), cx.viewport_size()).extend(Edges {
            right: -Self::SCROLLBAR_WIDTH - MENU_GAP,
            ..Default::default()
        });

        // If the context menu's max height won't fit below, then flip it above the line and display
        // it in reverse order. If the available space above is less than below.
        let unconstrained_max_height = line_height * 12. + POPOVER_Y_PADDING;
        let min_height = line_height * 3. + POPOVER_Y_PADDING;
        let bottom_y_when_flipped = target_position.y - line_height;
        let available_above = bottom_y_when_flipped - text_hitbox.top();
        let available_below = text_hitbox.bottom() - target_position.y;
        let y_overflows_below = unconstrained_max_height > available_below;
        let mut y_is_flipped = y_overflows_below && available_above > available_below;
        let mut height = cmp::min(
            unconstrained_max_height,
            if y_is_flipped {
                available_above
            } else {
                available_below
            },
        );

        // If less than 3 lines fit within the text bounds, instead fit within the window.
        if height < min_height {
            let available_above = bottom_y_when_flipped;
            let available_below = viewport_bounds.bottom() - target_position.y;
            if available_below > 3. * line_height {
                y_is_flipped = false;
                height = min_height;
            } else if available_above > 3. * line_height {
                y_is_flipped = true;
                height = min_height;
            } else if available_above > available_below {
                y_is_flipped = true;
                height = available_above;
            } else {
                y_is_flipped = false;
                height = available_below;
            }
        }

        let max_height_in_lines = ((height - POPOVER_Y_PADDING) / line_height).floor() as u32;

        // TODO(mgsloan): use viewport_bounds.width as a max width when rendering menu.
        let Some(mut menu_element) = self.editor.update(cx, |editor, cx| {
            editor.render_context_menu(&self.style, max_height_in_lines, cx)
        }) else {
            return;
        };

        let menu_size = menu_element.layout_as_root(AvailableSpace::min_size(), cx);
        let menu_position = gpui::Point {
            // Snap the right edge of the list to the right edge of the window if its horizontal bounds
            // overflow. Include space for the scrollbar.
            x: target_position
                .x
                .min((viewport_bounds.right() - menu_size.width).max(Pixels::ZERO)),
            y: if y_is_flipped {
                bottom_y_when_flipped - menu_size.height
            } else {
                target_position.y
            },
        };
        cx.defer_draw(menu_element, menu_position, 1);

        // Layout documentation aside
        let menu_bounds = Bounds::new(menu_position, menu_size);
        let max_menu_size = size(menu_size.width, unconstrained_max_height);
        let max_menu_bounds = if y_is_flipped {
            Bounds::new(
                point(
                    menu_position.x,
                    bottom_y_when_flipped - max_menu_size.height,
                ),
                max_menu_size,
            )
        } else {
            Bounds::new(target_position, max_menu_size)
        };
        self.layout_context_menu_aside(
            text_hitbox,
            y_is_flipped,
            menu_position,
            menu_bounds,
            max_menu_bounds,
            unconstrained_max_height,
            line_height,
            viewport_bounds,
            cx,
        );
    }

    #[allow(clippy::too_many_arguments)]
    fn layout_context_menu_aside(
        &self,
        text_hitbox: &Hitbox,
        y_is_flipped: bool,
        menu_position: gpui::Point<Pixels>,
        menu_bounds: Bounds<Pixels>,
        max_menu_bounds: Bounds<Pixels>,
        max_height: Pixels,
        line_height: Pixels,
        viewport_bounds: Bounds<Pixels>,
        cx: &mut WindowContext,
    ) {
        let mut extend_amount = Edges::all(MENU_GAP);
        // Extend to include the cursored line to avoid overlapping it.
        if y_is_flipped {
            extend_amount.bottom = line_height;
        } else {
            extend_amount.top = line_height;
        }
        let target_bounds = menu_bounds.extend(extend_amount);
        let max_target_bounds = max_menu_bounds.extend(extend_amount);

        let available_within_viewport = target_bounds.space_within(&viewport_bounds);
        let positioned_aside = if available_within_viewport.right >= MENU_ASIDE_MIN_WIDTH {
            let max_width = cmp::min(
                available_within_viewport.right - px(1.),
                MENU_ASIDE_MAX_WIDTH,
            );
            let Some(mut aside) =
                self.render_context_menu_aside(size(max_width, max_height - POPOVER_Y_PADDING), cx)
            else {
                return;
            };
            aside.layout_as_root(AvailableSpace::min_size(), cx);
            let right_position = point(target_bounds.right(), menu_position.y);
            Some((aside, right_position))
        } else {
            let max_size = size(
                // TODO(mgsloan): Once the menu is bounded by viewport width the bound on viewport
                // won't be needed here.
                cmp::min(
                    cmp::max(menu_bounds.size.width - px(2.), MENU_ASIDE_MIN_WIDTH),
                    viewport_bounds.right(),
                ),
                cmp::min(
                    max_height,
                    cmp::max(
                        available_within_viewport.top,
                        available_within_viewport.bottom,
                    ),
                ) - POPOVER_Y_PADDING,
            );
            let Some(mut aside) = self.render_context_menu_aside(max_size, cx) else {
                return;
            };
            let actual_size = aside.layout_as_root(AvailableSpace::min_size(), cx);

            let top_position = point(menu_position.x, target_bounds.top() - actual_size.height);
            let bottom_position = point(menu_position.x, target_bounds.bottom());

            let fit_within = |available: Edges<Pixels>, wanted: Size<Pixels>| {
                // Prefer to fit on the same side of the line as the menu, then on the other side of
                // the line.
                if !y_is_flipped && wanted.height < available.bottom {
                    Some(bottom_position)
                } else if !y_is_flipped && wanted.height < available.top {
                    Some(top_position)
                } else if y_is_flipped && wanted.height < available.top {
                    Some(top_position)
                } else if y_is_flipped && wanted.height < available.bottom {
                    Some(bottom_position)
                } else {
                    None
                }
            };

            // Prefer choosing a direction using max sizes rather than actual size for stability.
            let available_within_text = max_target_bounds.space_within(&text_hitbox.bounds);
            let wanted = size(MENU_ASIDE_MAX_WIDTH, max_height);
            let aside_position = fit_within(available_within_text, wanted)
                // Fallback: fit max size in window.
                .or_else(|| fit_within(max_target_bounds.space_within(&viewport_bounds), wanted))
                // Fallback: fit actual size in window.
                .or_else(|| fit_within(available_within_viewport, actual_size));

            aside_position.map(|position| (aside, position))
        };

        // Skip drawing if it doesn't fit anywhere.
        if let Some((aside, position)) = positioned_aside {
            cx.defer_draw(aside, position, 1);
        }
    }

    fn render_context_menu_aside(
        &self,
        max_size: Size<Pixels>,
        cx: &mut WindowContext,
    ) -> Option<AnyElement> {
        if max_size.width < px(100.) || max_size.height < px(12.) {
            None
        } else {
            self.editor.update(cx, |editor, cx| {
                editor.render_context_menu_aside(&self.style, max_size, cx)
            })
        }
    }

    #[allow(clippy::too_many_arguments)]
    fn layout_inline_completion_popover(
        &self,
        text_bounds: &Bounds<Pixels>,
        editor_snapshot: &EditorSnapshot,
        visible_row_range: Range<DisplayRow>,
        scroll_top: f32,
        scroll_bottom: f32,
        line_layouts: &[LineWithInvisibles],
        line_height: Pixels,
        scroll_pixel_position: gpui::Point<Pixels>,
        editor_width: Pixels,
        style: &EditorStyle,
        cx: &mut WindowContext,
    ) -> Option<AnyElement> {
        const PADDING_X: Pixels = Pixels(24.);
        const PADDING_Y: Pixels = Pixels(2.);

        let active_inline_completion = self.editor.read(cx).active_inline_completion.as_ref()?;

        match &active_inline_completion.completion {
            InlineCompletion::Move(target_position) => {
                let tab_kbd = h_flex()
                    .px_0p5()
                    .font(theme::ThemeSettings::get_global(cx).buffer_font.clone())
                    .text_size(TextSize::XSmall.rems(cx))
                    .text_color(cx.theme().colors().text.opacity(0.8))
                    .child("tab");

                let icon_container = div().mt(px(2.5)); // For optical alignment

                let container_element = h_flex()
                    .items_center()
                    .py_0p5()
                    .px_1()
                    .gap_1()
                    .bg(cx.theme().colors().editor_subheader_background)
                    .border_1()
                    .border_color(cx.theme().colors().text_accent.opacity(0.2))
                    .rounded_md()
                    .shadow_sm();

                let target_display_point = target_position.to_display_point(editor_snapshot);
                if target_display_point.row().as_f32() < scroll_top {
                    let mut element = container_element
                        .child(tab_kbd)
                        .child(Label::new("Jump to Edit").size(LabelSize::Small))
                        .child(
                            icon_container
                                .child(Icon::new(IconName::ArrowUp).size(IconSize::Small)),
                        )
                        .into_any();
                    let size = element.layout_as_root(AvailableSpace::min_size(), cx);
                    let offset = point((text_bounds.size.width - size.width) / 2., PADDING_Y);
                    element.prepaint_at(text_bounds.origin + offset, cx);
                    Some(element)
                } else if (target_display_point.row().as_f32() + 1.) > scroll_bottom {
                    let mut element = container_element
                        .child(tab_kbd)
                        .child(Label::new("Jump to Edit").size(LabelSize::Small))
                        .child(
                            icon_container
                                .child(Icon::new(IconName::ArrowDown).size(IconSize::Small)),
                        )
                        .into_any();
                    let size = element.layout_as_root(AvailableSpace::min_size(), cx);
                    let offset = point(
                        (text_bounds.size.width - size.width) / 2.,
                        text_bounds.size.height - size.height - PADDING_Y,
                    );
                    element.prepaint_at(text_bounds.origin + offset, cx);
                    Some(element)
                } else {
                    let mut element = container_element
                        .child(tab_kbd)
                        .child(Label::new("Jump to Edit").size(LabelSize::Small))
                        .into_any();

                    let target_line_end = DisplayPoint::new(
                        target_display_point.row(),
                        editor_snapshot.line_len(target_display_point.row()),
                    );
                    let origin = self.editor.update(cx, |editor, cx| {
                        editor.display_to_pixel_point(target_line_end, editor_snapshot, cx)
                    })?;
                    element.prepaint_as_root(
                        text_bounds.origin + origin + point(PADDING_X, px(0.)),
                        AvailableSpace::min_size(),
                        cx,
                    );
                    Some(element)
                }
            }
            InlineCompletion::Edit(edits) => {
                if self.editor.read(cx).has_active_completions_menu() {
                    return None;
                }

                let edit_start = edits
                    .first()
                    .unwrap()
                    .0
                    .start
                    .to_display_point(editor_snapshot);
                let edit_end = edits
                    .last()
                    .unwrap()
                    .0
                    .end
                    .to_display_point(editor_snapshot);

                let is_visible = visible_row_range.contains(&edit_start.row())
                    || visible_row_range.contains(&edit_end.row());
                if !is_visible {
                    return None;
                }

                if all_edits_insertions_or_deletions(edits, &editor_snapshot.buffer_snapshot) {
                    return None;
                }

                let crate::InlineCompletionText::Edit { text, highlights } =
                    crate::inline_completion_edit_text(editor_snapshot, edits, false, cx)
                else {
                    return None;
                };
                let line_count = text.lines().count() + 1;

                let longest_row =
                    editor_snapshot.longest_row_in_range(edit_start.row()..edit_end.row() + 1);
                let longest_line_width = if visible_row_range.contains(&longest_row) {
                    line_layouts[(longest_row.0 - visible_row_range.start.0) as usize].width
                } else {
                    layout_line(
                        longest_row,
                        editor_snapshot,
                        style,
                        editor_width,
                        |_| false,
                        cx,
                    )
                    .width
                };

                let styled_text =
                    gpui::StyledText::new(text.clone()).with_highlights(&style.text, highlights);

                let mut element = div()
                    .bg(cx.theme().colors().editor_background)
                    .border_1()
                    .border_color(cx.theme().colors().border)
                    .rounded_md()
                    .px_1()
                    .child(styled_text)
                    .into_any();

                let element_bounds = element.layout_as_root(AvailableSpace::min_size(), cx);
                let is_fully_visible =
                    editor_width >= longest_line_width + PADDING_X + element_bounds.width;

                let origin = if is_fully_visible {
                    text_bounds.origin
                        + point(
                            longest_line_width + PADDING_X - scroll_pixel_position.x,
                            edit_start.row().as_f32() * line_height - scroll_pixel_position.y,
                        )
                } else {
                    let target_above =
                        DisplayRow(edit_start.row().0.saturating_sub(line_count as u32));
                    let row_target = if visible_row_range
                        .contains(&DisplayRow(target_above.0.saturating_sub(1)))
                    {
                        target_above
                    } else {
                        DisplayRow(edit_end.row().0 + 1)
                    };

                    text_bounds.origin
                        + point(
                            -scroll_pixel_position.x,
                            row_target.as_f32() * line_height - scroll_pixel_position.y,
                        )
                };

                element.prepaint_as_root(origin, element_bounds.into(), cx);
                Some(element)
            }
        }
    }

    fn layout_mouse_context_menu(
        &self,
        editor_snapshot: &EditorSnapshot,
        visible_range: Range<DisplayRow>,
        content_origin: gpui::Point<Pixels>,
        cx: &mut WindowContext,
    ) -> Option<AnyElement> {
        let position = self.editor.update(cx, |editor, cx| {
            let visible_start_point = editor.display_to_pixel_point(
                DisplayPoint::new(visible_range.start, 0),
                editor_snapshot,
                cx,
            )?;
            let visible_end_point = editor.display_to_pixel_point(
                DisplayPoint::new(visible_range.end, 0),
                editor_snapshot,
                cx,
            )?;

            let mouse_context_menu = editor.mouse_context_menu.as_ref()?;
            let (source_display_point, position) = match mouse_context_menu.position {
                MenuPosition::PinnedToScreen(point) => (None, point),
                MenuPosition::PinnedToEditor { source, offset } => {
                    let source_display_point = source.to_display_point(editor_snapshot);
                    let source_point = editor.to_pixel_point(source, editor_snapshot, cx)?;
                    let position = content_origin + source_point + offset;
                    (Some(source_display_point), position)
                }
            };

            let source_included = source_display_point.map_or(true, |source_display_point| {
                visible_range
                    .to_inclusive()
                    .contains(&source_display_point.row())
            });
            let position_included =
                visible_start_point.y <= position.y && position.y <= visible_end_point.y;
            if !source_included && !position_included {
                None
            } else {
                Some(position)
            }
        })?;

        let mut element = self.editor.update(cx, |editor, _| {
            let mouse_context_menu = editor.mouse_context_menu.as_ref()?;
            let context_menu = mouse_context_menu.context_menu.clone();

            Some(
                deferred(
                    anchored()
                        .position(position)
                        .child(context_menu)
                        .anchor(Corner::TopLeft)
                        .snap_to_window_with_margin(px(8.)),
                )
                .with_priority(1)
                .into_any(),
            )
        })?;

        element.prepaint_as_root(position, AvailableSpace::min_size(), cx);
        Some(element)
    }

    #[allow(clippy::too_many_arguments)]
    fn layout_hover_popovers(
        &self,
        snapshot: &EditorSnapshot,
        hitbox: &Hitbox,
        text_hitbox: &Hitbox,
        visible_display_row_range: Range<DisplayRow>,
        content_origin: gpui::Point<Pixels>,
        scroll_pixel_position: gpui::Point<Pixels>,
        line_layouts: &[LineWithInvisibles],
        line_height: Pixels,
        em_width: Pixels,
        cx: &mut WindowContext,
    ) {
        struct MeasuredHoverPopover {
            element: AnyElement,
            size: Size<Pixels>,
            horizontal_offset: Pixels,
        }

        let max_size = size(
            (120. * em_width) // Default size
                .min(hitbox.size.width / 2.) // Shrink to half of the editor width
                .max(MIN_POPOVER_CHARACTER_WIDTH * em_width), // Apply minimum width of 20 characters
            (16. * line_height) // Default size
                .min(hitbox.size.height / 2.) // Shrink to half of the editor height
                .max(MIN_POPOVER_LINE_HEIGHT * line_height), // Apply minimum height of 4 lines
        );

        let hover_popovers = self.editor.update(cx, |editor, cx| {
            editor
                .hover_state
                .render(snapshot, visible_display_row_range.clone(), max_size, cx)
        });
        let Some((position, hover_popovers)) = hover_popovers else {
            return;
        };

        // This is safe because we check on layout whether the required row is available
        let hovered_row_layout =
            &line_layouts[position.row().minus(visible_display_row_range.start) as usize];

        // Compute Hovered Point
        let x =
            hovered_row_layout.x_for_index(position.column() as usize) - scroll_pixel_position.x;
        let y = position.row().as_f32() * line_height - scroll_pixel_position.y;
        let hovered_point = content_origin + point(x, y);

        let mut overall_height = Pixels::ZERO;
        let mut measured_hover_popovers = Vec::new();
        for mut hover_popover in hover_popovers {
            let size = hover_popover.layout_as_root(AvailableSpace::min_size(), cx);
            let horizontal_offset =
                (text_hitbox.top_right().x - (hovered_point.x + size.width)).min(Pixels::ZERO);

            overall_height += HOVER_POPOVER_GAP + size.height;

            measured_hover_popovers.push(MeasuredHoverPopover {
                element: hover_popover,
                size,
                horizontal_offset,
            });
        }
        overall_height += HOVER_POPOVER_GAP;

        fn draw_occluder(width: Pixels, origin: gpui::Point<Pixels>, cx: &mut WindowContext) {
            let mut occlusion = div()
                .size_full()
                .occlude()
                .on_mouse_move(|_, cx| cx.stop_propagation())
                .into_any_element();
            occlusion.layout_as_root(size(width, HOVER_POPOVER_GAP).into(), cx);
            cx.defer_draw(occlusion, origin, 2);
        }

        if hovered_point.y > overall_height {
            // There is enough space above. Render popovers above the hovered point
            let mut current_y = hovered_point.y;
            for (position, popover) in measured_hover_popovers.into_iter().with_position() {
                let size = popover.size;
                let popover_origin = point(
                    hovered_point.x + popover.horizontal_offset,
                    current_y - size.height,
                );

                cx.defer_draw(popover.element, popover_origin, 2);
                if position != itertools::Position::Last {
                    let origin = point(popover_origin.x, popover_origin.y - HOVER_POPOVER_GAP);
                    draw_occluder(size.width, origin, cx);
                }

                current_y = popover_origin.y - HOVER_POPOVER_GAP;
            }
        } else {
            // There is not enough space above. Render popovers below the hovered point
            let mut current_y = hovered_point.y + line_height;
            for (position, popover) in measured_hover_popovers.into_iter().with_position() {
                let size = popover.size;
                let popover_origin = point(hovered_point.x + popover.horizontal_offset, current_y);

                cx.defer_draw(popover.element, popover_origin, 2);
                if position != itertools::Position::Last {
                    let origin = point(popover_origin.x, popover_origin.y + size.height);
                    draw_occluder(size.width, origin, cx);
                }

                current_y = popover_origin.y + size.height + HOVER_POPOVER_GAP;
            }
        }
    }

    #[allow(clippy::too_many_arguments)]
    fn layout_signature_help(
        &self,
        hitbox: &Hitbox,
        content_origin: gpui::Point<Pixels>,
        scroll_pixel_position: gpui::Point<Pixels>,
        newest_selection_head: Option<DisplayPoint>,
        start_row: DisplayRow,
        line_layouts: &[LineWithInvisibles],
        line_height: Pixels,
        em_width: Pixels,
        cx: &mut WindowContext,
    ) {
        if !self.editor.focus_handle(cx).is_focused(cx) {
            return;
        }
        let Some(newest_selection_head) = newest_selection_head else {
            return;
        };
        let selection_row = newest_selection_head.row();
        if selection_row < start_row {
            return;
        }
        let Some(cursor_row_layout) = line_layouts.get(selection_row.minus(start_row) as usize)
        else {
            return;
        };

        let start_x = cursor_row_layout.x_for_index(newest_selection_head.column() as usize)
            - scroll_pixel_position.x
            + content_origin.x;
        let start_y =
            selection_row.as_f32() * line_height + content_origin.y - scroll_pixel_position.y;

        let max_size = size(
            (120. * em_width) // Default size
                .min(hitbox.size.width / 2.) // Shrink to half of the editor width
                .max(MIN_POPOVER_CHARACTER_WIDTH * em_width), // Apply minimum width of 20 characters
            (16. * line_height) // Default size
                .min(hitbox.size.height / 2.) // Shrink to half of the editor height
                .max(MIN_POPOVER_LINE_HEIGHT * line_height), // Apply minimum height of 4 lines
        );

        let maybe_element = self.editor.update(cx, |editor, cx| {
            if let Some(popover) = editor.signature_help_state.popover_mut() {
                let element = popover.render(
                    &self.style,
                    max_size,
                    editor.workspace.as_ref().map(|(w, _)| w.clone()),
                    cx,
                );
                Some(element)
            } else {
                None
            }
        });
        if let Some(mut element) = maybe_element {
            let window_size = cx.viewport_size();
            let size = element.layout_as_root(Size::<AvailableSpace>::default(), cx);
            let mut point = point(start_x, start_y - size.height);

            // Adjusting to ensure the popover does not overflow in the X-axis direction.
            if point.x + size.width >= window_size.width {
                point.x = window_size.width - size.width;
            }

            cx.defer_draw(element, point, 1)
        }
    }

    fn paint_background(&self, layout: &EditorLayout, cx: &mut WindowContext) {
        cx.paint_layer(layout.hitbox.bounds, |cx| {
            let scroll_top = layout.position_map.snapshot.scroll_position().y;
            let gutter_bg = cx.theme().colors().editor_gutter_background;
            cx.paint_quad(fill(layout.gutter_hitbox.bounds, gutter_bg));
            cx.paint_quad(fill(layout.text_hitbox.bounds, self.style.background));

            if let EditorMode::Full = layout.mode {
                let mut active_rows = layout.active_rows.iter().peekable();
                while let Some((start_row, contains_non_empty_selection)) = active_rows.next() {
                    let mut end_row = start_row.0;
                    while active_rows
                        .peek()
                        .map_or(false, |(active_row, has_selection)| {
                            active_row.0 == end_row + 1
                                && *has_selection == contains_non_empty_selection
                        })
                    {
                        active_rows.next().unwrap();
                        end_row += 1;
                    }

                    if !contains_non_empty_selection {
                        let highlight_h_range =
                            match layout.position_map.snapshot.current_line_highlight {
                                CurrentLineHighlight::Gutter => Some(Range {
                                    start: layout.hitbox.left(),
                                    end: layout.gutter_hitbox.right(),
                                }),
                                CurrentLineHighlight::Line => Some(Range {
                                    start: layout.text_hitbox.bounds.left(),
                                    end: layout.text_hitbox.bounds.right(),
                                }),
                                CurrentLineHighlight::All => Some(Range {
                                    start: layout.hitbox.left(),
                                    end: layout.hitbox.right(),
                                }),
                                CurrentLineHighlight::None => None,
                            };
                        if let Some(range) = highlight_h_range {
                            let active_line_bg = cx.theme().colors().editor_active_line_background;
                            let bounds = Bounds {
                                origin: point(
                                    range.start,
                                    layout.hitbox.origin.y
                                        + (start_row.as_f32() - scroll_top)
                                            * layout.position_map.line_height,
                                ),
                                size: size(
                                    range.end - range.start,
                                    layout.position_map.line_height
                                        * (end_row - start_row.0 + 1) as f32,
                                ),
                            };
                            cx.paint_quad(fill(bounds, active_line_bg));
                        }
                    }
                }

                let mut paint_highlight =
                    |highlight_row_start: DisplayRow, highlight_row_end: DisplayRow, color| {
                        let origin = point(
                            layout.hitbox.origin.x,
                            layout.hitbox.origin.y
                                + (highlight_row_start.as_f32() - scroll_top)
                                    * layout.position_map.line_height,
                        );
                        let size = size(
                            layout.hitbox.size.width,
                            layout.position_map.line_height
                                * highlight_row_end.next_row().minus(highlight_row_start) as f32,
                        );
                        cx.paint_quad(fill(Bounds { origin, size }, color));
                    };

                let mut current_paint: Option<(Hsla, Range<DisplayRow>)> = None;
                for (&new_row, &new_color) in &layout.highlighted_rows {
                    match &mut current_paint {
                        Some((current_color, current_range)) => {
                            let current_color = *current_color;
                            let new_range_started = current_color != new_color
                                || current_range.end.next_row() != new_row;
                            if new_range_started {
                                paint_highlight(
                                    current_range.start,
                                    current_range.end,
                                    current_color,
                                );
                                current_paint = Some((new_color, new_row..new_row));
                                continue;
                            } else {
                                current_range.end = current_range.end.next_row();
                            }
                        }
                        None => current_paint = Some((new_color, new_row..new_row)),
                    };
                }
                if let Some((color, range)) = current_paint {
                    paint_highlight(range.start, range.end, color);
                }

                let scroll_left =
                    layout.position_map.snapshot.scroll_position().x * layout.position_map.em_width;

                for (wrap_position, active) in layout.wrap_guides.iter() {
                    let x = (layout.text_hitbox.origin.x
                        + *wrap_position
                        + layout.position_map.em_width / 2.)
                        - scroll_left;

                    let show_scrollbars = {
                        let (scrollbar_x, scrollbar_y) = &layout.scrollbars_layout.as_xy();

                        scrollbar_x.as_ref().map_or(false, |sx| sx.visible)
                            || scrollbar_y.as_ref().map_or(false, |sy| sy.visible)
                    };

                    if x < layout.text_hitbox.origin.x
                        || (show_scrollbars && x > self.scrollbar_left(&layout.hitbox.bounds))
                    {
                        continue;
                    }

                    let color = if *active {
                        cx.theme().colors().editor_active_wrap_guide
                    } else {
                        cx.theme().colors().editor_wrap_guide
                    };
                    cx.paint_quad(fill(
                        Bounds {
                            origin: point(x, layout.text_hitbox.origin.y),
                            size: size(px(1.), layout.text_hitbox.size.height),
                        },
                        color,
                    ));
                }
            }
        })
    }

    fn paint_indent_guides(&mut self, layout: &mut EditorLayout, cx: &mut WindowContext) {
        let Some(indent_guides) = &layout.indent_guides else {
            return;
        };

        let faded_color = |color: Hsla, alpha: f32| {
            let mut faded = color;
            faded.a = alpha;
            faded
        };

        for indent_guide in indent_guides {
            let indent_accent_colors = cx.theme().accents().color_for_index(indent_guide.depth);
            let settings = indent_guide.settings;

            // TODO fixed for now, expose them through themes later
            const INDENT_AWARE_ALPHA: f32 = 0.2;
            const INDENT_AWARE_ACTIVE_ALPHA: f32 = 0.4;
            const INDENT_AWARE_BACKGROUND_ALPHA: f32 = 0.1;
            const INDENT_AWARE_BACKGROUND_ACTIVE_ALPHA: f32 = 0.2;

            let line_color = match (settings.coloring, indent_guide.active) {
                (IndentGuideColoring::Disabled, _) => None,
                (IndentGuideColoring::Fixed, false) => {
                    Some(cx.theme().colors().editor_indent_guide)
                }
                (IndentGuideColoring::Fixed, true) => {
                    Some(cx.theme().colors().editor_indent_guide_active)
                }
                (IndentGuideColoring::IndentAware, false) => {
                    Some(faded_color(indent_accent_colors, INDENT_AWARE_ALPHA))
                }
                (IndentGuideColoring::IndentAware, true) => {
                    Some(faded_color(indent_accent_colors, INDENT_AWARE_ACTIVE_ALPHA))
                }
            };

            let background_color = match (settings.background_coloring, indent_guide.active) {
                (IndentGuideBackgroundColoring::Disabled, _) => None,
                (IndentGuideBackgroundColoring::IndentAware, false) => Some(faded_color(
                    indent_accent_colors,
                    INDENT_AWARE_BACKGROUND_ALPHA,
                )),
                (IndentGuideBackgroundColoring::IndentAware, true) => Some(faded_color(
                    indent_accent_colors,
                    INDENT_AWARE_BACKGROUND_ACTIVE_ALPHA,
                )),
            };

            let requested_line_width = if indent_guide.active {
                settings.active_line_width
            } else {
                settings.line_width
            }
            .clamp(1, 10);
            let mut line_indicator_width = 0.;
            if let Some(color) = line_color {
                cx.paint_quad(fill(
                    Bounds {
                        origin: indent_guide.origin,
                        size: size(px(requested_line_width as f32), indent_guide.length),
                    },
                    color,
                ));
                line_indicator_width = requested_line_width as f32;
            }

            if let Some(color) = background_color {
                let width = indent_guide.single_indent_width - px(line_indicator_width);
                cx.paint_quad(fill(
                    Bounds {
                        origin: point(
                            indent_guide.origin.x + px(line_indicator_width),
                            indent_guide.origin.y,
                        ),
                        size: size(width, indent_guide.length),
                    },
                    color,
                ));
            }
        }
    }

    fn paint_line_numbers(&mut self, layout: &mut EditorLayout, cx: &mut WindowContext) {
        let is_singleton = self.editor.read(cx).is_singleton(cx);

        let line_height = layout.position_map.line_height;
        cx.set_cursor_style(CursorStyle::Arrow, &layout.gutter_hitbox);

        for LineNumberLayout {
            shaped_line,
            hitbox,
            display_row,
        } in layout.line_numbers.values()
        {
            let Some(hitbox) = hitbox else {
                continue;
            };

            let is_active = layout.active_rows.contains_key(&display_row);

            let color = if is_active {
                cx.theme().colors().editor_active_line_number
            } else if !is_singleton && hitbox.is_hovered(cx) {
                cx.theme().colors().editor_hover_line_number
            } else {
                cx.theme().colors().editor_line_number
            };

            let Some(line) = self
                .shape_line_number(shaped_line.text.clone(), color, cx)
                .log_err()
            else {
                continue;
            };
            let Some(()) = line.paint(hitbox.origin, line_height, cx).log_err() else {
                continue;
            };
            // In singleton buffers, we select corresponding lines on the line number click, so use | -like cursor.
            // In multi buffers, we open file at the line number clicked, so use a pointing hand cursor.
            if is_singleton {
                cx.set_cursor_style(CursorStyle::IBeam, hitbox);
            } else {
                cx.set_cursor_style(CursorStyle::PointingHand, hitbox);
            }
        }
    }

    fn paint_diff_hunks(layout: &mut EditorLayout, cx: &mut WindowContext) {
        if layout.display_hunks.is_empty() {
            return;
        }

        let line_height = layout.position_map.line_height;
        cx.paint_layer(layout.gutter_hitbox.bounds, |cx| {
            for (hunk, hitbox) in &layout.display_hunks {
                let hunk_to_paint = match hunk {
                    DisplayDiffHunk::Folded { .. } => {
                        let hunk_bounds = Self::diff_hunk_bounds(
                            &layout.position_map.snapshot,
                            line_height,
                            layout.gutter_hitbox.bounds,
                            &hunk,
                        );
                        Some((
                            hunk_bounds,
                            cx.theme().status().modified,
                            Corners::all(px(0.)),
                        ))
                    }
                    DisplayDiffHunk::Unfolded { status, .. } => {
                        hitbox.as_ref().map(|hunk_hitbox| match status {
                            DiffHunkStatus::Added => (
                                hunk_hitbox.bounds,
                                cx.theme().status().created,
                                Corners::all(px(0.)),
                            ),
                            DiffHunkStatus::Modified => (
                                hunk_hitbox.bounds,
                                cx.theme().status().modified,
                                Corners::all(px(0.)),
                            ),
                            DiffHunkStatus::Removed => (
                                Bounds::new(
                                    point(
                                        hunk_hitbox.origin.x - hunk_hitbox.size.width,
                                        hunk_hitbox.origin.y,
                                    ),
                                    size(hunk_hitbox.size.width * px(2.), hunk_hitbox.size.height),
                                ),
                                cx.theme().status().deleted,
                                Corners::all(1. * line_height),
                            ),
                        })
                    }
                };

                if let Some((hunk_bounds, background_color, corner_radii)) = hunk_to_paint {
                    cx.paint_quad(quad(
                        hunk_bounds,
                        corner_radii,
                        background_color,
                        Edges::default(),
                        transparent_black(),
                    ));
                }
            }
        });
    }

    pub(super) fn diff_hunk_bounds(
        snapshot: &EditorSnapshot,
        line_height: Pixels,
        gutter_bounds: Bounds<Pixels>,
        hunk: &DisplayDiffHunk,
    ) -> Bounds<Pixels> {
        let scroll_position = snapshot.scroll_position();
        let scroll_top = scroll_position.y * line_height;

        match hunk {
            DisplayDiffHunk::Folded { display_row, .. } => {
                let start_y = display_row.as_f32() * line_height - scroll_top;
                let end_y = start_y + line_height;

                let width = Self::diff_hunk_strip_width(line_height);
                let highlight_origin = gutter_bounds.origin + point(px(0.), start_y);
                let highlight_size = size(width, end_y - start_y);
                Bounds::new(highlight_origin, highlight_size)
            }
            DisplayDiffHunk::Unfolded {
                display_row_range,
                status,
                ..
            } => match status {
                DiffHunkStatus::Added | DiffHunkStatus::Modified => {
                    let start_row = display_row_range.start;
                    let end_row = display_row_range.end;
                    // If we're in a multibuffer, row range span might include an
                    // excerpt header, so if we were to draw the marker straight away,
                    // the hunk might include the rows of that header.
                    // Making the range inclusive doesn't quite cut it, as we rely on the exclusivity for the soft wrap.
                    // Instead, we simply check whether the range we're dealing with includes
                    // any excerpt headers and if so, we stop painting the diff hunk on the first row of that header.
                    let end_row_in_current_excerpt = snapshot
                        .blocks_in_range(start_row..end_row)
                        .find_map(|(start_row, block)| {
                            if matches!(block, Block::ExcerptBoundary { .. }) {
                                Some(start_row)
                            } else {
                                None
                            }
                        })
                        .unwrap_or(end_row);

                    let start_y = start_row.as_f32() * line_height - scroll_top;
                    let end_y = end_row_in_current_excerpt.as_f32() * line_height - scroll_top;

                    let width = Self::diff_hunk_strip_width(line_height);
                    let highlight_origin = gutter_bounds.origin + point(px(0.), start_y);
                    let highlight_size = size(width, end_y - start_y);
                    Bounds::new(highlight_origin, highlight_size)
                }
                DiffHunkStatus::Removed => {
                    let row = display_row_range.start;

                    let offset = line_height / 2.;
                    let start_y = row.as_f32() * line_height - offset - scroll_top;
                    let end_y = start_y + line_height;

                    let width = (0.35 * line_height).floor();
                    let highlight_origin = gutter_bounds.origin + point(px(0.), start_y);
                    let highlight_size = size(width, end_y - start_y);
                    Bounds::new(highlight_origin, highlight_size)
                }
            },
        }
    }

    /// Returns the width of the diff strip that will be displayed in the gutter.
    pub(super) fn diff_hunk_strip_width(line_height: Pixels) -> Pixels {
        // We floor the value to prevent pixel rounding.
        (0.275 * line_height).floor()
    }

    fn paint_gutter_indicators(&self, layout: &mut EditorLayout, cx: &mut WindowContext) {
        cx.paint_layer(layout.gutter_hitbox.bounds, |cx| {
            cx.with_element_namespace("crease_toggles", |cx| {
                for crease_toggle in layout.crease_toggles.iter_mut().flatten() {
                    crease_toggle.paint(cx);
                }
            });

            for breakpoint in layout.breakpoints.iter_mut() {
                breakpoint.paint(cx);
            }
            for test_indicator in layout.test_indicators.iter_mut() {
                test_indicator.paint(cx);
            }

            if let Some(indicator) = layout.code_actions_indicator.as_mut() {
                indicator.paint(cx);
            }
        });
    }

    fn paint_gutter_highlights(&self, layout: &mut EditorLayout, cx: &mut WindowContext) {
        for (_, hunk_hitbox) in &layout.display_hunks {
            if let Some(hunk_hitbox) = hunk_hitbox {
                cx.set_cursor_style(CursorStyle::PointingHand, hunk_hitbox);
            }
        }

        let show_git_gutter = layout
            .position_map
            .snapshot
            .show_git_diff_gutter
            .unwrap_or_else(|| {
                matches!(
                    ProjectSettings::get_global(cx).git.git_gutter,
                    Some(GitGutterSetting::TrackedFiles)
                )
            });
        if show_git_gutter {
            Self::paint_diff_hunks(layout, cx)
        }

        let highlight_width = 0.275 * layout.position_map.line_height;
        let highlight_corner_radii = Corners::all(0.05 * layout.position_map.line_height);
        cx.paint_layer(layout.gutter_hitbox.bounds, |cx| {
            for (range, color) in &layout.highlighted_gutter_ranges {
                let start_row = if range.start.row() < layout.visible_display_row_range.start {
                    layout.visible_display_row_range.start - DisplayRow(1)
                } else {
                    range.start.row()
                };
                let end_row = if range.end.row() > layout.visible_display_row_range.end {
                    layout.visible_display_row_range.end + DisplayRow(1)
                } else {
                    range.end.row()
                };

                let start_y = layout.gutter_hitbox.top()
                    + start_row.0 as f32 * layout.position_map.line_height
                    - layout.position_map.scroll_pixel_position.y;
                let end_y = layout.gutter_hitbox.top()
                    + (end_row.0 + 1) as f32 * layout.position_map.line_height
                    - layout.position_map.scroll_pixel_position.y;
                let bounds = Bounds::from_corners(
                    point(layout.gutter_hitbox.left(), start_y),
                    point(layout.gutter_hitbox.left() + highlight_width, end_y),
                );
                cx.paint_quad(fill(bounds, *color).corner_radii(highlight_corner_radii));
            }
        });
    }

    fn paint_blamed_display_rows(&self, layout: &mut EditorLayout, cx: &mut WindowContext) {
        let Some(blamed_display_rows) = layout.blamed_display_rows.take() else {
            return;
        };

        cx.paint_layer(layout.gutter_hitbox.bounds, |cx| {
            for mut blame_element in blamed_display_rows.into_iter() {
                blame_element.paint(cx);
            }
        })
    }

    fn paint_text(&mut self, layout: &mut EditorLayout, cx: &mut WindowContext) {
        cx.with_content_mask(
            Some(ContentMask {
                bounds: layout.text_hitbox.bounds,
            }),
            |cx| {
                let cursor_style = if self
                    .editor
                    .read(cx)
                    .hovered_link_state
                    .as_ref()
                    .is_some_and(|hovered_link_state| !hovered_link_state.links.is_empty())
                {
                    CursorStyle::PointingHand
                } else {
                    CursorStyle::IBeam
                };
                cx.set_cursor_style(cursor_style, &layout.text_hitbox);

                let invisible_display_ranges = self.paint_highlights(layout, cx);
                self.paint_lines(&invisible_display_ranges, layout, cx);
                self.paint_redactions(layout, cx);
                self.paint_cursors(layout, cx);
                self.paint_inline_blame(layout, cx);
                cx.with_element_namespace("crease_trailers", |cx| {
                    for trailer in layout.crease_trailers.iter_mut().flatten() {
                        trailer.element.paint(cx);
                    }
                });
            },
        )
    }

    fn paint_highlights(
        &mut self,
        layout: &mut EditorLayout,
        cx: &mut WindowContext,
    ) -> SmallVec<[Range<DisplayPoint>; 32]> {
        cx.paint_layer(layout.text_hitbox.bounds, |cx| {
            let mut invisible_display_ranges = SmallVec::<[Range<DisplayPoint>; 32]>::new();
            let line_end_overshoot = 0.15 * layout.position_map.line_height;
            for (range, color) in &layout.highlighted_ranges {
                self.paint_highlighted_range(
                    range.clone(),
                    *color,
                    Pixels::ZERO,
                    line_end_overshoot,
                    layout,
                    cx,
                );
            }

            let corner_radius = 0.15 * layout.position_map.line_height;

            for (player_color, selections) in &layout.selections {
                for selection in selections.iter() {
                    self.paint_highlighted_range(
                        selection.range.clone(),
                        player_color.selection,
                        corner_radius,
                        corner_radius * 2.,
                        layout,
                        cx,
                    );

                    if selection.is_local && !selection.range.is_empty() {
                        invisible_display_ranges.push(selection.range.clone());
                    }
                }
            }
            invisible_display_ranges
        })
    }

    fn paint_lines(
        &mut self,
        invisible_display_ranges: &[Range<DisplayPoint>],
        layout: &mut EditorLayout,
        cx: &mut WindowContext,
    ) {
        let whitespace_setting = self
            .editor
            .read(cx)
            .buffer
            .read(cx)
            .settings_at(0, cx)
            .show_whitespaces;

        for (ix, line_with_invisibles) in layout.position_map.line_layouts.iter().enumerate() {
            let row = DisplayRow(layout.visible_display_row_range.start.0 + ix as u32);
            line_with_invisibles.draw(
                layout,
                row,
                layout.content_origin,
                whitespace_setting,
                invisible_display_ranges,
                cx,
            )
        }

        for line_element in &mut layout.line_elements {
            line_element.paint(cx);
        }
    }

    fn paint_redactions(&mut self, layout: &EditorLayout, cx: &mut WindowContext) {
        if layout.redacted_ranges.is_empty() {
            return;
        }

        let line_end_overshoot = layout.line_end_overshoot();

        // A softer than perfect black
        let redaction_color = gpui::rgb(0x0e1111);

        cx.paint_layer(layout.text_hitbox.bounds, |cx| {
            for range in layout.redacted_ranges.iter() {
                self.paint_highlighted_range(
                    range.clone(),
                    redaction_color.into(),
                    Pixels::ZERO,
                    line_end_overshoot,
                    layout,
                    cx,
                );
            }
        });
    }

    fn paint_cursors(&mut self, layout: &mut EditorLayout, cx: &mut WindowContext) {
        for cursor in &mut layout.visible_cursors {
            cursor.paint(layout.content_origin, cx);
        }
    }

    fn paint_scrollbars(&mut self, layout: &mut EditorLayout, cx: &mut WindowContext) {
        let (scrollbar_x, scrollbar_y) = layout.scrollbars_layout.as_xy();

        if let Some(scrollbar_layout) = scrollbar_x {
            let hitbox = scrollbar_layout.hitbox.clone();
            let text_unit_size = scrollbar_layout.text_unit_size;
            let visible_range = scrollbar_layout.visible_range.clone();
            let thumb_bounds = scrollbar_layout.thumb_bounds();

            if scrollbar_layout.visible {
                cx.paint_layer(hitbox.bounds, |cx| {
                    cx.paint_quad(quad(
                        hitbox.bounds,
                        Corners::default(),
                        cx.theme().colors().scrollbar_track_background,
                        Edges {
                            top: Pixels::ZERO,
                            right: Pixels::ZERO,
                            bottom: Pixels::ZERO,
                            left: Pixels::ZERO,
                        },
                        cx.theme().colors().scrollbar_track_border,
                    ));

                    cx.paint_quad(quad(
                        thumb_bounds,
                        Corners::default(),
                        cx.theme().colors().scrollbar_thumb_background,
                        Edges {
                            top: Pixels::ZERO,
                            right: Pixels::ZERO,
                            bottom: Pixels::ZERO,
                            left: ScrollbarLayout::BORDER_WIDTH,
                        },
                        cx.theme().colors().scrollbar_thumb_border,
                    ));
                })
            }

            cx.set_cursor_style(CursorStyle::Arrow, &hitbox);

            cx.on_mouse_event({
                let editor = self.editor.clone();

                // there may be a way to avoid this clone
                let hitbox = hitbox.clone();

                let mut mouse_position = cx.mouse_position();
                move |event: &MouseMoveEvent, phase, cx| {
                    if phase == DispatchPhase::Capture {
                        return;
                    }

                    editor.update(cx, |editor, cx| {
                        if event.pressed_button == Some(MouseButton::Left)
                            && editor
                                .scroll_manager
                                .is_dragging_scrollbar(Axis::Horizontal)
                        {
                            let x = mouse_position.x;
                            let new_x = event.position.x;
                            if (hitbox.left()..hitbox.right()).contains(&x) {
                                let mut position = editor.scroll_position(cx);

                                position.x += (new_x - x) / text_unit_size;
                                if position.x < 0.0 {
                                    position.x = 0.0;
                                }
                                editor.set_scroll_position(position, cx);
                            }

                            cx.stop_propagation();
                        } else {
                            editor.scroll_manager.set_is_dragging_scrollbar(
                                Axis::Horizontal,
                                false,
                                cx,
                            );

                            if hitbox.is_hovered(cx) {
                                editor.scroll_manager.show_scrollbar(cx);
                            }
                        }
                        mouse_position = event.position;
                    })
                }
            });

            if self
                .editor
                .read(cx)
                .scroll_manager
                .is_dragging_scrollbar(Axis::Horizontal)
            {
                cx.on_mouse_event({
                    let editor = self.editor.clone();
                    move |_: &MouseUpEvent, phase, cx| {
                        if phase == DispatchPhase::Capture {
                            return;
                        }

                        editor.update(cx, |editor, cx| {
                            editor.scroll_manager.set_is_dragging_scrollbar(
                                Axis::Horizontal,
                                false,
                                cx,
                            );
                            cx.stop_propagation();
                        });
                    }
                });
            } else {
                cx.on_mouse_event({
                    let editor = self.editor.clone();

                    move |event: &MouseDownEvent, phase, cx| {
                        if phase == DispatchPhase::Capture || !hitbox.is_hovered(cx) {
                            return;
                        }

                        editor.update(cx, |editor, cx| {
                            editor.scroll_manager.set_is_dragging_scrollbar(
                                Axis::Horizontal,
                                true,
                                cx,
                            );

                            let x = event.position.x;

                            if x < thumb_bounds.left() || thumb_bounds.right() < x {
                                let center_row =
                                    ((x - hitbox.left()) / text_unit_size).round() as u32;
                                let top_row = center_row.saturating_sub(
                                    (visible_range.end - visible_range.start) as u32 / 2,
                                );

                                let mut position = editor.scroll_position(cx);
                                position.x = top_row as f32;

                                editor.set_scroll_position(position, cx);
                            } else {
                                editor.scroll_manager.show_scrollbar(cx);
                            }

                            cx.stop_propagation();
                        });
                    }
                });
            }
        }

        if let Some(scrollbar_layout) = scrollbar_y {
            let hitbox = scrollbar_layout.hitbox.clone();
            let text_unit_size = scrollbar_layout.text_unit_size;
            let visible_range = scrollbar_layout.visible_range.clone();
            let thumb_bounds = scrollbar_layout.thumb_bounds();

            if scrollbar_layout.visible {
                cx.paint_layer(hitbox.bounds, |cx| {
                    cx.paint_quad(quad(
                        hitbox.bounds,
                        Corners::default(),
                        cx.theme().colors().scrollbar_track_background,
                        Edges {
                            top: Pixels::ZERO,
                            right: Pixels::ZERO,
                            bottom: Pixels::ZERO,
                            left: ScrollbarLayout::BORDER_WIDTH,
                        },
                        cx.theme().colors().scrollbar_track_border,
                    ));

                    let fast_markers =
                        self.collect_fast_scrollbar_markers(layout, &scrollbar_layout, cx);
                    // Refresh slow scrollbar markers in the background. Below, we paint whatever markers have already been computed.
                    self.refresh_slow_scrollbar_markers(layout, &scrollbar_layout, cx);

                    let markers = self.editor.read(cx).scrollbar_marker_state.markers.clone();
                    for marker in markers.iter().chain(&fast_markers) {
                        let mut marker = marker.clone();
                        marker.bounds.origin += hitbox.origin;
                        cx.paint_quad(marker);
                    }

                    cx.paint_quad(quad(
                        thumb_bounds,
                        Corners::default(),
                        cx.theme().colors().scrollbar_thumb_background,
                        Edges {
                            top: Pixels::ZERO,
                            right: Pixels::ZERO,
                            bottom: Pixels::ZERO,
                            left: ScrollbarLayout::BORDER_WIDTH,
                        },
                        cx.theme().colors().scrollbar_thumb_border,
                    ));
                });
            }

            cx.set_cursor_style(CursorStyle::Arrow, &hitbox);

            cx.on_mouse_event({
                let editor = self.editor.clone();

                let hitbox = hitbox.clone();

                let mut mouse_position = cx.mouse_position();
                move |event: &MouseMoveEvent, phase, cx| {
                    if phase == DispatchPhase::Capture {
                        return;
                    }

                    editor.update(cx, |editor, cx| {
                        if event.pressed_button == Some(MouseButton::Left)
                            && editor.scroll_manager.is_dragging_scrollbar(Axis::Vertical)
                        {
                            let y = mouse_position.y;
                            let new_y = event.position.y;
                            if (hitbox.top()..hitbox.bottom()).contains(&y) {
                                let mut position = editor.scroll_position(cx);
                                position.y += (new_y - y) / text_unit_size;
                                if position.y < 0.0 {
                                    position.y = 0.0;
                                }
                                editor.set_scroll_position(position, cx);
                            }
                        } else {
                            editor.scroll_manager.set_is_dragging_scrollbar(
                                Axis::Vertical,
                                false,
                                cx,
                            );

                            if hitbox.is_hovered(cx) {
                                editor.scroll_manager.show_scrollbar(cx);
                            }
                        }
                        mouse_position = event.position;
                    })
                }
            });

            if self
                .editor
                .read(cx)
                .scroll_manager
                .is_dragging_scrollbar(Axis::Vertical)
            {
                cx.on_mouse_event({
                    let editor = self.editor.clone();
                    move |_: &MouseUpEvent, phase, cx| {
                        if phase == DispatchPhase::Capture {
                            return;
                        }

                        editor.update(cx, |editor, cx| {
                            editor.scroll_manager.set_is_dragging_scrollbar(
                                Axis::Vertical,
                                false,
                                cx,
                            );
                            cx.stop_propagation();
                        });
                    }
                });
            } else {
                cx.on_mouse_event({
                    let editor = self.editor.clone();

                    move |event: &MouseDownEvent, phase, cx| {
                        if phase == DispatchPhase::Capture || !hitbox.is_hovered(cx) {
                            return;
                        }

                        editor.update(cx, |editor, cx| {
                            editor.scroll_manager.set_is_dragging_scrollbar(
                                Axis::Vertical,
                                true,
                                cx,
                            );

                            let y = event.position.y;
                            if y < thumb_bounds.top() || thumb_bounds.bottom() < y {
                                let center_row =
                                    ((y - hitbox.top()) / text_unit_size).round() as u32;
                                let top_row = center_row.saturating_sub(
                                    (visible_range.end - visible_range.start) as u32 / 2,
                                );
                                let mut position = editor.scroll_position(cx);
                                position.y = top_row as f32;
                                editor.set_scroll_position(position, cx);
                            } else {
                                editor.scroll_manager.show_scrollbar(cx);
                            }

                            cx.stop_propagation();
                        });
                    }
                });
            }
        }
    }

    fn collect_fast_scrollbar_markers(
        &self,
        layout: &EditorLayout,
        scrollbar_layout: &ScrollbarLayout,
        cx: &mut WindowContext,
    ) -> Vec<PaintQuad> {
        const LIMIT: usize = 100;
        if !EditorSettings::get_global(cx).scrollbar.cursors || layout.cursors.len() > LIMIT {
            return vec![];
        }
        let cursor_ranges = layout
            .cursors
            .iter()
            .map(|(point, color)| ColoredRange {
                start: point.row(),
                end: point.row(),
                color: *color,
            })
            .collect_vec();
        scrollbar_layout.marker_quads_for_ranges(cursor_ranges, None)
    }

    fn refresh_slow_scrollbar_markers(
        &self,
        layout: &EditorLayout,
        scrollbar_layout: &ScrollbarLayout,
        cx: &mut WindowContext,
    ) {
        self.editor.update(cx, |editor, cx| {
            if !editor.is_singleton(cx)
                || !editor
                    .scrollbar_marker_state
                    .should_refresh(scrollbar_layout.hitbox.size)
            {
                return;
            }

            let scrollbar_layout = scrollbar_layout.clone();
            let background_highlights = editor.background_highlights.clone();
            let snapshot = layout.position_map.snapshot.clone();
            let theme = cx.theme().clone();
            let scrollbar_settings = EditorSettings::get_global(cx).scrollbar;

            editor.scrollbar_marker_state.dirty = false;
            editor.scrollbar_marker_state.pending_refresh =
                Some(cx.spawn(|editor, mut cx| async move {
                    let scrollbar_size = scrollbar_layout.hitbox.size;
                    let scrollbar_markers = cx
                        .background_executor()
                        .spawn(async move {
                            let max_point = snapshot.display_snapshot.buffer_snapshot.max_point();
                            let mut marker_quads = Vec::new();
                            if scrollbar_settings.git_diff {
                                let marker_row_ranges = snapshot
                                    .diff_map
                                    .diff_hunks(&snapshot.buffer_snapshot)
                                    .map(|hunk| {
                                        let start_display_row =
                                            MultiBufferPoint::new(hunk.row_range.start.0, 0)
                                                .to_display_point(&snapshot.display_snapshot)
                                                .row();
                                        let mut end_display_row =
                                            MultiBufferPoint::new(hunk.row_range.end.0, 0)
                                                .to_display_point(&snapshot.display_snapshot)
                                                .row();
                                        if end_display_row != start_display_row {
                                            end_display_row.0 -= 1;
                                        }
                                        let color = match hunk_status(&hunk) {
                                            DiffHunkStatus::Added => theme.status().created,
                                            DiffHunkStatus::Modified => theme.status().modified,
                                            DiffHunkStatus::Removed => theme.status().deleted,
                                        };
                                        ColoredRange {
                                            start: start_display_row,
                                            end: end_display_row,
                                            color,
                                        }
                                    });

                                marker_quads.extend(
                                    scrollbar_layout
                                        .marker_quads_for_ranges(marker_row_ranges, Some(0)),
                                );
                            }

                            for (background_highlight_id, (_, background_ranges)) in
                                background_highlights.iter()
                            {
                                let is_search_highlights = *background_highlight_id
                                    == TypeId::of::<BufferSearchHighlights>();
                                let is_symbol_occurrences = *background_highlight_id
                                    == TypeId::of::<DocumentHighlightRead>()
                                    || *background_highlight_id
                                        == TypeId::of::<DocumentHighlightWrite>();
                                if (is_search_highlights && scrollbar_settings.search_results)
                                    || (is_symbol_occurrences && scrollbar_settings.selected_symbol)
                                {
                                    let mut color = theme.status().info;
                                    if is_symbol_occurrences {
                                        color.fade_out(0.5);
                                    }
                                    let marker_row_ranges = background_ranges.iter().map(|range| {
                                        let display_start = range
                                            .start
                                            .to_display_point(&snapshot.display_snapshot);
                                        let display_end =
                                            range.end.to_display_point(&snapshot.display_snapshot);
                                        ColoredRange {
                                            start: display_start.row(),
                                            end: display_end.row(),
                                            color,
                                        }
                                    });
                                    marker_quads.extend(
                                        scrollbar_layout
                                            .marker_quads_for_ranges(marker_row_ranges, Some(1)),
                                    );
                                }
                            }

                            if scrollbar_settings.diagnostics != ScrollbarDiagnostics::None {
                                let diagnostics = snapshot
                                    .buffer_snapshot
                                    .diagnostics_in_range(Point::zero()..max_point, false)
                                    .map(|DiagnosticEntry { diagnostic, range }| DiagnosticEntry {
                                        diagnostic,
                                        range: range.to_point(&snapshot.buffer_snapshot),
                                    })
                                    // Don't show diagnostics the user doesn't care about
                                    .filter(|diagnostic| {
                                        match (
                                            scrollbar_settings.diagnostics,
                                            diagnostic.diagnostic.severity,
                                        ) {
                                            (ScrollbarDiagnostics::All, _) => true,
                                            (
                                                ScrollbarDiagnostics::Error,
                                                DiagnosticSeverity::ERROR,
                                            ) => true,
                                            (
                                                ScrollbarDiagnostics::Warning,
                                                DiagnosticSeverity::ERROR
                                                | DiagnosticSeverity::WARNING,
                                            ) => true,
                                            (
                                                ScrollbarDiagnostics::Information,
                                                DiagnosticSeverity::ERROR
                                                | DiagnosticSeverity::WARNING
                                                | DiagnosticSeverity::INFORMATION,
                                            ) => true,
                                            (_, _) => false,
                                        }
                                    })
                                    // We want to sort by severity, in order to paint the most severe diagnostics last.
                                    .sorted_by_key(|diagnostic| {
                                        std::cmp::Reverse(diagnostic.diagnostic.severity)
                                    });

                                let marker_row_ranges = diagnostics.into_iter().map(|diagnostic| {
                                    let start_display = diagnostic
                                        .range
                                        .start
                                        .to_display_point(&snapshot.display_snapshot);
                                    let end_display = diagnostic
                                        .range
                                        .end
                                        .to_display_point(&snapshot.display_snapshot);
                                    let color = match diagnostic.diagnostic.severity {
                                        DiagnosticSeverity::ERROR => theme.status().error,
                                        DiagnosticSeverity::WARNING => theme.status().warning,
                                        DiagnosticSeverity::INFORMATION => theme.status().info,
                                        _ => theme.status().hint,
                                    };
                                    ColoredRange {
                                        start: start_display.row(),
                                        end: end_display.row(),
                                        color,
                                    }
                                });
                                marker_quads.extend(
                                    scrollbar_layout
                                        .marker_quads_for_ranges(marker_row_ranges, Some(2)),
                                );
                            }

                            Arc::from(marker_quads)
                        })
                        .await;

                    editor.update(&mut cx, |editor, cx| {
                        editor.scrollbar_marker_state.markers = scrollbar_markers;
                        editor.scrollbar_marker_state.scrollbar_size = scrollbar_size;
                        editor.scrollbar_marker_state.pending_refresh = None;
                        cx.notify();
                    })?;

                    Ok(())
                }));
        });
    }

    #[allow(clippy::too_many_arguments)]
    fn paint_highlighted_range(
        &self,
        range: Range<DisplayPoint>,
        color: Hsla,
        corner_radius: Pixels,
        line_end_overshoot: Pixels,
        layout: &EditorLayout,
        cx: &mut WindowContext,
    ) {
        let start_row = layout.visible_display_row_range.start;
        let end_row = layout.visible_display_row_range.end;
        if range.start != range.end {
            let row_range = if range.end.column() == 0 {
                cmp::max(range.start.row(), start_row)..cmp::min(range.end.row(), end_row)
            } else {
                cmp::max(range.start.row(), start_row)
                    ..cmp::min(range.end.row().next_row(), end_row)
            };

            let highlighted_range = HighlightedRange {
                color,
                line_height: layout.position_map.line_height,
                corner_radius,
                start_y: layout.content_origin.y
                    + row_range.start.as_f32() * layout.position_map.line_height
                    - layout.position_map.scroll_pixel_position.y,
                lines: row_range
                    .iter_rows()
                    .map(|row| {
                        let line_layout =
                            &layout.position_map.line_layouts[row.minus(start_row) as usize];
                        HighlightedRangeLine {
                            start_x: if row == range.start.row() {
                                layout.content_origin.x
                                    + line_layout.x_for_index(range.start.column() as usize)
                                    - layout.position_map.scroll_pixel_position.x
                            } else {
                                layout.content_origin.x
                                    - layout.position_map.scroll_pixel_position.x
                            },
                            end_x: if row == range.end.row() {
                                layout.content_origin.x
                                    + line_layout.x_for_index(range.end.column() as usize)
                                    - layout.position_map.scroll_pixel_position.x
                            } else {
                                layout.content_origin.x + line_layout.width + line_end_overshoot
                                    - layout.position_map.scroll_pixel_position.x
                            },
                        }
                    })
                    .collect(),
            };

            highlighted_range.paint(layout.text_hitbox.bounds, cx);
        }
    }

    fn paint_inline_blame(&mut self, layout: &mut EditorLayout, cx: &mut WindowContext) {
        if let Some(mut inline_blame) = layout.inline_blame.take() {
            cx.paint_layer(layout.text_hitbox.bounds, |cx| {
                inline_blame.paint(cx);
            })
        }
    }

    fn paint_blocks(&mut self, layout: &mut EditorLayout, cx: &mut WindowContext) {
        for mut block in layout.blocks.drain(..) {
            block.element.paint(cx);
        }
    }

    fn paint_inline_completion_popover(
        &mut self,
        layout: &mut EditorLayout,
        cx: &mut WindowContext,
    ) {
        if let Some(inline_completion_popover) = layout.inline_completion_popover.as_mut() {
            inline_completion_popover.paint(cx);
        }
    }

    fn paint_mouse_context_menu(&mut self, layout: &mut EditorLayout, cx: &mut WindowContext) {
        if let Some(mouse_context_menu) = layout.mouse_context_menu.as_mut() {
            mouse_context_menu.paint(cx);
        }
    }

    fn paint_scroll_wheel_listener(&mut self, layout: &EditorLayout, cx: &mut WindowContext) {
        cx.on_mouse_event({
            let position_map = layout.position_map.clone();
            let editor = self.editor.clone();
            let hitbox = layout.hitbox.clone();
            let mut delta = ScrollDelta::default();

            // Set a minimum scroll_sensitivity of 0.01 to make sure the user doesn't
            // accidentally turn off their scrolling.
            let scroll_sensitivity = EditorSettings::get_global(cx).scroll_sensitivity.max(0.01);

            move |event: &ScrollWheelEvent, phase, cx| {
                if phase == DispatchPhase::Bubble && hitbox.is_hovered(cx) {
                    delta = delta.coalesce(event.delta);
                    editor.update(cx, |editor, cx| {
                        let position_map: &PositionMap = &position_map;

                        let line_height = position_map.line_height;
                        let max_glyph_width = position_map.em_width;
                        let (delta, axis) = match delta {
                            gpui::ScrollDelta::Pixels(mut pixels) => {
                                //Trackpad
                                let axis = position_map.snapshot.ongoing_scroll.filter(&mut pixels);
                                (pixels, axis)
                            }

                            gpui::ScrollDelta::Lines(lines) => {
                                //Not trackpad
                                let pixels =
                                    point(lines.x * max_glyph_width, lines.y * line_height);
                                (pixels, None)
                            }
                        };

                        let current_scroll_position = position_map.snapshot.scroll_position();
                        let x = (current_scroll_position.x * max_glyph_width
                            - (delta.x * scroll_sensitivity))
                            / max_glyph_width;
                        let y = (current_scroll_position.y * line_height
                            - (delta.y * scroll_sensitivity))
                            / line_height;
                        let mut scroll_position =
                            point(x, y).clamp(&point(0., 0.), &position_map.scroll_max);
                        let forbid_vertical_scroll = editor.scroll_manager.forbid_vertical_scroll();
                        if forbid_vertical_scroll {
                            scroll_position.y = current_scroll_position.y;
                        }

                        if scroll_position != current_scroll_position {
                            editor.scroll(scroll_position, axis, cx);
                            cx.stop_propagation();
                        } else if y < 0. {
                            // Due to clamping, we may fail to detect cases of overscroll to the top;
                            // We want the scroll manager to get an update in such cases and detect the change of direction
                            // on the next frame.
                            cx.notify();
                        }
                    });
                }
            }
        });
    }

    fn paint_mouse_listeners(
        &mut self,
        layout: &EditorLayout,
        hovered_hunk: Option<HoveredHunk>,
        cx: &mut WindowContext,
    ) {
        self.paint_scroll_wheel_listener(layout, cx);

        cx.on_mouse_event({
            let position_map = layout.position_map.clone();
            let editor = self.editor.clone();
            let text_hitbox = layout.text_hitbox.clone();
            let gutter_hitbox = layout.gutter_hitbox.clone();
            let line_numbers = layout.line_numbers.clone();

            move |event: &MouseDownEvent, phase, cx| {
                if phase == DispatchPhase::Bubble {
                    match event.button {
                        MouseButton::Left => editor.update(cx, |editor, cx| {
                            Self::mouse_left_down(
                                editor,
                                event,
                                hovered_hunk.clone(),
                                &position_map,
                                &text_hitbox,
                                &gutter_hitbox,
                                line_numbers.as_ref(),
                                cx,
                            );
                        }),
                        MouseButton::Right => editor.update(cx, |editor, cx| {
                            Self::mouse_right_down(editor, event, &position_map, &text_hitbox, cx);
                        }),
                        MouseButton::Middle => editor.update(cx, |editor, cx| {
                            Self::mouse_middle_down(editor, event, &position_map, &text_hitbox, cx);
                        }),
                        _ => {}
                    };
                }
            }
        });

        cx.on_mouse_event({
            let editor = self.editor.clone();
            let position_map = layout.position_map.clone();
            let text_hitbox = layout.text_hitbox.clone();

            move |event: &MouseUpEvent, phase, cx| {
                if phase == DispatchPhase::Bubble {
                    editor.update(cx, |editor, cx| {
                        Self::mouse_up(editor, event, &position_map, &text_hitbox, cx)
                    });
                }
            }
        });
        cx.on_mouse_event({
            let position_map = layout.position_map.clone();
            let editor = self.editor.clone();
            let text_hitbox = layout.text_hitbox.clone();
            let gutter_hitbox = layout.gutter_hitbox.clone();

            move |event: &MouseMoveEvent, phase, cx| {
                if phase == DispatchPhase::Bubble {
                    editor.update(cx, |editor, cx| {
                        if editor.hover_state.focused(cx) {
                            return;
                        }
                        if event.pressed_button == Some(MouseButton::Left)
                            || event.pressed_button == Some(MouseButton::Middle)
                        {
                            Self::mouse_dragged(
                                editor,
                                event,
                                &position_map,
                                text_hitbox.bounds,
                                cx,
                            )
                        }

                        Self::mouse_moved(
                            editor,
                            event,
                            &position_map,
                            &text_hitbox,
                            &gutter_hitbox,
                            cx,
                        )
                    });
                }
            }
        });
    }

    fn scrollbar_left(&self, bounds: &Bounds<Pixels>) -> Pixels {
        bounds.top_right().x - self.style.scrollbar_width
    }

    fn column_pixels(&self, column: usize, cx: &WindowContext) -> Pixels {
        let style = &self.style;
        let font_size = style.text.font_size.to_pixels(cx.rem_size());
        let layout = cx
            .text_system()
            .shape_line(
                SharedString::from(" ".repeat(column)),
                font_size,
                &[TextRun {
                    len: column,
                    font: style.text.font(),
                    color: Hsla::default(),
                    background_color: None,
                    underline: None,
                    strikethrough: None,
                }],
            )
            .unwrap();

        layout.width
    }

    fn max_line_number_width(&self, snapshot: &EditorSnapshot, cx: &WindowContext) -> Pixels {
        let digit_count = (snapshot.widest_line_number() as f32).log10().floor() as usize + 1;
        self.column_pixels(digit_count, cx)
    }

    fn shape_line_number(
        &self,
        text: SharedString,
        color: Hsla,
        cx: &WindowContext,
    ) -> anyhow::Result<ShapedLine> {
        let run = TextRun {
            len: text.len(),
            font: self.style.text.font(),
            color,
            background_color: None,
            underline: None,
            strikethrough: None,
        };
        cx.text_system().shape_line(
            text,
            self.style.text.font_size.to_pixels(cx.rem_size()),
            &[run],
        )
    }
}

fn header_jump_data(
    snapshot: &EditorSnapshot,
    block_row_start: DisplayRow,
    height: u32,
    for_excerpt: &ExcerptInfo,
) -> JumpData {
    let range = &for_excerpt.range;
    let buffer = &for_excerpt.buffer;
    let jump_anchor = range
        .primary
        .as_ref()
        .map_or(range.context.start, |primary| primary.start);

    let excerpt_start = range.context.start;
    let jump_position = language::ToPoint::to_point(&jump_anchor, buffer);
    let offset_from_excerpt_start = if jump_anchor == excerpt_start {
        0
    } else {
        let excerpt_start_row = language::ToPoint::to_point(&excerpt_start, buffer).row;
        jump_position.row - excerpt_start_row
    };

    let line_offset_from_top = (block_row_start.0 + height + offset_from_excerpt_start)
        .saturating_sub(
            snapshot
                .scroll_anchor
                .scroll_position(&snapshot.display_snapshot)
                .y as u32,
        );

    JumpData::MultiBufferPoint {
        excerpt_id: for_excerpt.id,
        anchor: jump_anchor,
        position: language::ToPoint::to_point(&jump_anchor, buffer),
        line_offset_from_top,
    }
}

fn all_edits_insertions_or_deletions(
    edits: &Vec<(Range<Anchor>, String)>,
    snapshot: &MultiBufferSnapshot,
) -> bool {
    let mut all_insertions = true;
    let mut all_deletions = true;

    for (range, new_text) in edits.iter() {
        let range_is_empty = range.to_offset(&snapshot).is_empty();
        let text_is_empty = new_text.is_empty();

        if range_is_empty != text_is_empty {
            if range_is_empty {
                all_deletions = false;
            } else {
                all_insertions = false;
            }
        } else {
            return false;
        }

        if !all_insertions && !all_deletions {
            return false;
        }
    }
    all_insertions || all_deletions
}

#[allow(clippy::too_many_arguments)]
fn prepaint_gutter_button(
    button: IconButton,
    row: DisplayRow,
    line_height: Pixels,
    gutter_dimensions: &GutterDimensions,
    scroll_pixel_position: gpui::Point<Pixels>,
    gutter_hitbox: &Hitbox,
    rows_with_hunk_bounds: &HashMap<DisplayRow, Bounds<Pixels>>,
    cx: &mut WindowContext,
) -> AnyElement {
    let mut button = button.into_any_element();

    let available_space = size(
        AvailableSpace::MinContent,
        AvailableSpace::Definite(line_height),
    );
    let indicator_size = button.layout_as_root(available_space, cx);

    let blame_width = gutter_dimensions.git_blame_entries_width;
    let gutter_width = rows_with_hunk_bounds
        .get(&row)
        .map(|bounds| bounds.size.width);
    let left_offset = blame_width.max(gutter_width).unwrap_or_default();

    let mut x = left_offset;
    let available_width = gutter_dimensions.margin + gutter_dimensions.left_padding
        - indicator_size.width
        - left_offset;
    x += available_width / 2.;

    let mut y = row.as_f32() * line_height - scroll_pixel_position.y;
    y += (line_height - indicator_size.height) / 2.;

    button.prepaint_as_root(gutter_hitbox.origin + point(x, y), available_space, cx);
    button
}

fn render_inline_blame_entry(
    blame: &gpui::Model<GitBlame>,
    blame_entry: BlameEntry,
    style: &EditorStyle,
    workspace: Option<WeakView<Workspace>>,
    cx: &mut WindowContext,
) -> AnyElement {
    let relative_timestamp = blame_entry_relative_timestamp(&blame_entry);

    let author = blame_entry.author.as_deref().unwrap_or_default();
    let summary_enabled = ProjectSettings::get_global(cx)
        .git
        .show_inline_commit_summary();

    let text = match blame_entry.summary.as_ref() {
        Some(summary) if summary_enabled => {
            format!("{}, {} - {}", author, relative_timestamp, summary)
        }
        _ => format!("{}, {}", author, relative_timestamp),
    };

    let details = blame.read(cx).details_for_entry(&blame_entry);

    let tooltip = cx.new_view(|_| BlameEntryTooltip::new(blame_entry, details, style, workspace));

    h_flex()
        .id("inline-blame")
        .w_full()
        .font_family(style.text.font().family)
        .text_color(cx.theme().status().hint)
        .line_height(style.text.line_height)
        .child(Icon::new(IconName::FileGit).color(Color::Hint))
        .child(text)
        .gap_2()
        .hoverable_tooltip(move |_| tooltip.clone().into())
        .into_any()
}

fn render_blame_entry(
    ix: usize,
    blame: &gpui::Model<GitBlame>,
    blame_entry: BlameEntry,
    style: &EditorStyle,
    last_used_color: &mut Option<(PlayerColor, Oid)>,
    editor: View<Editor>,
    cx: &mut WindowContext,
) -> AnyElement {
    let mut sha_color = cx
        .theme()
        .players()
        .color_for_participant(blame_entry.sha.into());
    // If the last color we used is the same as the one we get for this line, but
    // the commit SHAs are different, then we try again to get a different color.
    match *last_used_color {
        Some((color, sha)) if sha != blame_entry.sha && color.cursor == sha_color.cursor => {
            let index: u32 = blame_entry.sha.into();
            sha_color = cx.theme().players().color_for_participant(index + 1);
        }
        _ => {}
    };
    last_used_color.replace((sha_color, blame_entry.sha));

    let relative_timestamp = blame_entry_relative_timestamp(&blame_entry);

    let short_commit_id = blame_entry.sha.display_short();

    let author_name = blame_entry.author.as_deref().unwrap_or("<no name>");
    let name = util::truncate_and_trailoff(author_name, GIT_BLAME_MAX_AUTHOR_CHARS_DISPLAYED);

    let details = blame.read(cx).details_for_entry(&blame_entry);

    let workspace = editor.read(cx).workspace.as_ref().map(|(w, _)| w.clone());

    let tooltip = cx.new_view(|_| {
        BlameEntryTooltip::new(blame_entry.clone(), details.clone(), style, workspace)
    });

    h_flex()
        .w_full()
        .justify_between()
        .font_family(style.text.font().family)
        .line_height(style.text.line_height)
        .id(("blame", ix))
        .text_color(cx.theme().status().hint)
        .pr_2()
        .gap_2()
        .child(
            h_flex()
                .items_center()
                .gap_2()
                .child(div().text_color(sha_color.cursor).child(short_commit_id))
                .child(name),
        )
        .child(relative_timestamp)
        .on_mouse_down(MouseButton::Right, {
            let blame_entry = blame_entry.clone();
            let details = details.clone();
            move |event, cx| {
                deploy_blame_entry_context_menu(
                    &blame_entry,
                    details.as_ref(),
                    editor.clone(),
                    event.position,
                    cx,
                );
            }
        })
        .hover(|style| style.bg(cx.theme().colors().element_hover))
        .when_some(
            details.and_then(|details| details.permalink),
            |this, url| {
                let url = url.clone();
                this.cursor_pointer().on_click(move |_, cx| {
                    cx.stop_propagation();
                    cx.open_url(url.as_str())
                })
            },
        )
        .hoverable_tooltip(move |_| tooltip.clone().into())
        .into_any()
}

fn deploy_blame_entry_context_menu(
    blame_entry: &BlameEntry,
    details: Option<&CommitDetails>,
    editor: View<Editor>,
    position: gpui::Point<Pixels>,
    cx: &mut WindowContext,
) {
    let context_menu = ContextMenu::build(cx, move |menu, _| {
        let sha = format!("{}", blame_entry.sha);
        menu.on_blur_subscription(Subscription::new(|| {}))
            .entry("Copy commit SHA", None, move |cx| {
                cx.write_to_clipboard(ClipboardItem::new_string(sha.clone()));
            })
            .when_some(
                details.and_then(|details| details.permalink.clone()),
                |this, url| this.entry("Open permalink", None, move |cx| cx.open_url(url.as_str())),
            )
    });

    editor.update(cx, move |editor, cx| {
        editor.mouse_context_menu = Some(MouseContextMenu::new(
            MenuPosition::PinnedToScreen(position),
            context_menu,
            cx,
        ));
        cx.notify();
    });
}

#[derive(Debug)]
pub(crate) struct LineWithInvisibles {
    fragments: SmallVec<[LineFragment; 1]>,
    invisibles: Vec<Invisible>,
    len: usize,
    width: Pixels,
    font_size: Pixels,
}

#[allow(clippy::large_enum_variant)]
enum LineFragment {
    Text(ShapedLine),
    Element {
        element: Option<AnyElement>,
        size: Size<Pixels>,
        len: usize,
    },
}

impl fmt::Debug for LineFragment {
    fn fmt(&self, f: &mut fmt::Formatter) -> fmt::Result {
        match self {
            LineFragment::Text(shaped_line) => f.debug_tuple("Text").field(shaped_line).finish(),
            LineFragment::Element { size, len, .. } => f
                .debug_struct("Element")
                .field("size", size)
                .field("len", len)
                .finish(),
        }
    }
}

impl LineWithInvisibles {
    #[allow(clippy::too_many_arguments)]
    fn from_chunks<'a>(
        chunks: impl Iterator<Item = HighlightedChunk<'a>>,
        editor_style: &EditorStyle,
        max_line_len: usize,
        max_line_count: usize,
        editor_mode: EditorMode,
        text_width: Pixels,
        is_row_soft_wrapped: impl Copy + Fn(usize) -> bool,
        cx: &mut WindowContext,
    ) -> Vec<Self> {
        let text_style = &editor_style.text;
        let mut layouts = Vec::with_capacity(max_line_count);
        let mut fragments: SmallVec<[LineFragment; 1]> = SmallVec::new();
        let mut line = String::new();
        let mut invisibles = Vec::new();
        let mut width = Pixels::ZERO;
        let mut len = 0;
        let mut styles = Vec::new();
        let mut non_whitespace_added = false;
        let mut row = 0;
        let mut line_exceeded_max_len = false;
        let font_size = text_style.font_size.to_pixels(cx.rem_size());

        let ellipsis = SharedString::from("⋯");

        for highlighted_chunk in chunks.chain([HighlightedChunk {
            text: "\n",
            style: None,
            is_tab: false,
            replacement: None,
        }]) {
            if let Some(replacement) = highlighted_chunk.replacement {
                if !line.is_empty() {
                    let shaped_line = cx
                        .text_system()
                        .shape_line(line.clone().into(), font_size, &styles)
                        .unwrap();
                    width += shaped_line.width;
                    len += shaped_line.len;
                    fragments.push(LineFragment::Text(shaped_line));
                    line.clear();
                    styles.clear();
                }

                match replacement {
                    ChunkReplacement::Renderer(renderer) => {
                        let available_width = if renderer.constrain_width {
                            let chunk = if highlighted_chunk.text == ellipsis.as_ref() {
                                ellipsis.clone()
                            } else {
                                SharedString::from(Arc::from(highlighted_chunk.text))
                            };
                            let shaped_line = cx
                                .text_system()
                                .shape_line(
                                    chunk,
                                    font_size,
                                    &[text_style.to_run(highlighted_chunk.text.len())],
                                )
                                .unwrap();
                            AvailableSpace::Definite(shaped_line.width)
                        } else {
                            AvailableSpace::MinContent
                        };

                        let mut element = (renderer.render)(&mut ChunkRendererContext {
                            context: cx,
                            max_width: text_width,
                        });
                        let line_height = text_style.line_height_in_pixels(cx.rem_size());
                        let size = element.layout_as_root(
                            size(available_width, AvailableSpace::Definite(line_height)),
                            cx,
                        );

                        width += size.width;
                        len += highlighted_chunk.text.len();
                        fragments.push(LineFragment::Element {
                            element: Some(element),
                            size,
                            len: highlighted_chunk.text.len(),
                        });
                    }
                    ChunkReplacement::Str(x) => {
                        let text_style = if let Some(style) = highlighted_chunk.style {
                            Cow::Owned(text_style.clone().highlight(style))
                        } else {
                            Cow::Borrowed(text_style)
                        };

                        let run = TextRun {
                            len: x.len(),
                            font: text_style.font(),
                            color: text_style.color,
                            background_color: text_style.background_color,
                            underline: text_style.underline,
                            strikethrough: text_style.strikethrough,
                        };
                        let line_layout = cx
                            .text_system()
                            .shape_line(x, font_size, &[run])
                            .unwrap()
                            .with_len(highlighted_chunk.text.len());

                        width += line_layout.width;
                        len += highlighted_chunk.text.len();
                        fragments.push(LineFragment::Text(line_layout))
                    }
                }
            } else {
                for (ix, mut line_chunk) in highlighted_chunk.text.split('\n').enumerate() {
                    if ix > 0 {
                        let shaped_line = cx
                            .text_system()
                            .shape_line(line.clone().into(), font_size, &styles)
                            .unwrap();
                        width += shaped_line.width;
                        len += shaped_line.len;
                        fragments.push(LineFragment::Text(shaped_line));
                        layouts.push(Self {
                            width: mem::take(&mut width),
                            len: mem::take(&mut len),
                            fragments: mem::take(&mut fragments),
                            invisibles: std::mem::take(&mut invisibles),
                            font_size,
                        });

                        line.clear();
                        styles.clear();
                        row += 1;
                        line_exceeded_max_len = false;
                        non_whitespace_added = false;
                        if row == max_line_count {
                            return layouts;
                        }
                    }

                    if !line_chunk.is_empty() && !line_exceeded_max_len {
                        let text_style = if let Some(style) = highlighted_chunk.style {
                            Cow::Owned(text_style.clone().highlight(style))
                        } else {
                            Cow::Borrowed(text_style)
                        };

                        if line.len() + line_chunk.len() > max_line_len {
                            let mut chunk_len = max_line_len - line.len();
                            while !line_chunk.is_char_boundary(chunk_len) {
                                chunk_len -= 1;
                            }
                            line_chunk = &line_chunk[..chunk_len];
                            line_exceeded_max_len = true;
                        }

                        styles.push(TextRun {
                            len: line_chunk.len(),
                            font: text_style.font(),
                            color: text_style.color,
                            background_color: text_style.background_color,
                            underline: text_style.underline,
                            strikethrough: text_style.strikethrough,
                        });

                        if editor_mode == EditorMode::Full {
                            // Line wrap pads its contents with fake whitespaces,
                            // avoid printing them
                            let is_soft_wrapped = is_row_soft_wrapped(row);
                            if highlighted_chunk.is_tab {
                                if non_whitespace_added || !is_soft_wrapped {
                                    invisibles.push(Invisible::Tab {
                                        line_start_offset: line.len(),
                                        line_end_offset: line.len() + line_chunk.len(),
                                    });
                                }
                            } else {
                                invisibles.extend(line_chunk.char_indices().filter_map(
                                    |(index, c)| {
                                        let is_whitespace = c.is_whitespace();
                                        non_whitespace_added |= !is_whitespace;
                                        if is_whitespace
                                            && (non_whitespace_added || !is_soft_wrapped)
                                        {
                                            Some(Invisible::Whitespace {
                                                line_offset: line.len() + index,
                                            })
                                        } else {
                                            None
                                        }
                                    },
                                ))
                            }
                        }

                        line.push_str(line_chunk);
                    }
                }
            }
        }

        layouts
    }

    fn prepaint(
        &mut self,
        line_height: Pixels,
        scroll_pixel_position: gpui::Point<Pixels>,
        row: DisplayRow,
        content_origin: gpui::Point<Pixels>,
        line_elements: &mut SmallVec<[AnyElement; 1]>,
        cx: &mut WindowContext,
    ) {
        let line_y = line_height * (row.as_f32() - scroll_pixel_position.y / line_height);
        let mut fragment_origin = content_origin + gpui::point(-scroll_pixel_position.x, line_y);
        for fragment in &mut self.fragments {
            match fragment {
                LineFragment::Text(line) => {
                    fragment_origin.x += line.width;
                }
                LineFragment::Element { element, size, .. } => {
                    let mut element = element
                        .take()
                        .expect("you can't prepaint LineWithInvisibles twice");

                    // Center the element vertically within the line.
                    let mut element_origin = fragment_origin;
                    element_origin.y += (line_height - size.height) / 2.;
                    element.prepaint_at(element_origin, cx);
                    line_elements.push(element);

                    fragment_origin.x += size.width;
                }
            }
        }
    }

    fn draw(
        &self,
        layout: &EditorLayout,
        row: DisplayRow,
        content_origin: gpui::Point<Pixels>,
        whitespace_setting: ShowWhitespaceSetting,
        selection_ranges: &[Range<DisplayPoint>],
        cx: &mut WindowContext,
    ) {
        let line_height = layout.position_map.line_height;
        let line_y = line_height
            * (row.as_f32() - layout.position_map.scroll_pixel_position.y / line_height);

        let mut fragment_origin =
            content_origin + gpui::point(-layout.position_map.scroll_pixel_position.x, line_y);

        for fragment in &self.fragments {
            match fragment {
                LineFragment::Text(line) => {
                    line.paint(fragment_origin, line_height, cx).log_err();
                    fragment_origin.x += line.width;
                }
                LineFragment::Element { size, .. } => {
                    fragment_origin.x += size.width;
                }
            }
        }

        self.draw_invisibles(
            selection_ranges,
            layout,
            content_origin,
            line_y,
            row,
            line_height,
            whitespace_setting,
            cx,
        );
    }

    #[allow(clippy::too_many_arguments)]
    fn draw_invisibles(
        &self,
        selection_ranges: &[Range<DisplayPoint>],
        layout: &EditorLayout,
        content_origin: gpui::Point<Pixels>,
        line_y: Pixels,
        row: DisplayRow,
        line_height: Pixels,
        whitespace_setting: ShowWhitespaceSetting,
        cx: &mut WindowContext,
    ) {
        let extract_whitespace_info = |invisible: &Invisible| {
            let (token_offset, token_end_offset, invisible_symbol) = match invisible {
                Invisible::Tab {
                    line_start_offset,
                    line_end_offset,
                } => (*line_start_offset, *line_end_offset, &layout.tab_invisible),
                Invisible::Whitespace { line_offset } => {
                    (*line_offset, line_offset + 1, &layout.space_invisible)
                }
            };

            let x_offset = self.x_for_index(token_offset);
            let invisible_offset =
                (layout.position_map.em_width - invisible_symbol.width).max(Pixels::ZERO) / 2.0;
            let origin = content_origin
                + gpui::point(
                    x_offset + invisible_offset - layout.position_map.scroll_pixel_position.x,
                    line_y,
                );

            (
                [token_offset, token_end_offset],
                Box::new(move |cx: &mut WindowContext| {
                    invisible_symbol.paint(origin, line_height, cx).log_err();
                }),
            )
        };

        let invisible_iter = self.invisibles.iter().map(extract_whitespace_info);
        match whitespace_setting {
            ShowWhitespaceSetting::None => (),
            ShowWhitespaceSetting::All => invisible_iter.for_each(|(_, paint)| paint(cx)),
            ShowWhitespaceSetting::Selection => invisible_iter.for_each(|([start, _], paint)| {
                let invisible_point = DisplayPoint::new(row, start as u32);
                if !selection_ranges
                    .iter()
                    .any(|region| region.start <= invisible_point && invisible_point < region.end)
                {
                    return;
                }

                paint(cx);
            }),

            // For a whitespace to be on a boundary, any of the following conditions need to be met:
            // - It is a tab
            // - It is adjacent to an edge (start or end)
            // - It is adjacent to a whitespace (left or right)
            ShowWhitespaceSetting::Boundary => {
                // We'll need to keep track of the last invisible we've seen and then check if we are adjacent to it for some of
                // the above cases.
                // Note: We zip in the original `invisibles` to check for tab equality
                let mut last_seen: Option<(bool, usize, Box<dyn Fn(&mut WindowContext)>)> = None;
                for (([start, end], paint), invisible) in
                    invisible_iter.zip_eq(self.invisibles.iter())
                {
                    let should_render = match (&last_seen, invisible) {
                        (_, Invisible::Tab { .. }) => true,
                        (Some((_, last_end, _)), _) => *last_end == start,
                        _ => false,
                    };

                    if should_render || start == 0 || end == self.len {
                        paint(cx);

                        // Since we are scanning from the left, we will skip over the first available whitespace that is part
                        // of a boundary between non-whitespace segments, so we correct by manually redrawing it if needed.
                        if let Some((should_render_last, last_end, paint_last)) = last_seen {
                            // Note that we need to make sure that the last one is actually adjacent
                            if !should_render_last && last_end == start {
                                paint_last(cx);
                            }
                        }
                    }

                    // Manually render anything within a selection
                    let invisible_point = DisplayPoint::new(row, start as u32);
                    if selection_ranges.iter().any(|region| {
                        region.start <= invisible_point && invisible_point < region.end
                    }) {
                        paint(cx);
                    }

                    last_seen = Some((should_render, end, paint));
                }
            }
        }
    }

    pub fn x_for_index(&self, index: usize) -> Pixels {
        let mut fragment_start_x = Pixels::ZERO;
        let mut fragment_start_index = 0;

        for fragment in &self.fragments {
            match fragment {
                LineFragment::Text(shaped_line) => {
                    let fragment_end_index = fragment_start_index + shaped_line.len;
                    if index < fragment_end_index {
                        return fragment_start_x
                            + shaped_line.x_for_index(index - fragment_start_index);
                    }
                    fragment_start_x += shaped_line.width;
                    fragment_start_index = fragment_end_index;
                }
                LineFragment::Element { len, size, .. } => {
                    let fragment_end_index = fragment_start_index + len;
                    if index < fragment_end_index {
                        return fragment_start_x;
                    }
                    fragment_start_x += size.width;
                    fragment_start_index = fragment_end_index;
                }
            }
        }

        fragment_start_x
    }

    pub fn index_for_x(&self, x: Pixels) -> Option<usize> {
        let mut fragment_start_x = Pixels::ZERO;
        let mut fragment_start_index = 0;

        for fragment in &self.fragments {
            match fragment {
                LineFragment::Text(shaped_line) => {
                    let fragment_end_x = fragment_start_x + shaped_line.width;
                    if x < fragment_end_x {
                        return Some(
                            fragment_start_index + shaped_line.index_for_x(x - fragment_start_x)?,
                        );
                    }
                    fragment_start_x = fragment_end_x;
                    fragment_start_index += shaped_line.len;
                }
                LineFragment::Element { len, size, .. } => {
                    let fragment_end_x = fragment_start_x + size.width;
                    if x < fragment_end_x {
                        return Some(fragment_start_index);
                    }
                    fragment_start_index += len;
                    fragment_start_x = fragment_end_x;
                }
            }
        }

        None
    }

    pub fn font_id_for_index(&self, index: usize) -> Option<FontId> {
        let mut fragment_start_index = 0;

        for fragment in &self.fragments {
            match fragment {
                LineFragment::Text(shaped_line) => {
                    let fragment_end_index = fragment_start_index + shaped_line.len;
                    if index < fragment_end_index {
                        return shaped_line.font_id_for_index(index - fragment_start_index);
                    }
                    fragment_start_index = fragment_end_index;
                }
                LineFragment::Element { len, .. } => {
                    let fragment_end_index = fragment_start_index + len;
                    if index < fragment_end_index {
                        return None;
                    }
                    fragment_start_index = fragment_end_index;
                }
            }
        }

        None
    }
}

#[derive(Debug, Clone, Copy, PartialEq, Eq)]
enum Invisible {
    /// A tab character
    ///
    /// A tab character is internally represented by spaces (configured by the user's tab width)
    /// aligned to the nearest column, so it's necessary to store the start and end offset for
    /// adjacency checks.
    Tab {
        line_start_offset: usize,
        line_end_offset: usize,
    },
    Whitespace {
        line_offset: usize,
    },
}

impl EditorElement {
    /// Returns the rem size to use when rendering the [`EditorElement`].
    ///
    /// This allows UI elements to scale based on the `buffer_font_size`.
    fn rem_size(&self, cx: &WindowContext) -> Option<Pixels> {
        match self.editor.read(cx).mode {
            EditorMode::Full => {
                let buffer_font_size = self.style.text.font_size;
                match buffer_font_size {
                    AbsoluteLength::Pixels(pixels) => {
                        let rem_size_scale = {
                            // Our default UI font size is 14px on a 16px base scale.
                            // This means the default UI font size is 0.875rems.
                            let default_font_size_scale = 14. / ui::BASE_REM_SIZE_IN_PX;

                            // We then determine the delta between a single rem and the default font
                            // size scale.
                            let default_font_size_delta = 1. - default_font_size_scale;

                            // Finally, we add this delta to 1rem to get the scale factor that
                            // should be used to scale up the UI.
                            1. + default_font_size_delta
                        };

                        Some(pixels * rem_size_scale)
                    }
                    AbsoluteLength::Rems(rems) => {
                        Some(rems.to_pixels(ui::BASE_REM_SIZE_IN_PX.into()))
                    }
                }
            }
            // We currently use single-line and auto-height editors in UI contexts,
            // so we don't want to scale everything with the buffer font size, as it
            // ends up looking off.
            EditorMode::SingleLine { .. } | EditorMode::AutoHeight { .. } => None,
        }
    }
}

impl Element for EditorElement {
    type RequestLayoutState = ();
    type PrepaintState = EditorLayout;

    fn id(&self) -> Option<ElementId> {
        None
    }

    fn request_layout(
        &mut self,
        _: Option<&GlobalElementId>,
        cx: &mut WindowContext,
    ) -> (gpui::LayoutId, ()) {
        let rem_size = self.rem_size(cx);
        cx.with_rem_size(rem_size, |cx| {
            self.editor.update(cx, |editor, cx| {
                editor.set_style(self.style.clone(), cx);

                let layout_id = match editor.mode {
                    EditorMode::SingleLine { auto_width } => {
                        let rem_size = cx.rem_size();

                        let height = self.style.text.line_height_in_pixels(rem_size);
                        if auto_width {
                            let editor_handle = cx.view().clone();
                            let style = self.style.clone();
                            cx.request_measured_layout(Style::default(), move |_, _, cx| {
                                let editor_snapshot =
                                    editor_handle.update(cx, |editor, cx| editor.snapshot(cx));
                                let line = Self::layout_lines(
                                    DisplayRow(0)..DisplayRow(1),
                                    &editor_snapshot,
                                    &style,
                                    px(f32::MAX),
                                    |_| false, // Single lines never soft wrap
                                    cx,
                                )
                                .pop()
                                .unwrap();

                                let font_id = cx.text_system().resolve_font(&style.text.font());
                                let font_size = style.text.font_size.to_pixels(cx.rem_size());
                                let em_width = cx
                                    .text_system()
                                    .typographic_bounds(font_id, font_size, 'm')
                                    .unwrap()
                                    .size
                                    .width;

                                size(line.width + em_width, height)
                            })
                        } else {
                            let mut style = Style::default();
                            style.size.height = height.into();
                            style.size.width = relative(1.).into();
                            cx.request_layout(style, None)
                        }
                    }
                    EditorMode::AutoHeight { max_lines } => {
                        let editor_handle = cx.view().clone();
                        let max_line_number_width =
                            self.max_line_number_width(&editor.snapshot(cx), cx);
                        cx.request_measured_layout(
                            Style::default(),
                            move |known_dimensions, available_space, cx| {
                                editor_handle
                                    .update(cx, |editor, cx| {
                                        compute_auto_height_layout(
                                            editor,
                                            max_lines,
                                            max_line_number_width,
                                            known_dimensions,
                                            available_space.width,
                                            cx,
                                        )
                                    })
                                    .unwrap_or_default()
                            },
                        )
                    }
                    EditorMode::Full => {
                        let mut style = Style::default();
                        style.size.width = relative(1.).into();
                        style.size.height = relative(1.).into();
                        cx.request_layout(style, None)
                    }
                };

                (layout_id, ())
            })
        })
    }

    fn prepaint(
        &mut self,
        _: Option<&GlobalElementId>,
        bounds: Bounds<Pixels>,
        _: &mut Self::RequestLayoutState,
        cx: &mut WindowContext,
    ) -> Self::PrepaintState {
        let text_style = TextStyleRefinement {
            font_size: Some(self.style.text.font_size),
            line_height: Some(self.style.text.line_height),
            ..Default::default()
        };
        let focus_handle = self.editor.focus_handle(cx);
        cx.set_view_id(self.editor.entity_id());
        cx.set_focus_handle(&focus_handle);

        let mut breakpoint_rows = self
            .editor
            .update(cx, |editor, cx| editor.active_breakpoint_points(cx));

        let rem_size = self.rem_size(cx);
        cx.with_rem_size(rem_size, |cx| {
            cx.with_text_style(Some(text_style), |cx| {
                cx.with_content_mask(Some(ContentMask { bounds }), |cx| {
                    let mut snapshot = self.editor.update(cx, |editor, cx| editor.snapshot(cx));
                    let style = self.style.clone();

                    let font_id = cx.text_system().resolve_font(&style.text.font());
                    let font_size = style.text.font_size.to_pixels(cx.rem_size());
                    let line_height = style.text.line_height_in_pixels(cx.rem_size());
                    let em_width = cx
                        .text_system()
                        .typographic_bounds(font_id, font_size, 'm')
                        .unwrap()
                        .size
                        .width;
                    let em_advance = cx
                        .text_system()
                        .advance(font_id, font_size, 'm')
                        .unwrap()
                        .width;

                    let letter_size = size(em_width, line_height);

                    let gutter_dimensions = snapshot.gutter_dimensions(
                        font_id,
                        font_size,
                        em_width,
                        em_advance,
                        self.max_line_number_width(&snapshot, cx),
                        cx,
                    );
                    let text_width = bounds.size.width - gutter_dimensions.width;

                    let editor_width = text_width - gutter_dimensions.margin - em_width;

                    snapshot = self.editor.update(cx, |editor, cx| {
                        editor.last_bounds = Some(bounds);
                        editor.gutter_dimensions = gutter_dimensions;
                        editor.set_visible_line_count(bounds.size.height / line_height, cx);

                        if matches!(editor.mode, EditorMode::AutoHeight { .. }) {
                            snapshot
                        } else {
                            let wrap_width = match editor.soft_wrap_mode(cx) {
                                SoftWrap::GitDiff => None,
                                SoftWrap::None => Some((MAX_LINE_LEN / 2) as f32 * em_advance),
                                SoftWrap::EditorWidth => Some(editor_width),
                                SoftWrap::Column(column) => Some(column as f32 * em_advance),
                                SoftWrap::Bounded(column) => {
                                    Some(editor_width.min(column as f32 * em_advance))
                                }
                            };

                            if editor.set_wrap_width(wrap_width, cx) {
                                editor.snapshot(cx)
                            } else {
                                snapshot
                            }
                        }
                    });

                    let wrap_guides = self
                        .editor
                        .read(cx)
                        .wrap_guides(cx)
                        .iter()
                        .map(|(guide, active)| (self.column_pixels(*guide, cx), *active))
                        .collect::<SmallVec<[_; 2]>>();

                    let hitbox = cx.insert_hitbox(bounds, false);
                    let gutter_hitbox =
                        cx.insert_hitbox(gutter_bounds(bounds, gutter_dimensions), false);
                    let text_hitbox = cx.insert_hitbox(
                        Bounds {
                            origin: gutter_hitbox.top_right(),
                            size: size(text_width, bounds.size.height),
                        },
                        false,
                    );
                    // Offset the content_bounds from the text_bounds by the gutter margin (which
                    // is roughly half a character wide) to make hit testing work more like how we want.
                    let content_origin =
                        text_hitbox.origin + point(gutter_dimensions.margin, Pixels::ZERO);

                    let scrollbar_bounds =
                        Bounds::from_corners(content_origin, bounds.bottom_right());

                    let height_in_lines = scrollbar_bounds.size.height / line_height;

                    // NOTE: The max row number in the current file, minus one
                    let max_row = snapshot.max_point().row().as_f32();

                    // NOTE: The max scroll position for the top of the window
                    let max_scroll_top = if matches!(snapshot.mode, EditorMode::AutoHeight { .. }) {
                        (max_row - height_in_lines + 1.).max(0.)
                    } else {
                        let settings = EditorSettings::get_global(cx);
                        match settings.scroll_beyond_last_line {
                            ScrollBeyondLastLine::OnePage => max_row,
                            ScrollBeyondLastLine::Off => (max_row - height_in_lines + 1.).max(0.),
                            ScrollBeyondLastLine::VerticalScrollMargin => {
                                (max_row - height_in_lines + 1. + settings.vertical_scroll_margin)
                                    .max(0.)
                            }
                        }
                    };

                    // TODO: Autoscrolling for both axes
                    let mut autoscroll_request = None;
                    let mut autoscroll_containing_element = false;
                    let mut autoscroll_horizontally = false;
                    self.editor.update(cx, |editor, cx| {
                        autoscroll_request = editor.autoscroll_request();
                        autoscroll_containing_element =
                            autoscroll_request.is_some() || editor.has_pending_selection();
                        // TODO: Is this horizontal or vertical?!
                        autoscroll_horizontally =
                            editor.autoscroll_vertically(bounds, line_height, max_scroll_top, cx);
                        snapshot = editor.snapshot(cx);
                    });

                    let mut scroll_position = snapshot.scroll_position();
                    // The scroll position is a fractional point, the whole number of which represents
                    // the top of the window in terms of display rows.
                    let start_row = DisplayRow(scroll_position.y as u32);
                    let max_row = snapshot.max_point().row();
                    let end_row = cmp::min(
                        (scroll_position.y + height_in_lines).ceil() as u32,
                        max_row.next_row().0,
                    );
                    let end_row = DisplayRow(end_row);

                    let buffer_rows = snapshot
                        .buffer_rows(start_row)
                        .take((start_row..end_row).len())
                        .collect::<Vec<_>>();
                    let is_row_soft_wrapped =
                        |row| buffer_rows.get(row).copied().flatten().is_none();

                    let start_anchor = if start_row == Default::default() {
                        Anchor::min()
                    } else {
                        snapshot.buffer_snapshot.anchor_before(
                            DisplayPoint::new(start_row, 0).to_offset(&snapshot, Bias::Left),
                        )
                    };
                    let end_anchor = if end_row > max_row {
                        Anchor::max()
                    } else {
                        snapshot.buffer_snapshot.anchor_before(
                            DisplayPoint::new(end_row, 0).to_offset(&snapshot, Bias::Right),
                        )
                    };

                    let highlighted_rows = self
                        .editor
                        .update(cx, |editor, cx| editor.highlighted_display_rows(cx));
                    let highlighted_ranges = self.editor.read(cx).background_highlights_in_range(
                        start_anchor..end_anchor,
                        &snapshot.display_snapshot,
                        cx.theme().colors(),
                    );
                    let highlighted_gutter_ranges =
                        self.editor.read(cx).gutter_highlights_in_range(
                            start_anchor..end_anchor,
                            &snapshot.display_snapshot,
                            cx,
                        );

                    let redacted_ranges = self.editor.read(cx).redacted_ranges(
                        start_anchor..end_anchor,
                        &snapshot.display_snapshot,
                        cx,
                    );

                    let (local_selections, selected_buffer_ids): (
                        Vec<Selection<Point>>,
                        Vec<BufferId>,
                    ) = self.editor.update(cx, |editor, cx| {
                        let all_selections = editor.selections.all::<Point>(cx);
                        let selected_buffer_ids = if editor.is_singleton(cx) {
                            Vec::new()
                        } else {
                            let mut selected_buffer_ids = Vec::with_capacity(all_selections.len());

                            for selection in all_selections {
                                for buffer_id in snapshot
                                    .buffer_snapshot
                                    .buffer_ids_in_selected_rows(selection)
                                {
                                    if selected_buffer_ids.last() != Some(&buffer_id) {
                                        selected_buffer_ids.push(buffer_id);
                                    }
                                }
                            }

                            selected_buffer_ids
                        };

                        let mut selections = editor
                            .selections
                            .disjoint_in_range(start_anchor..end_anchor, cx);
                        selections.extend(editor.selections.pending(cx));

                        (selections, selected_buffer_ids)
                    });

                    let (selections, active_rows, newest_selection_head) = self.layout_selections(
                        start_anchor,
                        end_anchor,
                        &local_selections,
                        &snapshot,
                        start_row,
                        end_row,
                        cx,
                    );

                    let line_numbers = self.layout_line_numbers(
                        Some(&gutter_hitbox),
                        gutter_dimensions,
                        line_height,
                        scroll_position,
                        start_row..end_row,
                        buffer_rows.iter().copied(),
                        newest_selection_head,
                        &snapshot,
                        &breakpoint_rows,
                        cx,
                    );

                    // We add the gutter breakpoint indicator to breakpoint_rows after painting
                    // line numbers so we don't paint a line number debug accent color if a user
                    // has their mouse over that line when a breakpoint isn't there
                    let gutter_breakpoint_indicator =
                        self.editor.read(cx).gutter_breakpoint_indicator;
                    if let Some(gutter_breakpoint_point) = gutter_breakpoint_indicator {
                        breakpoint_rows
                            .entry(gutter_breakpoint_point.row())
                            .or_insert(Breakpoint {
                                active_position: Some(
                                    snapshot
                                        .display_point_to_breakpoint_anchor(gutter_breakpoint_point)
                                        .text_anchor,
                                ),
                                cached_position: 0,
                                kind: BreakpointKind::Standard,
                            });
                    }

                    let mut crease_toggles = cx.with_element_namespace("crease_toggles", |cx| {
                        self.layout_crease_toggles(
                            start_row..end_row,
                            buffer_rows.iter().copied(),
                            &active_rows,
                            &snapshot,
                            cx,
                        )
                    });
                    let crease_trailers = cx.with_element_namespace("crease_trailers", |cx| {
                        self.layout_crease_trailers(buffer_rows.iter().copied(), &snapshot, cx)
                    });

                    let display_hunks = self.layout_gutter_git_hunks(
                        line_height,
                        &gutter_hitbox,
                        start_row..end_row,
                        start_anchor..end_anchor,
                        &snapshot,
                        cx,
                    );

                    let mut max_visible_line_width = Pixels::ZERO;
                    let mut line_layouts = Self::layout_lines(
                        start_row..end_row,
                        &snapshot,
                        &self.style,
                        editor_width,
                        is_row_soft_wrapped,
                        cx,
                    );
                    for line_with_invisibles in &line_layouts {
                        if line_with_invisibles.width > max_visible_line_width {
                            max_visible_line_width = line_with_invisibles.width;
                        }
                    }

                    let longest_line_width = layout_line(
                        snapshot.longest_row(),
                        &snapshot,
                        &style,
                        editor_width,
                        is_row_soft_wrapped,
                        cx,
                    )
                    .width;

                    let scrollbar_range_data = ScrollbarRangeData::new(
                        scrollbar_bounds,
                        letter_size,
                        &snapshot,
                        longest_line_width,
                        &style,
                        cx,
                    );

                    let scroll_range_bounds = scrollbar_range_data.scroll_range;
                    let mut scroll_width = scroll_range_bounds.size.width;

                    let sticky_header_excerpt = if snapshot.buffer_snapshot.show_headers() {
                        snapshot.sticky_header_excerpt(start_row)
                    } else {
                        None
                    };
                    let sticky_header_excerpt_id =
                        sticky_header_excerpt.as_ref().map(|top| top.excerpt.id);

                    let blocks = cx.with_element_namespace("blocks", |cx| {
                        self.render_blocks(
                            start_row..end_row,
                            &snapshot,
                            &hitbox,
                            &text_hitbox,
                            editor_width,
                            &mut scroll_width,
                            &gutter_dimensions,
                            em_width,
                            gutter_dimensions.full_width(),
                            line_height,
                            &line_layouts,
                            &local_selections,
                            &selected_buffer_ids,
                            is_row_soft_wrapped,
                            sticky_header_excerpt_id,
                            cx,
                        )
                    });
                    let mut blocks = match blocks {
                        Ok(blocks) => blocks,
                        Err(resized_blocks) => {
                            self.editor.update(cx, |editor, cx| {
                                editor.resize_blocks(resized_blocks, autoscroll_request, cx)
                            });
                            return self.prepaint(None, bounds, &mut (), cx);
                        }
                    };

                    let sticky_buffer_header = sticky_header_excerpt.map(|sticky_header_excerpt| {
                        cx.with_element_namespace("blocks", |cx| {
                            self.layout_sticky_buffer_header(
                                sticky_header_excerpt,
                                scroll_position.y,
                                line_height,
                                &snapshot,
                                &hitbox,
                                &selected_buffer_ids,
                                cx,
                            )
                        })
                    });

                    let start_buffer_row =
                        MultiBufferRow(start_anchor.to_point(&snapshot.buffer_snapshot).row);
                    let end_buffer_row =
                        MultiBufferRow(end_anchor.to_point(&snapshot.buffer_snapshot).row);

                    let scroll_max = point(
                        ((scroll_width - scrollbar_bounds.size.width) / em_width).max(0.0),
                        max_row.as_f32(),
                    );

                    self.editor.update(cx, |editor, cx| {
                        let clamped = editor.scroll_manager.clamp_scroll_left(scroll_max.x);

                        let autoscrolled = if autoscroll_horizontally {
                            editor.autoscroll_horizontally(
                                start_row,
                                text_hitbox.size.width,
                                scroll_width,
                                em_width,
                                &line_layouts,
                                cx,
                            )
                        } else {
                            false
                        };

                        if clamped || autoscrolled {
                            snapshot = editor.snapshot(cx);
                            scroll_position = snapshot.scroll_position();
                        }
                    });

                    let scroll_pixel_position = point(
                        scroll_position.x * em_width,
                        scroll_position.y * line_height,
                    );

                    let indent_guides = self.layout_indent_guides(
                        content_origin,
                        text_hitbox.origin,
                        start_buffer_row..end_buffer_row,
                        scroll_pixel_position,
                        line_height,
                        &snapshot,
                        cx,
                    );

                    let crease_trailers = cx.with_element_namespace("crease_trailers", |cx| {
                        self.prepaint_crease_trailers(
                            crease_trailers,
                            &line_layouts,
                            line_height,
                            content_origin,
                            scroll_pixel_position,
                            em_width,
                            cx,
                        )
                    });

                    let mut inline_blame = None;
                    if let Some(newest_selection_head) = newest_selection_head {
                        let display_row = newest_selection_head.row();
                        if (start_row..end_row).contains(&display_row) {
                            let line_ix = display_row.minus(start_row) as usize;
                            let line_layout = &line_layouts[line_ix];
                            let crease_trailer_layout = crease_trailers[line_ix].as_ref();
                            inline_blame = self.layout_inline_blame(
                                display_row,
                                &snapshot.display_snapshot,
                                line_layout,
                                crease_trailer_layout,
                                em_width,
                                content_origin,
                                scroll_pixel_position,
                                line_height,
                                cx,
                            );
                        }
                    }

                    let blamed_display_rows = self.layout_blame_entries(
                        buffer_rows.into_iter(),
                        em_width,
                        scroll_position,
                        line_height,
                        &gutter_hitbox,
                        gutter_dimensions.git_blame_entries_width,
                        cx,
                    );

                    let scroll_max = point(
                        ((scroll_width - scrollbar_bounds.size.width) / em_width).max(0.0),
                        max_scroll_top,
                    );

                    self.editor.update(cx, |editor, cx| {
                        let clamped = editor.scroll_manager.clamp_scroll_left(scroll_max.x);

                        let autoscrolled = if autoscroll_horizontally {
                            editor.autoscroll_horizontally(
                                start_row,
                                text_hitbox.size.width,
                                scroll_width,
                                em_width,
                                &line_layouts,
                                cx,
                            )
                        } else {
                            false
                        };

                        if clamped || autoscrolled {
                            snapshot = editor.snapshot(cx);
                            scroll_position = snapshot.scroll_position();
                        }
                    });

                    let line_elements = self.prepaint_lines(
                        start_row,
                        &mut line_layouts,
                        line_height,
                        scroll_pixel_position,
                        content_origin,
                        cx,
                    );

                    let mut block_start_rows = HashSet::default();

                    cx.with_element_namespace("blocks", |cx| {
                        self.layout_blocks(
                            &mut blocks,
                            &mut block_start_rows,
                            &hitbox,
                            line_height,
                            scroll_pixel_position,
                            cx,
                        );
                    });

                    let cursors = self.collect_cursors(&snapshot, cx);
                    let visible_row_range = start_row..end_row;
                    let non_visible_cursors = cursors
                        .iter()
                        .any(move |c| !visible_row_range.contains(&c.0.row()));

                    let visible_cursors = self.layout_visible_cursors(
                        &snapshot,
                        &selections,
                        &block_start_rows,
                        start_row..end_row,
                        &line_layouts,
                        &text_hitbox,
                        content_origin,
                        scroll_position,
                        scroll_pixel_position,
                        line_height,
                        em_width,
                        em_advance,
                        autoscroll_containing_element,
                        cx,
                    );

                    let scrollbars_layout = self.layout_scrollbars(
                        &snapshot,
                        scrollbar_range_data,
                        scroll_position,
                        non_visible_cursors,
                        cx,
                    );

                    let gutter_settings = EditorSettings::get_global(cx).gutter;

                    let expanded_add_hunks_by_rows = self.editor.update(cx, |editor, _| {
                        editor
                            .diff_map
                            .hunks(false)
                            .filter(|hunk| hunk.status == DiffHunkStatus::Added)
                            .map(|expanded_hunk| {
                                let start_row = expanded_hunk
                                    .hunk_range
                                    .start
                                    .to_display_point(&snapshot)
                                    .row();
                                (start_row, expanded_hunk.clone())
                            })
                            .collect::<HashMap<_, _>>()
                    });

                    let rows_with_hunk_bounds = display_hunks
                        .iter()
                        .filter_map(|(hunk, hitbox)| Some((hunk, hitbox.as_ref()?.bounds)))
                        .fold(
                            HashMap::default(),
                            |mut rows_with_hunk_bounds, (hunk, bounds)| {
                                match hunk {
                                    DisplayDiffHunk::Folded { display_row } => {
                                        rows_with_hunk_bounds.insert(*display_row, bounds);
                                    }
                                    DisplayDiffHunk::Unfolded {
                                        display_row_range, ..
                                    } => {
                                        for display_row in display_row_range.iter_rows() {
                                            rows_with_hunk_bounds.insert(display_row, bounds);
                                        }
                                    }
                                }
                                rows_with_hunk_bounds
                            },
                        );
                    let mut code_actions_indicator = None;
                    if let Some(newest_selection_head) = newest_selection_head {
                        if (start_row..end_row).contains(&newest_selection_head.row()) {
                            self.layout_context_menu(
                                line_height,
                                &text_hitbox,
                                content_origin,
                                start_row,
                                scroll_pixel_position,
                                &line_layouts,
                                newest_selection_head,
                                gutter_dimensions.width - gutter_dimensions.left_padding,
                                cx,
                            );

                            let show_code_actions = snapshot
                                .show_code_actions
                                .unwrap_or(gutter_settings.code_actions);
                            if show_code_actions {
                                let newest_selection_point =
                                    newest_selection_head.to_point(&snapshot.display_snapshot);
                                let newest_selection_display_row =
                                    newest_selection_point.to_display_point(&snapshot).row();
                                if !expanded_add_hunks_by_rows
                                    .contains_key(&newest_selection_display_row)
                                {
                                    if !snapshot
                                        .is_line_folded(MultiBufferRow(newest_selection_point.row))
                                    {
                                        let buffer = snapshot.buffer_snapshot.buffer_line_for_row(
                                            MultiBufferRow(newest_selection_point.row),
                                        );
                                        if let Some((buffer, range)) = buffer {
                                            let buffer_id = buffer.remote_id();
                                            let row = range.start.row;
                                            let has_test_indicator = self
                                                .editor
                                                .read(cx)
                                                .tasks
                                                .contains_key(&(buffer_id, row));

                                            if !has_test_indicator {
                                                code_actions_indicator = self
                                                    .layout_code_actions_indicator(
                                                        line_height,
                                                        newest_selection_head,
                                                        scroll_pixel_position,
                                                        &gutter_dimensions,
                                                        &gutter_hitbox,
                                                        &rows_with_hunk_bounds,
                                                        &mut breakpoint_rows,
                                                        cx,
                                                    );
                                            }
                                        }
                                    }
                                }
                            }
                        }
                    }

                    let test_indicators = if gutter_settings.runnables {
                        self.layout_run_indicators(
                            line_height,
                            start_row..end_row,
                            scroll_pixel_position,
                            &gutter_dimensions,
                            &gutter_hitbox,
                            &rows_with_hunk_bounds,
                            &snapshot,
                            &mut breakpoint_rows,
                            cx,
                        )
                    } else {
                        Vec::new()
                    };

                    let breakpoints = self.layout_breakpoints(
                        line_height,
                        start_row..end_row,
                        scroll_pixel_position,
                        &gutter_dimensions,
                        &gutter_hitbox,
                        &rows_with_hunk_bounds,
                        &snapshot,
                        breakpoint_rows,
                        cx,
                    );

                    self.layout_signature_help(
                        &hitbox,
                        content_origin,
                        scroll_pixel_position,
                        newest_selection_head,
                        start_row,
                        &line_layouts,
                        line_height,
                        em_width,
                        cx,
                    );

                    if !cx.has_active_drag() {
                        self.layout_hover_popovers(
                            &snapshot,
                            &hitbox,
                            &text_hitbox,
                            start_row..end_row,
                            content_origin,
                            scroll_pixel_position,
                            &line_layouts,
                            line_height,
                            em_width,
                            cx,
                        );
                    }

                    let inline_completion_popover = self.layout_inline_completion_popover(
                        &text_hitbox.bounds,
                        &snapshot,
                        start_row..end_row,
                        scroll_position.y,
                        scroll_position.y + height_in_lines,
                        &line_layouts,
                        line_height,
                        scroll_pixel_position,
                        editor_width,
                        &style,
                        cx,
                    );

                    let mouse_context_menu = self.layout_mouse_context_menu(
                        &snapshot,
                        start_row..end_row,
                        content_origin,
                        cx,
                    );

                    cx.with_element_namespace("crease_toggles", |cx| {
                        self.prepaint_crease_toggles(
                            &mut crease_toggles,
                            line_height,
                            &gutter_dimensions,
                            gutter_settings,
                            scroll_pixel_position,
                            &gutter_hitbox,
                            cx,
                        )
                    });

                    let invisible_symbol_font_size = font_size / 2.;
                    let tab_invisible = cx
                        .text_system()
                        .shape_line(
                            "→".into(),
                            invisible_symbol_font_size,
                            &[TextRun {
                                len: "→".len(),
                                font: self.style.text.font(),
                                color: cx.theme().colors().editor_invisible,
                                background_color: None,
                                underline: None,
                                strikethrough: None,
                            }],
                        )
                        .unwrap();
                    let space_invisible = cx
                        .text_system()
                        .shape_line(
                            "•".into(),
                            invisible_symbol_font_size,
                            &[TextRun {
                                len: "•".len(),
                                font: self.style.text.font(),
                                color: cx.theme().colors().editor_invisible,
                                background_color: None,
                                underline: None,
                                strikethrough: None,
                            }],
                        )
                        .unwrap();

                    EditorLayout {
                        mode: snapshot.mode,
                        position_map: Rc::new(PositionMap {
                            size: bounds.size,
                            scroll_pixel_position,
                            scroll_max,
                            line_layouts,
                            line_height,
                            em_width,
                            em_advance,
                            snapshot,
                        }),
                        visible_display_row_range: start_row..end_row,
                        wrap_guides,
                        indent_guides,
                        hitbox,
                        text_hitbox,
                        gutter_hitbox,
                        display_hunks,
                        content_origin,
                        scrollbars_layout,
                        active_rows,
                        highlighted_rows,
                        highlighted_ranges,
                        highlighted_gutter_ranges,
                        redacted_ranges,
                        line_elements,
                        line_numbers,
                        blamed_display_rows,
                        inline_blame,
                        blocks,
                        cursors,
                        visible_cursors,
                        selections,
                        inline_completion_popover,
                        mouse_context_menu,
                        test_indicators,
                        breakpoints,
                        code_actions_indicator,
                        crease_toggles,
                        crease_trailers,
                        tab_invisible,
                        space_invisible,
                        sticky_buffer_header,
                    }
                })
            })
        })
    }

    fn paint(
        &mut self,
        _: Option<&GlobalElementId>,
        bounds: Bounds<gpui::Pixels>,
        _: &mut Self::RequestLayoutState,
        layout: &mut Self::PrepaintState,
        cx: &mut WindowContext,
    ) {
        let focus_handle = self.editor.focus_handle(cx);
        let key_context = self.editor.update(cx, |editor, cx| editor.key_context(cx));

        cx.set_key_context(key_context);
        cx.handle_input(
            &focus_handle,
            ElementInputHandler::new(bounds, self.editor.clone()),
        );
        self.register_actions(cx);
        self.register_key_listeners(cx, layout);

        let text_style = TextStyleRefinement {
            font_size: Some(self.style.text.font_size),
            line_height: Some(self.style.text.line_height),
            ..Default::default()
        };
        let hovered_hunk = layout
            .display_hunks
            .iter()
            .find_map(|(hunk, hunk_hitbox)| match hunk {
                DisplayDiffHunk::Folded { .. } => None,
                DisplayDiffHunk::Unfolded {
                    diff_base_byte_range,
                    multi_buffer_range,
                    status,
                    ..
                } => {
                    if hunk_hitbox
                        .as_ref()
                        .map(|hitbox| hitbox.is_hovered(cx))
                        .unwrap_or(false)
                    {
                        Some(HoveredHunk {
                            status: *status,
                            multi_buffer_range: multi_buffer_range.clone(),
                            diff_base_byte_range: diff_base_byte_range.clone(),
                        })
                    } else {
                        None
                    }
                }
            });
        let rem_size = self.rem_size(cx);
        cx.with_rem_size(rem_size, |cx| {
            cx.with_text_style(Some(text_style), |cx| {
                cx.with_content_mask(Some(ContentMask { bounds }), |cx| {
                    self.paint_mouse_listeners(layout, hovered_hunk, cx);
                    self.paint_background(layout, cx);
                    self.paint_indent_guides(layout, cx);

                    if layout.gutter_hitbox.size.width > Pixels::ZERO {
                        self.paint_blamed_display_rows(layout, cx);
                        self.paint_line_numbers(layout, cx);
                    }

                    self.paint_text(layout, cx);

                    if layout.gutter_hitbox.size.width > Pixels::ZERO {
                        self.paint_gutter_highlights(layout, cx);
                        self.paint_gutter_indicators(layout, cx);
                    }

                    if !layout.blocks.is_empty() {
                        cx.with_element_namespace("blocks", |cx| {
                            self.paint_blocks(layout, cx);
                        });
                    }

                    cx.with_element_namespace("blocks", |cx| {
                        if let Some(mut sticky_header) = layout.sticky_buffer_header.take() {
                            sticky_header.paint(cx)
                        }
                    });

                    self.paint_scrollbars(layout, cx);
                    self.paint_inline_completion_popover(layout, cx);
                    self.paint_mouse_context_menu(layout, cx);
                });
            })
        })
    }
}

pub(super) fn gutter_bounds(
    editor_bounds: Bounds<Pixels>,
    gutter_dimensions: GutterDimensions,
) -> Bounds<Pixels> {
    Bounds {
        origin: editor_bounds.origin,
        size: size(gutter_dimensions.width, editor_bounds.size.height),
    }
}

struct ScrollbarRangeData {
    scrollbar_bounds: Bounds<Pixels>,
    scroll_range: Bounds<Pixels>,
    letter_size: Size<Pixels>,
}

impl ScrollbarRangeData {
    pub fn new(
        scrollbar_bounds: Bounds<Pixels>,
        letter_size: Size<Pixels>,
        snapshot: &EditorSnapshot,
        longest_line_width: Pixels,
        style: &EditorStyle,
        cx: &WindowContext,
    ) -> ScrollbarRangeData {
        // TODO: Simplify this function down, it requires a lot of parameters
        let max_row = snapshot.max_point().row();
        let text_bounds_size = size(longest_line_width, max_row.0 as f32 * letter_size.height);

        let scrollbar_width = style.scrollbar_width;

        let settings = EditorSettings::get_global(cx);
        let scroll_beyond_last_line: Pixels = match settings.scroll_beyond_last_line {
            ScrollBeyondLastLine::OnePage => px(scrollbar_bounds.size.height / letter_size.height),
            ScrollBeyondLastLine::Off => px(1.),
            ScrollBeyondLastLine::VerticalScrollMargin => px(1.0 + settings.vertical_scroll_margin),
        };

        let overscroll = size(
            scrollbar_width + (letter_size.width / 2.0),
            letter_size.height * scroll_beyond_last_line,
        );

        let scroll_range = Bounds {
            origin: scrollbar_bounds.origin,
            size: text_bounds_size + overscroll,
        };

        ScrollbarRangeData {
            scrollbar_bounds,
            scroll_range,
            letter_size,
        }
    }
}

impl IntoElement for EditorElement {
    type Element = Self;

    fn into_element(self) -> Self::Element {
        self
    }
}

pub struct EditorLayout {
    position_map: Rc<PositionMap>,
    hitbox: Hitbox,
    text_hitbox: Hitbox,
    gutter_hitbox: Hitbox,
    content_origin: gpui::Point<Pixels>,
    scrollbars_layout: AxisPair<Option<ScrollbarLayout>>,
    mode: EditorMode,
    wrap_guides: SmallVec<[(Pixels, bool); 2]>,
    indent_guides: Option<Vec<IndentGuideLayout>>,
    visible_display_row_range: Range<DisplayRow>,
    active_rows: BTreeMap<DisplayRow, bool>,
    highlighted_rows: BTreeMap<DisplayRow, Hsla>,
    line_elements: SmallVec<[AnyElement; 1]>,
    line_numbers: Arc<HashMap<MultiBufferRow, LineNumberLayout>>,
    display_hunks: Vec<(DisplayDiffHunk, Option<Hitbox>)>,
    blamed_display_rows: Option<Vec<AnyElement>>,
    inline_blame: Option<AnyElement>,
    blocks: Vec<BlockLayout>,
    highlighted_ranges: Vec<(Range<DisplayPoint>, Hsla)>,
    highlighted_gutter_ranges: Vec<(Range<DisplayPoint>, Hsla)>,
    redacted_ranges: Vec<Range<DisplayPoint>>,
    cursors: Vec<(DisplayPoint, Hsla)>,
    visible_cursors: Vec<CursorLayout>,
    selections: Vec<(PlayerColor, Vec<SelectionLayout>)>,
    code_actions_indicator: Option<AnyElement>,
    test_indicators: Vec<AnyElement>,
    breakpoints: Vec<AnyElement>,
    crease_toggles: Vec<Option<AnyElement>>,
    crease_trailers: Vec<Option<CreaseTrailerLayout>>,
    inline_completion_popover: Option<AnyElement>,
    mouse_context_menu: Option<AnyElement>,
    tab_invisible: ShapedLine,
    space_invisible: ShapedLine,
    sticky_buffer_header: Option<AnyElement>,
}

impl EditorLayout {
    fn line_end_overshoot(&self) -> Pixels {
        0.15 * self.position_map.line_height
    }
}

struct LineNumberLayout {
    shaped_line: ShapedLine,
    hitbox: Option<Hitbox>,
    display_row: DisplayRow,
}

struct ColoredRange<T> {
    start: T,
    end: T,
    color: Hsla,
}

#[derive(Clone)]
struct ScrollbarLayout {
    hitbox: Hitbox,
    visible_range: Range<f32>,
    visible: bool,
    text_unit_size: Pixels,
    thumb_size: Pixels,
    axis: Axis,
}

impl ScrollbarLayout {
    const BORDER_WIDTH: Pixels = px(1.0);
    const LINE_MARKER_HEIGHT: Pixels = px(2.0);
    const MIN_MARKER_HEIGHT: Pixels = px(5.0);
    // const MIN_THUMB_HEIGHT: Pixels = px(20.0);

    fn thumb_bounds(&self) -> Bounds<Pixels> {
        match self.axis {
            Axis::Vertical => {
                let thumb_top = self.y_for_row(self.visible_range.start);
                let thumb_bottom = thumb_top + self.thumb_size;
                Bounds::from_corners(
                    point(self.hitbox.left(), thumb_top),
                    point(self.hitbox.right(), thumb_bottom),
                )
            }
            Axis::Horizontal => {
                let thumb_left =
                    self.hitbox.left() + self.visible_range.start * self.text_unit_size;
                let thumb_right = thumb_left + self.thumb_size;
                Bounds::from_corners(
                    point(thumb_left, self.hitbox.top()),
                    point(thumb_right, self.hitbox.bottom()),
                )
            }
        }
    }

    fn y_for_row(&self, row: f32) -> Pixels {
        self.hitbox.top() + row * self.text_unit_size
    }

    fn marker_quads_for_ranges(
        &self,
        row_ranges: impl IntoIterator<Item = ColoredRange<DisplayRow>>,
        column: Option<usize>,
    ) -> Vec<PaintQuad> {
        struct MinMax {
            min: Pixels,
            max: Pixels,
        }
        let (x_range, height_limit) = if let Some(column) = column {
            let column_width = px(((self.hitbox.size.width - Self::BORDER_WIDTH).0 / 3.0).floor());
            let start = Self::BORDER_WIDTH + (column as f32 * column_width);
            let end = start + column_width;
            (
                Range { start, end },
                MinMax {
                    min: Self::MIN_MARKER_HEIGHT,
                    max: px(f32::MAX),
                },
            )
        } else {
            (
                Range {
                    start: Self::BORDER_WIDTH,
                    end: self.hitbox.size.width,
                },
                MinMax {
                    min: Self::LINE_MARKER_HEIGHT,
                    max: Self::LINE_MARKER_HEIGHT,
                },
            )
        };

        let row_to_y = |row: DisplayRow| row.as_f32() * self.text_unit_size;
        let mut pixel_ranges = row_ranges
            .into_iter()
            .map(|range| {
                let start_y = row_to_y(range.start);
                let end_y = row_to_y(range.end)
                    + self
                        .text_unit_size
                        .max(height_limit.min)
                        .min(height_limit.max);
                ColoredRange {
                    start: start_y,
                    end: end_y,
                    color: range.color,
                }
            })
            .peekable();

        let mut quads = Vec::new();
        while let Some(mut pixel_range) = pixel_ranges.next() {
            while let Some(next_pixel_range) = pixel_ranges.peek() {
                if pixel_range.end >= next_pixel_range.start - px(1.0)
                    && pixel_range.color == next_pixel_range.color
                {
                    pixel_range.end = next_pixel_range.end.max(pixel_range.end);
                    pixel_ranges.next();
                } else {
                    break;
                }
            }

            let bounds = Bounds::from_corners(
                point(x_range.start, pixel_range.start),
                point(x_range.end, pixel_range.end),
            );
            quads.push(quad(
                bounds,
                Corners::default(),
                pixel_range.color,
                Edges::default(),
                Hsla::transparent_black(),
            ));
        }

        quads
    }
}

struct CreaseTrailerLayout {
    element: AnyElement,
    bounds: Bounds<Pixels>,
}

struct PositionMap {
    size: Size<Pixels>,
    line_height: Pixels,
    scroll_pixel_position: gpui::Point<Pixels>,
    scroll_max: gpui::Point<f32>,
    em_width: Pixels,
    em_advance: Pixels,
    line_layouts: Vec<LineWithInvisibles>,
    snapshot: EditorSnapshot,
}

#[derive(Debug, Copy, Clone)]
pub struct PointForPosition {
    pub previous_valid: DisplayPoint,
    pub next_valid: DisplayPoint,
    pub exact_unclipped: DisplayPoint,
    pub column_overshoot_after_line_end: u32,
}

impl PointForPosition {
    pub fn as_valid(&self) -> Option<DisplayPoint> {
        if self.previous_valid == self.exact_unclipped && self.next_valid == self.exact_unclipped {
            Some(self.previous_valid)
        } else {
            None
        }
    }
}

impl PositionMap {
    fn point_for_position(
        &self,
        text_bounds: Bounds<Pixels>,
        position: gpui::Point<Pixels>,
    ) -> PointForPosition {
        let scroll_position = self.snapshot.scroll_position();
        let position = position - text_bounds.origin;
        let y = position.y.max(px(0.)).min(self.size.height);
        let x = position.x + (scroll_position.x * self.em_width);
        let row = ((y / self.line_height) + scroll_position.y) as u32;

        let (column, x_overshoot_after_line_end) = if let Some(line) = self
            .line_layouts
            .get(row as usize - scroll_position.y as usize)
        {
            if let Some(ix) = line.index_for_x(x) {
                (ix as u32, px(0.))
            } else {
                (line.len as u32, px(0.).max(x - line.width))
            }
        } else {
            (0, x)
        };

        let mut exact_unclipped = DisplayPoint::new(DisplayRow(row), column);
        let previous_valid = self.snapshot.clip_point(exact_unclipped, Bias::Left);
        let next_valid = self.snapshot.clip_point(exact_unclipped, Bias::Right);

        let column_overshoot_after_line_end = (x_overshoot_after_line_end / self.em_advance) as u32;
        *exact_unclipped.column_mut() += column_overshoot_after_line_end;
        PointForPosition {
            previous_valid,
            next_valid,
            exact_unclipped,
            column_overshoot_after_line_end,
        }
    }
}

struct BlockLayout {
    id: BlockId,
    row: Option<DisplayRow>,
    element: AnyElement,
    available_space: Size<AvailableSpace>,
    style: BlockStyle,
}

fn layout_line(
    row: DisplayRow,
    snapshot: &EditorSnapshot,
    style: &EditorStyle,
    text_width: Pixels,
    is_row_soft_wrapped: impl Copy + Fn(usize) -> bool,
    cx: &mut WindowContext,
) -> LineWithInvisibles {
    let chunks = snapshot.highlighted_chunks(row..row + DisplayRow(1), true, style);
    LineWithInvisibles::from_chunks(
        chunks,
        &style,
        MAX_LINE_LEN,
        1,
        snapshot.mode,
        text_width,
        is_row_soft_wrapped,
        cx,
    )
    .pop()
    .unwrap()
}

#[derive(Debug)]
pub struct IndentGuideLayout {
    origin: gpui::Point<Pixels>,
    length: Pixels,
    single_indent_width: Pixels,
    depth: u32,
    active: bool,
    settings: IndentGuideSettings,
}

pub struct CursorLayout {
    origin: gpui::Point<Pixels>,
    block_width: Pixels,
    line_height: Pixels,
    color: Hsla,
    shape: CursorShape,
    block_text: Option<ShapedLine>,
    cursor_name: Option<AnyElement>,
}

#[derive(Debug)]
pub struct CursorName {
    string: SharedString,
    color: Hsla,
    is_top_row: bool,
}

impl CursorLayout {
    pub fn new(
        origin: gpui::Point<Pixels>,
        block_width: Pixels,
        line_height: Pixels,
        color: Hsla,
        shape: CursorShape,
        block_text: Option<ShapedLine>,
    ) -> CursorLayout {
        CursorLayout {
            origin,
            block_width,
            line_height,
            color,
            shape,
            block_text,
            cursor_name: None,
        }
    }

    pub fn bounding_rect(&self, origin: gpui::Point<Pixels>) -> Bounds<Pixels> {
        Bounds {
            origin: self.origin + origin,
            size: size(self.block_width, self.line_height),
        }
    }

    fn bounds(&self, origin: gpui::Point<Pixels>) -> Bounds<Pixels> {
        match self.shape {
            CursorShape::Bar => Bounds {
                origin: self.origin + origin,
                size: size(px(2.0), self.line_height),
            },
            CursorShape::Block | CursorShape::Hollow => Bounds {
                origin: self.origin + origin,
                size: size(self.block_width, self.line_height),
            },
            CursorShape::Underline => Bounds {
                origin: self.origin
                    + origin
                    + gpui::Point::new(Pixels::ZERO, self.line_height - px(2.0)),
                size: size(self.block_width, px(2.0)),
            },
        }
    }

    pub fn layout(
        &mut self,
        origin: gpui::Point<Pixels>,
        cursor_name: Option<CursorName>,
        cx: &mut WindowContext,
    ) {
        if let Some(cursor_name) = cursor_name {
            let bounds = self.bounds(origin);
            let text_size = self.line_height / 1.5;

            let name_origin = if cursor_name.is_top_row {
                point(bounds.right() - px(1.), bounds.top())
            } else {
                match self.shape {
                    CursorShape::Bar => point(
                        bounds.right() - px(2.),
                        bounds.top() - text_size / 2. - px(1.),
                    ),
                    _ => point(
                        bounds.right() - px(1.),
                        bounds.top() - text_size / 2. - px(1.),
                    ),
                }
            };
            let mut name_element = div()
                .bg(self.color)
                .text_size(text_size)
                .px_0p5()
                .line_height(text_size + px(2.))
                .text_color(cursor_name.color)
                .child(cursor_name.string.clone())
                .into_any_element();

            name_element.prepaint_as_root(name_origin, AvailableSpace::min_size(), cx);

            self.cursor_name = Some(name_element);
        }
    }

    pub fn paint(&mut self, origin: gpui::Point<Pixels>, cx: &mut WindowContext) {
        let bounds = self.bounds(origin);

        //Draw background or border quad
        let cursor = if matches!(self.shape, CursorShape::Hollow) {
            outline(bounds, self.color)
        } else {
            fill(bounds, self.color)
        };

        if let Some(name) = &mut self.cursor_name {
            name.paint(cx);
        }

        cx.paint_quad(cursor);

        if let Some(block_text) = &self.block_text {
            block_text
                .paint(self.origin + origin, self.line_height, cx)
                .log_err();
        }
    }

    pub fn shape(&self) -> CursorShape {
        self.shape
    }
}

#[derive(Debug)]
pub struct HighlightedRange {
    pub start_y: Pixels,
    pub line_height: Pixels,
    pub lines: Vec<HighlightedRangeLine>,
    pub color: Hsla,
    pub corner_radius: Pixels,
}

#[derive(Debug)]
pub struct HighlightedRangeLine {
    pub start_x: Pixels,
    pub end_x: Pixels,
}

impl HighlightedRange {
    pub fn paint(&self, bounds: Bounds<Pixels>, cx: &mut WindowContext) {
        if self.lines.len() >= 2 && self.lines[0].start_x > self.lines[1].end_x {
            self.paint_lines(self.start_y, &self.lines[0..1], bounds, cx);
            self.paint_lines(
                self.start_y + self.line_height,
                &self.lines[1..],
                bounds,
                cx,
            );
        } else {
            self.paint_lines(self.start_y, &self.lines, bounds, cx);
        }
    }

    fn paint_lines(
        &self,
        start_y: Pixels,
        lines: &[HighlightedRangeLine],
        _bounds: Bounds<Pixels>,
        cx: &mut WindowContext,
    ) {
        if lines.is_empty() {
            return;
        }

        let first_line = lines.first().unwrap();
        let last_line = lines.last().unwrap();

        let first_top_left = point(first_line.start_x, start_y);
        let first_top_right = point(first_line.end_x, start_y);

        let curve_height = point(Pixels::ZERO, self.corner_radius);
        let curve_width = |start_x: Pixels, end_x: Pixels| {
            let max = (end_x - start_x) / 2.;
            let width = if max < self.corner_radius {
                max
            } else {
                self.corner_radius
            };

            point(width, Pixels::ZERO)
        };

        let top_curve_width = curve_width(first_line.start_x, first_line.end_x);
        let mut path = gpui::Path::new(first_top_right - top_curve_width);
        path.curve_to(first_top_right + curve_height, first_top_right);

        let mut iter = lines.iter().enumerate().peekable();
        while let Some((ix, line)) = iter.next() {
            let bottom_right = point(line.end_x, start_y + (ix + 1) as f32 * self.line_height);

            if let Some((_, next_line)) = iter.peek() {
                let next_top_right = point(next_line.end_x, bottom_right.y);

                match next_top_right.x.partial_cmp(&bottom_right.x).unwrap() {
                    Ordering::Equal => {
                        path.line_to(bottom_right);
                    }
                    Ordering::Less => {
                        let curve_width = curve_width(next_top_right.x, bottom_right.x);
                        path.line_to(bottom_right - curve_height);
                        if self.corner_radius > Pixels::ZERO {
                            path.curve_to(bottom_right - curve_width, bottom_right);
                        }
                        path.line_to(next_top_right + curve_width);
                        if self.corner_radius > Pixels::ZERO {
                            path.curve_to(next_top_right + curve_height, next_top_right);
                        }
                    }
                    Ordering::Greater => {
                        let curve_width = curve_width(bottom_right.x, next_top_right.x);
                        path.line_to(bottom_right - curve_height);
                        if self.corner_radius > Pixels::ZERO {
                            path.curve_to(bottom_right + curve_width, bottom_right);
                        }
                        path.line_to(next_top_right - curve_width);
                        if self.corner_radius > Pixels::ZERO {
                            path.curve_to(next_top_right + curve_height, next_top_right);
                        }
                    }
                }
            } else {
                let curve_width = curve_width(line.start_x, line.end_x);
                path.line_to(bottom_right - curve_height);
                if self.corner_radius > Pixels::ZERO {
                    path.curve_to(bottom_right - curve_width, bottom_right);
                }

                let bottom_left = point(line.start_x, bottom_right.y);
                path.line_to(bottom_left + curve_width);
                if self.corner_radius > Pixels::ZERO {
                    path.curve_to(bottom_left - curve_height, bottom_left);
                }
            }
        }

        if first_line.start_x > last_line.start_x {
            let curve_width = curve_width(last_line.start_x, first_line.start_x);
            let second_top_left = point(last_line.start_x, start_y + self.line_height);
            path.line_to(second_top_left + curve_height);
            if self.corner_radius > Pixels::ZERO {
                path.curve_to(second_top_left + curve_width, second_top_left);
            }
            let first_bottom_left = point(first_line.start_x, second_top_left.y);
            path.line_to(first_bottom_left - curve_width);
            if self.corner_radius > Pixels::ZERO {
                path.curve_to(first_bottom_left - curve_height, first_bottom_left);
            }
        }

        path.line_to(first_top_left + curve_height);
        if self.corner_radius > Pixels::ZERO {
            path.curve_to(first_top_left + top_curve_width, first_top_left);
        }
        path.line_to(first_top_right - top_curve_width);

        cx.paint_path(path, self.color);
    }
}

pub fn scale_vertical_mouse_autoscroll_delta(delta: Pixels) -> f32 {
    (delta.pow(1.5) / 100.0).into()
}

fn scale_horizontal_mouse_autoscroll_delta(delta: Pixels) -> f32 {
    (delta.pow(1.2) / 300.0).into()
}

pub fn register_action<T: Action>(
    view: &View<Editor>,
    cx: &mut WindowContext,
    listener: impl Fn(&mut Editor, &T, &mut ViewContext<Editor>) + 'static,
) {
    let view = view.clone();
    cx.on_action(TypeId::of::<T>(), move |action, phase, cx| {
        let action = action.downcast_ref().unwrap();
        if phase == DispatchPhase::Bubble {
            view.update(cx, |editor, cx| {
                listener(editor, action, cx);
            })
        }
    })
}

fn compute_auto_height_layout(
    editor: &mut Editor,
    max_lines: usize,
    max_line_number_width: Pixels,
    known_dimensions: Size<Option<Pixels>>,
    available_width: AvailableSpace,
    cx: &mut ViewContext<Editor>,
) -> Option<Size<Pixels>> {
    let width = known_dimensions.width.or({
        if let AvailableSpace::Definite(available_width) = available_width {
            Some(available_width)
        } else {
            None
        }
    })?;
    if let Some(height) = known_dimensions.height {
        return Some(size(width, height));
    }

    let style = editor.style.as_ref().unwrap();
    let font_id = cx.text_system().resolve_font(&style.text.font());
    let font_size = style.text.font_size.to_pixels(cx.rem_size());
    let line_height = style.text.line_height_in_pixels(cx.rem_size());
    let em_width = cx
        .text_system()
        .typographic_bounds(font_id, font_size, 'm')
        .unwrap()
        .size
        .width;
    let em_advance = cx
        .text_system()
        .advance(font_id, font_size, 'm')
        .unwrap()
        .width;

    let mut snapshot = editor.snapshot(cx);
    let gutter_dimensions = snapshot.gutter_dimensions(
        font_id,
        font_size,
        em_width,
        em_advance,
        max_line_number_width,
        cx,
    );

    editor.gutter_dimensions = gutter_dimensions;
    let text_width = width - gutter_dimensions.width;
    let overscroll = size(em_width, px(0.));

    let editor_width = text_width - gutter_dimensions.margin - overscroll.width - em_width;
    if editor.set_wrap_width(Some(editor_width), cx) {
        snapshot = editor.snapshot(cx);
    }

    let scroll_height = Pixels::from(snapshot.max_point().row().next_row().0) * line_height;
    let height = scroll_height
        .max(line_height)
        .min(line_height * max_lines as f32);

    Some(size(width, height))
}

#[cfg(test)]
mod tests {
    use super::*;
    use crate::{
        display_map::{BlockPlacement, BlockProperties},
        editor_tests::{init_test, update_test_language_settings},
        Editor, MultiBuffer,
    };
    use gpui::{TestAppContext, VisualTestContext};
    use language::language_settings;
    use log::info;
    use similar::DiffableStr;
    use std::num::NonZeroU32;
    use util::test::sample_text;

    #[gpui::test]
    fn test_shape_line_numbers(cx: &mut TestAppContext) {
        init_test(cx, |_| {});
        let window = cx.add_window(|cx| {
            let buffer = MultiBuffer::build_simple(&sample_text(6, 6, 'a'), cx);
            Editor::new(EditorMode::Full, buffer, None, true, cx)
        });

        let editor = window.root(cx).unwrap();
        let style = cx.update(|cx| editor.read(cx).style().unwrap().clone());
        let line_height = window
            .update(cx, |_, cx| style.text.line_height_in_pixels(cx.rem_size()))
            .unwrap();
        let element = EditorElement::new(&editor, style);
        let snapshot = window.update(cx, |editor, cx| editor.snapshot(cx)).unwrap();
        let breakpoint_rows = HashMap::default();

        let layouts = cx
            .update_window(*window, |_, cx| {
                element.layout_line_numbers(
                    None,
                    GutterDimensions {
                        left_padding: Pixels::ZERO,
                        right_padding: Pixels::ZERO,
                        width: px(30.0),
                        margin: Pixels::ZERO,
                        git_blame_entries_width: None,
                    },
                    line_height,
                    gpui::Point::default(),
                    DisplayRow(0)..DisplayRow(6),
                    (0..6).map(MultiBufferRow).map(Some),
                    Some(DisplayPoint::new(DisplayRow(0), 0)),
                    &snapshot,
                    &breakpoint_rows,
                    cx,
                )
            })
            .unwrap();
        assert_eq!(layouts.len(), 6);

        let relative_rows = window
            .update(cx, |editor, cx| {
                let snapshot = editor.snapshot(cx);
                element.calculate_relative_line_numbers(
                    &snapshot,
                    &(DisplayRow(0)..DisplayRow(6)),
                    Some(DisplayRow(3)),
                )
            })
            .unwrap();
        assert_eq!(relative_rows[&DisplayRow(0)], 3);
        assert_eq!(relative_rows[&DisplayRow(1)], 2);
        assert_eq!(relative_rows[&DisplayRow(2)], 1);
        // current line has no relative number
        assert_eq!(relative_rows[&DisplayRow(4)], 1);
        assert_eq!(relative_rows[&DisplayRow(5)], 2);

        // works if cursor is before screen
        let relative_rows = window
            .update(cx, |editor, cx| {
                let snapshot = editor.snapshot(cx);
                element.calculate_relative_line_numbers(
                    &snapshot,
                    &(DisplayRow(3)..DisplayRow(6)),
                    Some(DisplayRow(1)),
                )
            })
            .unwrap();
        assert_eq!(relative_rows.len(), 3);
        assert_eq!(relative_rows[&DisplayRow(3)], 2);
        assert_eq!(relative_rows[&DisplayRow(4)], 3);
        assert_eq!(relative_rows[&DisplayRow(5)], 4);

        // works if cursor is after screen
        let relative_rows = window
            .update(cx, |editor, cx| {
                let snapshot = editor.snapshot(cx);
                element.calculate_relative_line_numbers(
                    &snapshot,
                    &(DisplayRow(0)..DisplayRow(3)),
                    Some(DisplayRow(6)),
                )
            })
            .unwrap();
        assert_eq!(relative_rows.len(), 3);
        assert_eq!(relative_rows[&DisplayRow(0)], 5);
        assert_eq!(relative_rows[&DisplayRow(1)], 4);
        assert_eq!(relative_rows[&DisplayRow(2)], 3);
    }

    #[gpui::test]
    async fn test_vim_visual_selections(cx: &mut TestAppContext) {
        init_test(cx, |_| {});

        let window = cx.add_window(|cx| {
            let buffer = MultiBuffer::build_simple(&(sample_text(6, 6, 'a') + "\n"), cx);
            Editor::new(EditorMode::Full, buffer, None, true, cx)
        });
        let cx = &mut VisualTestContext::from_window(*window, cx);
        let editor = window.root(cx).unwrap();
        let style = cx.update(|cx| editor.read(cx).style().unwrap().clone());

        window
            .update(cx, |editor, cx| {
                editor.cursor_shape = CursorShape::Block;
                editor.change_selections(None, cx, |s| {
                    s.select_ranges([
                        Point::new(0, 0)..Point::new(1, 0),
                        Point::new(3, 2)..Point::new(3, 3),
                        Point::new(5, 6)..Point::new(6, 0),
                    ]);
                });
            })
            .unwrap();

        let (_, state) = cx.draw(point(px(500.), px(500.)), size(px(500.), px(500.)), |_| {
            EditorElement::new(&editor, style)
        });

        assert_eq!(state.selections.len(), 1);
        let local_selections = &state.selections[0].1;
        assert_eq!(local_selections.len(), 3);
        // moves cursor back one line
        assert_eq!(
            local_selections[0].head,
            DisplayPoint::new(DisplayRow(0), 6)
        );
        assert_eq!(
            local_selections[0].range,
            DisplayPoint::new(DisplayRow(0), 0)..DisplayPoint::new(DisplayRow(1), 0)
        );

        // moves cursor back one column
        assert_eq!(
            local_selections[1].range,
            DisplayPoint::new(DisplayRow(3), 2)..DisplayPoint::new(DisplayRow(3), 3)
        );
        assert_eq!(
            local_selections[1].head,
            DisplayPoint::new(DisplayRow(3), 2)
        );

        // leaves cursor on the max point
        assert_eq!(
            local_selections[2].range,
            DisplayPoint::new(DisplayRow(5), 6)..DisplayPoint::new(DisplayRow(6), 0)
        );
        assert_eq!(
            local_selections[2].head,
            DisplayPoint::new(DisplayRow(6), 0)
        );

        // active lines does not include 1 (even though the range of the selection does)
        assert_eq!(
            state.active_rows.keys().cloned().collect::<Vec<_>>(),
            vec![DisplayRow(0), DisplayRow(3), DisplayRow(5), DisplayRow(6)]
        );

        // multi-buffer support
        // in DisplayPoint coordinates, this is what we're dealing with:
        //  0: [[file
        //  1:   header
        //  2:   section]]
        //  3: aaaaaa
        //  4: bbbbbb
        //  5: cccccc
        //  6:
        //  7: [[footer]]
        //  8: [[header]]
        //  9: ffffff
        // 10: gggggg
        // 11: hhhhhh
        // 12:
        // 13: [[footer]]
        // 14: [[file
        // 15:   header
        // 16:   section]]
        // 17: bbbbbb
        // 18: cccccc
        // 19: dddddd
        // 20: [[footer]]
        let window = cx.add_window(|cx| {
            let buffer = MultiBuffer::build_multi(
                [
                    (
                        &(sample_text(8, 6, 'a') + "\n"),
                        vec![
                            Point::new(0, 0)..Point::new(3, 0),
                            Point::new(4, 0)..Point::new(7, 0),
                        ],
                    ),
                    (
                        &(sample_text(8, 6, 'a') + "\n"),
                        vec![Point::new(1, 0)..Point::new(3, 0)],
                    ),
                ],
                cx,
            );
            Editor::new(EditorMode::Full, buffer, None, true, cx)
        });
        let editor = window.root(cx).unwrap();
        let style = cx.update(|cx| editor.read(cx).style().unwrap().clone());
        let _state = window.update(cx, |editor, cx| {
            editor.cursor_shape = CursorShape::Block;
            editor.change_selections(None, cx, |s| {
                s.select_display_ranges([
                    DisplayPoint::new(DisplayRow(4), 0)..DisplayPoint::new(DisplayRow(7), 0),
                    DisplayPoint::new(DisplayRow(10), 0)..DisplayPoint::new(DisplayRow(13), 0),
                ]);
            });
        });

        let (_, state) = cx.draw(point(px(500.), px(500.)), size(px(500.), px(500.)), |_| {
            EditorElement::new(&editor, style)
        });
        assert_eq!(state.selections.len(), 1);
        let local_selections = &state.selections[0].1;
        assert_eq!(local_selections.len(), 2);

        // moves cursor on excerpt boundary back a line
        // and doesn't allow selection to bleed through
        assert_eq!(
            local_selections[0].range,
            DisplayPoint::new(DisplayRow(4), 0)..DisplayPoint::new(DisplayRow(7), 0)
        );
        assert_eq!(
            local_selections[0].head,
            DisplayPoint::new(DisplayRow(6), 0)
        );
        // moves cursor on buffer boundary back two lines
        // and doesn't allow selection to bleed through
        assert_eq!(
            local_selections[1].range,
            DisplayPoint::new(DisplayRow(10), 0)..DisplayPoint::new(DisplayRow(13), 0)
        );
        assert_eq!(
            local_selections[1].head,
            DisplayPoint::new(DisplayRow(12), 0)
        );
    }

    #[gpui::test]
    fn test_layout_with_placeholder_text_and_blocks(cx: &mut TestAppContext) {
        init_test(cx, |_| {});

        let window = cx.add_window(|cx| {
            let buffer = MultiBuffer::build_simple("", cx);
            Editor::new(EditorMode::Full, buffer, None, true, cx)
        });
        let cx = &mut VisualTestContext::from_window(*window, cx);
        let editor = window.root(cx).unwrap();
        let style = cx.update(|cx| editor.read(cx).style().unwrap().clone());
        window
            .update(cx, |editor, cx| {
                editor.set_placeholder_text("hello", cx);
                editor.insert_blocks(
                    [BlockProperties {
                        style: BlockStyle::Fixed,
                        placement: BlockPlacement::Above(Anchor::min()),
                        height: 3,
                        render: Arc::new(|cx| div().h(3. * cx.line_height()).into_any()),
                        priority: 0,
                    }],
                    None,
                    cx,
                );

                // Blur the editor so that it displays placeholder text.
                cx.blur();
            })
            .unwrap();

        let (_, state) = cx.draw(point(px(500.), px(500.)), size(px(500.), px(500.)), |_| {
            EditorElement::new(&editor, style)
        });
        assert_eq!(state.position_map.line_layouts.len(), 4);
        assert_eq!(state.line_numbers.len(), 1);
        assert_eq!(
            state
                .line_numbers
                .get(&MultiBufferRow(0))
                .and_then(|line_number| line_number.shaped_line.text.as_str()),
            Some("1")
        );
    }

    #[gpui::test]
    fn test_all_invisibles_drawing(cx: &mut TestAppContext) {
        const TAB_SIZE: u32 = 4;

        let input_text = "\t \t|\t| a b";
        let expected_invisibles = vec![
            Invisible::Tab {
                line_start_offset: 0,
                line_end_offset: TAB_SIZE as usize,
            },
            Invisible::Whitespace {
                line_offset: TAB_SIZE as usize,
            },
            Invisible::Tab {
                line_start_offset: TAB_SIZE as usize + 1,
                line_end_offset: TAB_SIZE as usize * 2,
            },
            Invisible::Tab {
                line_start_offset: TAB_SIZE as usize * 2 + 1,
                line_end_offset: TAB_SIZE as usize * 3,
            },
            Invisible::Whitespace {
                line_offset: TAB_SIZE as usize * 3 + 1,
            },
            Invisible::Whitespace {
                line_offset: TAB_SIZE as usize * 3 + 3,
            },
        ];
        assert_eq!(
            expected_invisibles.len(),
            input_text
                .chars()
                .filter(|initial_char| initial_char.is_whitespace())
                .count(),
            "Hardcoded expected invisibles differ from the actual ones in '{input_text}'"
        );

        for show_line_numbers in [true, false] {
            init_test(cx, |s| {
                s.defaults.show_whitespaces = Some(ShowWhitespaceSetting::All);
                s.defaults.tab_size = NonZeroU32::new(TAB_SIZE);
            });

            let actual_invisibles = collect_invisibles_from_new_editor(
                cx,
                EditorMode::Full,
                input_text,
                px(500.0),
                show_line_numbers,
            );

            assert_eq!(expected_invisibles, actual_invisibles);
        }
    }

    #[gpui::test]
    fn test_invisibles_dont_appear_in_certain_editors(cx: &mut TestAppContext) {
        init_test(cx, |s| {
            s.defaults.show_whitespaces = Some(ShowWhitespaceSetting::All);
            s.defaults.tab_size = NonZeroU32::new(4);
        });

        for editor_mode_without_invisibles in [
            EditorMode::SingleLine { auto_width: false },
            EditorMode::AutoHeight { max_lines: 100 },
        ] {
            for show_line_numbers in [true, false] {
                let invisibles = collect_invisibles_from_new_editor(
                    cx,
                    editor_mode_without_invisibles,
                    "\t\t\t| | a b",
                    px(500.0),
                    show_line_numbers,
                );
                assert!(invisibles.is_empty(),
                    "For editor mode {editor_mode_without_invisibles:?} no invisibles was expected but got {invisibles:?}");
            }
        }
    }

    #[gpui::test]
    fn test_wrapped_invisibles_drawing(cx: &mut TestAppContext) {
        let tab_size = 4;
        let input_text = "a\tbcd     ".repeat(9);
        let repeated_invisibles = [
            Invisible::Tab {
                line_start_offset: 1,
                line_end_offset: tab_size as usize,
            },
            Invisible::Whitespace {
                line_offset: tab_size as usize + 3,
            },
            Invisible::Whitespace {
                line_offset: tab_size as usize + 4,
            },
            Invisible::Whitespace {
                line_offset: tab_size as usize + 5,
            },
            Invisible::Whitespace {
                line_offset: tab_size as usize + 6,
            },
            Invisible::Whitespace {
                line_offset: tab_size as usize + 7,
            },
        ];
        let expected_invisibles = std::iter::once(repeated_invisibles)
            .cycle()
            .take(9)
            .flatten()
            .collect::<Vec<_>>();
        assert_eq!(
            expected_invisibles.len(),
            input_text
                .chars()
                .filter(|initial_char| initial_char.is_whitespace())
                .count(),
            "Hardcoded expected invisibles differ from the actual ones in '{input_text}'"
        );
        info!("Expected invisibles: {expected_invisibles:?}");

        init_test(cx, |_| {});

        // Put the same string with repeating whitespace pattern into editors of various size,
        // take deliberately small steps during resizing, to put all whitespace kinds near the wrap point.
        let resize_step = 10.0;
        let mut editor_width = 200.0;
        while editor_width <= 1000.0 {
            for show_line_numbers in [true, false] {
                update_test_language_settings(cx, |s| {
                    s.defaults.tab_size = NonZeroU32::new(tab_size);
                    s.defaults.show_whitespaces = Some(ShowWhitespaceSetting::All);
                    s.defaults.preferred_line_length = Some(editor_width as u32);
                    s.defaults.soft_wrap = Some(language_settings::SoftWrap::PreferredLineLength);
                });

                let actual_invisibles = collect_invisibles_from_new_editor(
                    cx,
                    EditorMode::Full,
                    &input_text,
                    px(editor_width),
                    show_line_numbers,
                );

                // Whatever the editor size is, ensure it has the same invisible kinds in the same order
                // (no good guarantees about the offsets: wrapping could trigger padding and its tests should check the offsets).
                let mut i = 0;
                for (actual_index, actual_invisible) in actual_invisibles.iter().enumerate() {
                    i = actual_index;
                    match expected_invisibles.get(i) {
                        Some(expected_invisible) => match (expected_invisible, actual_invisible) {
                            (Invisible::Whitespace { .. }, Invisible::Whitespace { .. })
                            | (Invisible::Tab { .. }, Invisible::Tab { .. }) => {}
                            _ => {
                                panic!("At index {i}, expected invisible {expected_invisible:?} does not match actual {actual_invisible:?} by kind. Actual invisibles: {actual_invisibles:?}")
                            }
                        },
                        None => {
                            panic!("Unexpected extra invisible {actual_invisible:?} at index {i}")
                        }
                    }
                }
                let missing_expected_invisibles = &expected_invisibles[i + 1..];
                assert!(
                    missing_expected_invisibles.is_empty(),
                    "Missing expected invisibles after index {i}: {missing_expected_invisibles:?}"
                );

                editor_width += resize_step;
            }
        }
    }

    fn collect_invisibles_from_new_editor(
        cx: &mut TestAppContext,
        editor_mode: EditorMode,
        input_text: &str,
        editor_width: Pixels,
        show_line_numbers: bool,
    ) -> Vec<Invisible> {
        info!(
            "Creating editor with mode {editor_mode:?}, width {}px and text '{input_text}'",
            editor_width.0
        );
        let window = cx.add_window(|cx| {
            let buffer = MultiBuffer::build_simple(input_text, cx);
            Editor::new(editor_mode, buffer, None, true, cx)
        });
        let cx = &mut VisualTestContext::from_window(*window, cx);
        let editor = window.root(cx).unwrap();

        let style = cx.update(|cx| editor.read(cx).style().unwrap().clone());
        window
            .update(cx, |editor, cx| {
                editor.set_soft_wrap_mode(language_settings::SoftWrap::EditorWidth, cx);
                editor.set_wrap_width(Some(editor_width), cx);
                editor.set_show_line_numbers(show_line_numbers, cx);
            })
            .unwrap();
        let (_, state) = cx.draw(point(px(500.), px(500.)), size(px(500.), px(500.)), |_| {
            EditorElement::new(&editor, style)
        });
        state
            .position_map
            .line_layouts
            .iter()
            .flat_map(|line_with_invisibles| &line_with_invisibles.invisibles)
            .cloned()
            .collect()
    }
}<|MERGE_RESOLUTION|>--- conflicted
+++ resolved
@@ -2122,6 +2122,7 @@
         scroll_position: gpui::Point<f32>,
         rows: Range<DisplayRow>,
         buffer_rows: impl Iterator<Item = Option<MultiBufferRow>>,
+        active_rows: &BTreeMap<DisplayRow, bool>,
         newest_selection_head: Option<DisplayPoint>,
         snapshot: &EditorSnapshot,
         breakpoint_rows: &HashMap<DisplayRow, Breakpoint>,
@@ -2164,8 +2165,15 @@
             .enumerate()
             .flat_map(|(ix, buffer_row)| {
                 let buffer_row = buffer_row?;
-<<<<<<< HEAD
+
+                line_number.clear();
                 let display_row = DisplayRow(rows.start.0 + ix as u32);
+                let non_relative_number = buffer_row.0 + 1;
+                let number = relative_rows
+                    .get(&display_row)
+                    .unwrap_or(&non_relative_number);
+                write!(&mut line_number, "{number}").unwrap();
+
                 let color = if breakpoint_rows.contains_key(&display_row) {
                     cx.theme().colors().debugger_accent
                 } else if active_rows.contains_key(&display_row) {
@@ -2173,17 +2181,6 @@
                 } else {
                     cx.theme().colors().editor_line_number
                 };
-=======
->>>>>>> 1d5499be
-                line_number.clear();
-                let display_row = DisplayRow(rows.start.0 + ix as u32);
-                let non_relative_number = buffer_row.0 + 1;
-                let number = relative_rows
-                    .get(&display_row)
-                    .unwrap_or(&non_relative_number);
-                write!(&mut line_number, "{number}").unwrap();
-
-                let color = cx.theme().colors().editor_line_number;
                 let shaped_line = self
                     .shape_line_number(SharedString::from(&line_number), color, cx)
                     .log_err()?;
@@ -6400,6 +6397,7 @@
                         scroll_position,
                         start_row..end_row,
                         buffer_rows.iter().copied(),
+                        &active_rows,
                         newest_selection_head,
                         &snapshot,
                         &breakpoint_rows,
@@ -7823,6 +7821,7 @@
                     gpui::Point::default(),
                     DisplayRow(0)..DisplayRow(6),
                     (0..6).map(MultiBufferRow).map(Some),
+                    &Default::default(),
                     Some(DisplayPoint::new(DisplayRow(0), 0)),
                     &snapshot,
                     &breakpoint_rows,
