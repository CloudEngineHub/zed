pub mod buffer_store;
mod color_extractor;
pub mod connection_manager;
pub mod debounced_delay;
pub mod debugger;
pub mod git_store;
pub mod image_store;
pub mod lsp_command;
pub mod lsp_store;
mod manifest_tree;
pub mod prettier_store;
pub mod project_settings;
pub mod search;
mod task_inventory;
pub mod task_store;
pub mod terminals;
pub mod toolchain_store;
pub mod worktree_store;

#[cfg(test)]
mod project_tests;

mod direnv;
mod environment;
use buffer_diff::BufferDiff;
pub use environment::{EnvironmentErrorMessage, ProjectEnvironmentEvent};
use git_store::{Repository, RepositoryId};
use task::DebugTaskDefinition;
pub mod search_history;
mod yarn;

use crate::git_store::GitStore;
pub use git_store::git_traversal::{ChildEntriesGitIter, GitEntry, GitEntryRef, GitTraversal};

use anyhow::{Context as _, Result, anyhow};
use buffer_store::{BufferStore, BufferStoreEvent};
use client::{
    Client, Collaborator, PendingEntitySubscription, ProjectId, TypedEnvelope, UserStore, proto,
};
use clock::ReplicaId;

<<<<<<< HEAD
use dap::client::DebugAdapterClient;
=======
use dap::{
    adapters::{DebugAdapterBinary, TcpArguments},
    client::DebugAdapterClient,
};
>>>>>>> 38afae86

use collections::{BTreeSet, HashMap, HashSet};
use debounced_delay::DebouncedDelay;
use debugger::{
    breakpoint_store::BreakpointStore,
    dap_store::{DapStore, DapStoreEvent},
    session::Session,
};
pub use environment::ProjectEnvironment;
#[cfg(test)]
use futures::future::join_all;
use futures::{
    StreamExt,
    channel::mpsc::{self, UnboundedReceiver},
    future::try_join_all,
};
pub use image_store::{ImageItem, ImageStore};
use image_store::{ImageItemEvent, ImageStoreEvent};

use ::git::{blame::Blame, status::FileStatus};
use gpui::{
    AnyEntity, App, AppContext, AsyncApp, BorrowAppContext, Context, Entity, EventEmitter, Hsla,
    SharedString, Task, WeakEntity, Window,
};
use itertools::Itertools;
use language::{
    Buffer, BufferEvent, Capability, CodeLabel, Language, LanguageName, LanguageRegistry,
    PointUtf16, ToOffset, ToPointUtf16, Toolchain, ToolchainList, Transaction, Unclipped,
    language_settings::InlayHintKind, proto::split_operations,
};
use lsp::{
    CodeActionKind, CompletionContext, CompletionItemKind, DocumentHighlightKind, InsertTextMode,
    LanguageServerId, LanguageServerName, MessageActionItem,
};
use lsp_command::*;
use lsp_store::{CompletionDocumentation, LspFormatTarget, OpenLspBufferHandle};
pub use manifest_tree::ManifestProviders;
use node_runtime::NodeRuntime;
use parking_lot::Mutex;
pub use prettier_store::PrettierStore;
use project_settings::{ProjectSettings, SettingsObserver, SettingsObserverEvent};
use remote::{SshConnectionOptions, SshRemoteClient};
use rpc::{
    AnyProtoClient, ErrorCode,
    proto::{FromProto, LanguageServerPromptResponse, SSH_PROJECT_ID, ToProto},
};
use search::{SearchInputKind, SearchQuery, SearchResult};
use search_history::SearchHistory;
use settings::{InvalidSettingsError, Settings, SettingsLocation, SettingsStore};
use smol::channel::Receiver;
use snippet::Snippet;
use snippet_provider::SnippetProvider;
use std::{
    borrow::Cow,
    net::Ipv4Addr,
    ops::Range,
    path::{Component, Path, PathBuf},
    pin::pin,
    str,
    sync::Arc,
    time::Duration,
};

use task_store::TaskStore;
use terminals::{SshCommand, Terminals, wrap_for_ssh};
use text::{Anchor, BufferId};
use toolchain_store::EmptyToolchainStore;
use util::{
    ResultExt as _,
    paths::{SanitizedPath, compare_paths},
};
use worktree::{CreatedEntry, Snapshot, Traversal};
pub use worktree::{
    Entry, EntryKind, FS_WATCH_LATENCY, File, LocalWorktree, PathChange, ProjectEntryId,
    UpdatedEntriesSet, UpdatedGitRepositoriesSet, Worktree, WorktreeId, WorktreeSettings,
};
use worktree_store::{WorktreeStore, WorktreeStoreEvent};

pub use fs::*;
pub use language::Location;
#[cfg(any(test, feature = "test-support"))]
pub use prettier::FORMAT_SUFFIX as TEST_PRETTIER_FORMAT_SUFFIX;
pub use task_inventory::{
    BasicContextProvider, ContextProviderWithTasks, Inventory, TaskContexts, TaskSourceKind,
};

pub use buffer_store::ProjectTransaction;
pub use lsp_store::{
    DiagnosticSummary, LanguageServerLogType, LanguageServerProgress, LanguageServerPromptRequest,
    LanguageServerStatus, LanguageServerToQuery, LspStore, LspStoreEvent,
    SERVER_PROGRESS_THROTTLE_TIMEOUT,
};
pub use toolchain_store::ToolchainStore;
const MAX_PROJECT_SEARCH_HISTORY_SIZE: usize = 500;
const MAX_SEARCH_RESULT_FILES: usize = 5_000;
const MAX_SEARCH_RESULT_RANGES: usize = 10_000;

pub trait ProjectItem {
    fn try_open(
        project: &Entity<Project>,
        path: &ProjectPath,
        cx: &mut App,
    ) -> Option<Task<Result<Entity<Self>>>>
    where
        Self: Sized;
    fn entry_id(&self, cx: &App) -> Option<ProjectEntryId>;
    fn project_path(&self, cx: &App) -> Option<ProjectPath>;
    fn is_dirty(&self) -> bool;
}

#[derive(Clone)]
pub enum OpenedBufferEvent {
    Disconnected,
    Ok(BufferId),
    Err(BufferId, Arc<anyhow::Error>),
}

/// Semantics-aware entity that is relevant to one or more [`Worktree`] with the files.
/// `Project` is responsible for tasks, LSP and collab queries, synchronizing worktree states accordingly.
/// Maps [`Worktree`] entries with its own logic using [`ProjectEntryId`] and [`ProjectPath`] structs.
///
/// Can be either local (for the project opened on the same host) or remote.(for collab projects, browsed by multiple remote users).
pub struct Project {
    active_entry: Option<ProjectEntryId>,
    buffer_ordered_messages_tx: mpsc::UnboundedSender<BufferOrderedMessage>,
    languages: Arc<LanguageRegistry>,
    dap_store: Entity<DapStore>,

    breakpoint_store: Entity<BreakpointStore>,
    client: Arc<client::Client>,
    join_project_response_message_id: u32,
    task_store: Entity<TaskStore>,
    user_store: Entity<UserStore>,
    fs: Arc<dyn Fs>,
    ssh_client: Option<Entity<SshRemoteClient>>,
    client_state: ProjectClientState,
    git_store: Entity<GitStore>,
    collaborators: HashMap<proto::PeerId, Collaborator>,
    client_subscriptions: Vec<client::Subscription>,
    worktree_store: Entity<WorktreeStore>,
    buffer_store: Entity<BufferStore>,
    image_store: Entity<ImageStore>,
    lsp_store: Entity<LspStore>,
    _subscriptions: Vec<gpui::Subscription>,
    buffers_needing_diff: HashSet<WeakEntity<Buffer>>,
    git_diff_debouncer: DebouncedDelay<Self>,
    remotely_created_models: Arc<Mutex<RemotelyCreatedModels>>,
    terminals: Terminals,
    node: Option<NodeRuntime>,
    search_history: SearchHistory,
    search_included_history: SearchHistory,
    search_excluded_history: SearchHistory,
    snippets: Entity<SnippetProvider>,
    environment: Entity<ProjectEnvironment>,
    settings_observer: Entity<SettingsObserver>,
    toolchain_store: Option<Entity<ToolchainStore>>,
}

#[derive(Default)]
struct RemotelyCreatedModels {
    worktrees: Vec<Entity<Worktree>>,
    buffers: Vec<Entity<Buffer>>,
    retain_count: usize,
}

struct RemotelyCreatedModelGuard {
    remote_models: std::sync::Weak<Mutex<RemotelyCreatedModels>>,
}

impl Drop for RemotelyCreatedModelGuard {
    fn drop(&mut self) {
        if let Some(remote_models) = self.remote_models.upgrade() {
            let mut remote_models = remote_models.lock();
            assert!(
                remote_models.retain_count > 0,
                "RemotelyCreatedModelGuard dropped too many times"
            );
            remote_models.retain_count -= 1;
            if remote_models.retain_count == 0 {
                remote_models.buffers.clear();
                remote_models.worktrees.clear();
            }
        }
    }
}
/// Message ordered with respect to buffer operations
#[derive(Debug)]
enum BufferOrderedMessage {
    Operation {
        buffer_id: BufferId,
        operation: proto::Operation,
    },
    LanguageServerUpdate {
        language_server_id: LanguageServerId,
        message: proto::update_language_server::Variant,
    },
    Resync,
}

#[derive(Debug)]
enum ProjectClientState {
    /// Single-player mode.
    Local,
    /// Multi-player mode but still a local project.
    Shared { remote_id: u64 },
    /// Multi-player mode but working on a remote project.
    Remote {
        sharing_has_stopped: bool,
        capability: Capability,
        remote_id: u64,
        replica_id: ReplicaId,
    },
}

#[derive(Clone, Debug, PartialEq)]
pub enum Event {
    LanguageServerAdded(LanguageServerId, LanguageServerName, Option<WorktreeId>),
    LanguageServerRemoved(LanguageServerId),
    LanguageServerLog(LanguageServerId, LanguageServerLogType, String),
    Toast {
        notification_id: SharedString,
        message: String,
    },
    HideToast {
        notification_id: SharedString,
    },
    LanguageServerPrompt(LanguageServerPromptRequest),
    LanguageNotFound(Entity<Buffer>),
    ActiveEntryChanged(Option<ProjectEntryId>),
    ActivateProjectPanel,
    WorktreeAdded(WorktreeId),
    WorktreeOrderChanged,
    WorktreeRemoved(WorktreeId),
    WorktreeUpdatedEntries(WorktreeId, UpdatedEntriesSet),
    DiskBasedDiagnosticsStarted {
        language_server_id: LanguageServerId,
    },
    DiskBasedDiagnosticsFinished {
        language_server_id: LanguageServerId,
    },
    DiagnosticsUpdated {
        path: ProjectPath,
        language_server_id: LanguageServerId,
    },
    RemoteIdChanged(Option<u64>),
    DisconnectedFromHost,
    DisconnectedFromSshRemote,
    Closed,
    DeletedEntry(WorktreeId, ProjectEntryId),
    CollaboratorUpdated {
        old_peer_id: proto::PeerId,
        new_peer_id: proto::PeerId,
    },
    CollaboratorJoined(proto::PeerId),
    CollaboratorLeft(proto::PeerId),
    HostReshared,
    Reshared,
    Rejoined,
    RefreshInlayHints,
    RefreshCodeLens,
    RevealInProjectPanel(ProjectEntryId),
    SnippetEdit(BufferId, Vec<(lsp::Range, Snippet)>),
    ExpandedAllForEntry(WorktreeId, ProjectEntryId),
}

pub enum DebugAdapterClientState {
    Starting(Task<Option<Arc<DebugAdapterClient>>>),
    Running(Arc<DebugAdapterClient>),
}

#[derive(Clone, Debug, Eq, PartialEq, Hash, PartialOrd, Ord)]
pub struct ProjectPath {
    pub worktree_id: WorktreeId,
    pub path: Arc<Path>,
}

impl ProjectPath {
    pub fn from_proto(p: proto::ProjectPath) -> Self {
        Self {
            worktree_id: WorktreeId::from_proto(p.worktree_id),
            path: Arc::<Path>::from_proto(p.path),
        }
    }

    pub fn to_proto(&self) -> proto::ProjectPath {
        proto::ProjectPath {
            worktree_id: self.worktree_id.to_proto(),
            path: self.path.as_ref().to_proto(),
        }
    }

    pub fn root_path(worktree_id: WorktreeId) -> Self {
        Self {
            worktree_id,
            path: Path::new("").into(),
        }
    }

    pub fn starts_with(&self, other: &ProjectPath) -> bool {
        self.worktree_id == other.worktree_id && self.path.starts_with(&other.path)
    }
}

#[derive(Debug, Default)]
pub enum PrepareRenameResponse {
    Success(Range<Anchor>),
    OnlyUnpreparedRenameSupported,
    #[default]
    InvalidPosition,
}

#[derive(Debug, Clone, PartialEq, Eq)]
pub struct InlayHint {
    pub position: language::Anchor,
    pub label: InlayHintLabel,
    pub kind: Option<InlayHintKind>,
    pub padding_left: bool,
    pub padding_right: bool,
    pub tooltip: Option<InlayHintTooltip>,
    pub resolve_state: ResolveState,
}

/// The user's intent behind a given completion confirmation
#[derive(PartialEq, Eq, Hash, Debug, Clone, Copy)]
pub enum CompletionIntent {
    /// The user intends to 'commit' this result, if possible
    /// completion confirmations should run side effects.
    ///
    /// For LSP completions, will respect the setting `completions.lsp_insert_mode`.
    Complete,
    /// Similar to [Self::Complete], but behaves like `lsp_insert_mode` is set to `insert`.
    CompleteWithInsert,
    /// Similar to [Self::Complete], but behaves like `lsp_insert_mode` is set to `replace`.
    CompleteWithReplace,
    /// The user intends to continue 'composing' this completion
    /// completion confirmations should not run side effects and
    /// let the user continue composing their action
    Compose,
}

impl CompletionIntent {
    pub fn is_complete(&self) -> bool {
        self == &Self::Complete
    }

    pub fn is_compose(&self) -> bool {
        self == &Self::Compose
    }
}

/// Similar to `CoreCompletion`, but with extra metadata attached.
#[derive(Clone)]
pub struct Completion {
    /// The range of text that will be replaced by this completion.
    pub replace_range: Range<Anchor>,
    /// The new text that will be inserted.
    pub new_text: String,
    /// A label for this completion that is shown in the menu.
    pub label: CodeLabel,
    /// The documentation for this completion.
    pub documentation: Option<CompletionDocumentation>,
    /// Completion data source which it was constructed from.
    pub source: CompletionSource,
    /// A path to an icon for this completion that is shown in the menu.
    pub icon_path: Option<SharedString>,
    /// Whether to adjust indentation (the default) or not.
    pub insert_text_mode: Option<InsertTextMode>,
    /// An optional callback to invoke when this completion is confirmed.
    /// Returns, whether new completions should be retriggered after the current one.
    /// If `true` is returned, the editor will show a new completion menu after this completion is confirmed.
    /// if no confirmation is provided or `false` is returned, the completion will be committed.
    pub confirm: Option<Arc<dyn Send + Sync + Fn(CompletionIntent, &mut Window, &mut App) -> bool>>,
}

#[derive(Debug, Clone)]
pub enum CompletionSource {
    Lsp {
        /// The alternate `insert` range, if provided by the LSP server.
        insert_range: Option<Range<Anchor>>,
        /// The id of the language server that produced this completion.
        server_id: LanguageServerId,
        /// The raw completion provided by the language server.
        lsp_completion: Box<lsp::CompletionItem>,
        /// A set of defaults for this completion item.
        lsp_defaults: Option<Arc<lsp::CompletionListItemDefaults>>,
        /// Whether this completion has been resolved, to ensure it happens once per completion.
        resolved: bool,
    },
    Custom,
    BufferWord {
        word_range: Range<Anchor>,
        resolved: bool,
    },
}

impl CompletionSource {
    pub fn server_id(&self) -> Option<LanguageServerId> {
        if let CompletionSource::Lsp { server_id, .. } = self {
            Some(*server_id)
        } else {
            None
        }
    }

    pub fn lsp_completion(&self, apply_defaults: bool) -> Option<Cow<lsp::CompletionItem>> {
        if let Self::Lsp {
            lsp_completion,
            lsp_defaults,
            ..
        } = self
        {
            if apply_defaults {
                if let Some(lsp_defaults) = lsp_defaults {
                    let mut completion_with_defaults = *lsp_completion.clone();
                    let default_commit_characters = lsp_defaults.commit_characters.as_ref();
                    let default_edit_range = lsp_defaults.edit_range.as_ref();
                    let default_insert_text_format = lsp_defaults.insert_text_format.as_ref();
                    let default_insert_text_mode = lsp_defaults.insert_text_mode.as_ref();

                    if default_commit_characters.is_some()
                        || default_edit_range.is_some()
                        || default_insert_text_format.is_some()
                        || default_insert_text_mode.is_some()
                    {
                        if completion_with_defaults.commit_characters.is_none()
                            && default_commit_characters.is_some()
                        {
                            completion_with_defaults.commit_characters =
                                default_commit_characters.cloned()
                        }
                        if completion_with_defaults.text_edit.is_none() {
                            match default_edit_range {
                                Some(lsp::CompletionListItemDefaultsEditRange::Range(range)) => {
                                    completion_with_defaults.text_edit =
                                        Some(lsp::CompletionTextEdit::Edit(lsp::TextEdit {
                                            range: *range,
                                            new_text: completion_with_defaults.label.clone(),
                                        }))
                                }
                                Some(
                                    lsp::CompletionListItemDefaultsEditRange::InsertAndReplace {
                                        insert,
                                        replace,
                                    },
                                ) => {
                                    completion_with_defaults.text_edit =
                                        Some(lsp::CompletionTextEdit::InsertAndReplace(
                                            lsp::InsertReplaceEdit {
                                                new_text: completion_with_defaults.label.clone(),
                                                insert: *insert,
                                                replace: *replace,
                                            },
                                        ))
                                }
                                None => {}
                            }
                        }
                        if completion_with_defaults.insert_text_format.is_none()
                            && default_insert_text_format.is_some()
                        {
                            completion_with_defaults.insert_text_format =
                                default_insert_text_format.cloned()
                        }
                        if completion_with_defaults.insert_text_mode.is_none()
                            && default_insert_text_mode.is_some()
                        {
                            completion_with_defaults.insert_text_mode =
                                default_insert_text_mode.cloned()
                        }
                    }
                    return Some(Cow::Owned(completion_with_defaults));
                }
            }
            Some(Cow::Borrowed(lsp_completion))
        } else {
            None
        }
    }
}

impl std::fmt::Debug for Completion {
    fn fmt(&self, f: &mut std::fmt::Formatter<'_>) -> std::fmt::Result {
        f.debug_struct("Completion")
            .field("replace_range", &self.replace_range)
            .field("new_text", &self.new_text)
            .field("label", &self.label)
            .field("documentation", &self.documentation)
            .field("source", &self.source)
            .finish()
    }
}

/// A generic completion that can come from different sources.
#[derive(Clone, Debug)]
pub(crate) struct CoreCompletion {
    replace_range: Range<Anchor>,
    new_text: String,
    source: CompletionSource,
}

/// A code action provided by a language server.
#[derive(Clone, Debug)]
pub struct CodeAction {
    /// The id of the language server that produced this code action.
    pub server_id: LanguageServerId,
    /// The range of the buffer where this code action is applicable.
    pub range: Range<Anchor>,
    /// The raw code action provided by the language server.
    /// Can be either an action or a command.
    pub lsp_action: LspAction,
    /// Whether the action needs to be resolved using the language server.
    pub resolved: bool,
}

/// An action sent back by a language server.
#[derive(Clone, Debug)]
pub enum LspAction {
    /// An action with the full data, may have a command or may not.
    /// May require resolving.
    Action(Box<lsp::CodeAction>),
    /// A command data to run as an action.
    Command(lsp::Command),
    /// A code lens data to run as an action.
    CodeLens(lsp::CodeLens),
}

impl LspAction {
    pub fn title(&self) -> &str {
        match self {
            Self::Action(action) => &action.title,
            Self::Command(command) => &command.title,
            Self::CodeLens(lens) => lens
                .command
                .as_ref()
                .map(|command| command.title.as_str())
                .unwrap_or("Unknown command"),
        }
    }

    fn action_kind(&self) -> Option<lsp::CodeActionKind> {
        match self {
            Self::Action(action) => action.kind.clone(),
            Self::Command(_) => Some(lsp::CodeActionKind::new("command")),
            Self::CodeLens(_) => Some(lsp::CodeActionKind::new("code lens")),
        }
    }

    fn edit(&self) -> Option<&lsp::WorkspaceEdit> {
        match self {
            Self::Action(action) => action.edit.as_ref(),
            Self::Command(_) => None,
            Self::CodeLens(_) => None,
        }
    }

    fn command(&self) -> Option<&lsp::Command> {
        match self {
            Self::Action(action) => action.command.as_ref(),
            Self::Command(command) => Some(command),
            Self::CodeLens(lens) => lens.command.as_ref(),
        }
    }
}

#[derive(Debug, Clone, PartialEq, Eq)]
pub enum ResolveState {
    Resolved,
    CanResolve(LanguageServerId, Option<lsp::LSPAny>),
    Resolving,
}

impl InlayHint {
    pub fn text(&self) -> String {
        match &self.label {
            InlayHintLabel::String(s) => s.to_owned(),
            InlayHintLabel::LabelParts(parts) => parts.iter().map(|part| &part.value).join(""),
        }
    }
}

#[derive(Debug, Clone, PartialEq, Eq)]
pub enum InlayHintLabel {
    String(String),
    LabelParts(Vec<InlayHintLabelPart>),
}

#[derive(Debug, Clone, PartialEq, Eq)]
pub struct InlayHintLabelPart {
    pub value: String,
    pub tooltip: Option<InlayHintLabelPartTooltip>,
    pub location: Option<(LanguageServerId, lsp::Location)>,
}

#[derive(Debug, Clone, PartialEq, Eq)]
pub enum InlayHintTooltip {
    String(String),
    MarkupContent(MarkupContent),
}

#[derive(Debug, Clone, PartialEq, Eq)]
pub enum InlayHintLabelPartTooltip {
    String(String),
    MarkupContent(MarkupContent),
}

#[derive(Debug, Clone, PartialEq, Eq)]
pub struct MarkupContent {
    pub kind: HoverBlockKind,
    pub value: String,
}

#[derive(Debug, Clone)]
pub struct LocationLink {
    pub origin: Option<Location>,
    pub target: Location,
}

#[derive(Debug)]
pub struct DocumentHighlight {
    pub range: Range<language::Anchor>,
    pub kind: DocumentHighlightKind,
}

#[derive(Clone, Debug)]
pub struct Symbol {
    pub language_server_name: LanguageServerName,
    pub source_worktree_id: WorktreeId,
    pub source_language_server_id: LanguageServerId,
    pub path: ProjectPath,
    pub label: CodeLabel,
    pub name: String,
    pub kind: lsp::SymbolKind,
    pub range: Range<Unclipped<PointUtf16>>,
    pub signature: [u8; 32],
}

#[derive(Clone, Debug)]
pub struct DocumentSymbol {
    pub name: String,
    pub kind: lsp::SymbolKind,
    pub range: Range<Unclipped<PointUtf16>>,
    pub selection_range: Range<Unclipped<PointUtf16>>,
    pub children: Vec<DocumentSymbol>,
}

#[derive(Clone, Debug, PartialEq)]
pub struct HoverBlock {
    pub text: String,
    pub kind: HoverBlockKind,
}

#[derive(Clone, Debug, PartialEq, Eq)]
pub enum HoverBlockKind {
    PlainText,
    Markdown,
    Code { language: String },
}

#[derive(Debug, Clone)]
pub struct Hover {
    pub contents: Vec<HoverBlock>,
    pub range: Option<Range<language::Anchor>>,
    pub language: Option<Arc<Language>>,
}

impl Hover {
    pub fn is_empty(&self) -> bool {
        self.contents.iter().all(|block| block.text.is_empty())
    }
}

enum EntitySubscription {
    Project(PendingEntitySubscription<Project>),
    BufferStore(PendingEntitySubscription<BufferStore>),
    GitStore(PendingEntitySubscription<GitStore>),
    WorktreeStore(PendingEntitySubscription<WorktreeStore>),
    LspStore(PendingEntitySubscription<LspStore>),
    SettingsObserver(PendingEntitySubscription<SettingsObserver>),
    DapStore(PendingEntitySubscription<DapStore>),
}

#[derive(Debug, Clone)]
pub struct DirectoryItem {
    pub path: PathBuf,
    pub is_dir: bool,
}

#[derive(Clone)]
pub enum DirectoryLister {
    Project(Entity<Project>),
    Local(Arc<dyn Fs>),
}

impl DirectoryLister {
    pub fn is_local(&self, cx: &App) -> bool {
        match self {
            DirectoryLister::Local(_) => true,
            DirectoryLister::Project(project) => project.read(cx).is_local(),
        }
    }

    pub fn resolve_tilde<'a>(&self, path: &'a String, cx: &App) -> Cow<'a, str> {
        if self.is_local(cx) {
            shellexpand::tilde(path)
        } else {
            Cow::from(path)
        }
    }

    pub fn default_query(&self, cx: &mut App) -> String {
        if let DirectoryLister::Project(project) = self {
            if let Some(worktree) = project.read(cx).visible_worktrees(cx).next() {
                return worktree.read(cx).abs_path().to_string_lossy().to_string();
            }
        };
        format!("~{}", std::path::MAIN_SEPARATOR_STR)
    }

    pub fn list_directory(&self, path: String, cx: &mut App) -> Task<Result<Vec<DirectoryItem>>> {
        match self {
            DirectoryLister::Project(project) => {
                project.update(cx, |project, cx| project.list_directory(path, cx))
            }
            DirectoryLister::Local(fs) => {
                let fs = fs.clone();
                cx.background_spawn(async move {
                    let mut results = vec![];
                    let expanded = shellexpand::tilde(&path);
                    let query = Path::new(expanded.as_ref());
                    let mut response = fs.read_dir(query).await?;
                    while let Some(path) = response.next().await {
                        let path = path?;
                        if let Some(file_name) = path.file_name() {
                            results.push(DirectoryItem {
                                path: PathBuf::from(file_name.to_os_string()),
                                is_dir: fs.is_dir(&path).await,
                            });
                        }
                    }
                    Ok(results)
                })
            }
        }
    }
}

#[cfg(any(test, feature = "test-support"))]
pub const DEFAULT_COMPLETION_CONTEXT: CompletionContext = CompletionContext {
    trigger_kind: lsp::CompletionTriggerKind::INVOKED,
    trigger_character: None,
};

impl Project {
    pub fn init_settings(cx: &mut App) {
        WorktreeSettings::register(cx);
        ProjectSettings::register(cx);
    }

    pub fn init(client: &Arc<Client>, cx: &mut App) {
        connection_manager::init(client.clone(), cx);
        Self::init_settings(cx);

        let client: AnyProtoClient = client.clone().into();
        client.add_entity_message_handler(Self::handle_add_collaborator);
        client.add_entity_message_handler(Self::handle_update_project_collaborator);
        client.add_entity_message_handler(Self::handle_remove_collaborator);
        client.add_entity_message_handler(Self::handle_update_project);
        client.add_entity_message_handler(Self::handle_unshare_project);
        client.add_entity_request_handler(Self::handle_update_buffer);
        client.add_entity_message_handler(Self::handle_update_worktree);
        client.add_entity_request_handler(Self::handle_synchronize_buffers);

        client.add_entity_request_handler(Self::handle_search_candidate_buffers);
        client.add_entity_request_handler(Self::handle_open_buffer_by_id);
        client.add_entity_request_handler(Self::handle_open_buffer_by_path);
        client.add_entity_request_handler(Self::handle_open_new_buffer);
        client.add_entity_message_handler(Self::handle_create_buffer_for_peer);

        WorktreeStore::init(&client);
        BufferStore::init(&client);
        LspStore::init(&client);
        GitStore::init(&client);
        SettingsObserver::init(&client);
        TaskStore::init(Some(&client));
        ToolchainStore::init(&client);
        DapStore::init(&client);
        BreakpointStore::init(&client);
    }

    pub fn local(
        client: Arc<Client>,
        node: NodeRuntime,
        user_store: Entity<UserStore>,
        languages: Arc<LanguageRegistry>,
        fs: Arc<dyn Fs>,
        env: Option<HashMap<String, String>>,
        cx: &mut App,
    ) -> Entity<Self> {
        cx.new(|cx: &mut Context<Self>| {
            let (tx, rx) = mpsc::unbounded();
            cx.spawn(async move |this, cx| Self::send_buffer_ordered_messages(this, rx, cx).await)
                .detach();
            let snippets = SnippetProvider::new(fs.clone(), BTreeSet::from_iter([]), cx);
            let worktree_store = cx.new(|_| WorktreeStore::local(false, fs.clone()));
            cx.subscribe(&worktree_store, Self::on_worktree_store_event)
                .detach();

            let environment = cx.new(|_| ProjectEnvironment::new(env));
            let toolchain_store = cx.new(|cx| {
                ToolchainStore::local(
                    languages.clone(),
                    worktree_store.clone(),
                    environment.clone(),
                    cx,
                )
            });

            let buffer_store = cx.new(|cx| BufferStore::local(worktree_store.clone(), cx));
            cx.subscribe(&buffer_store, Self::on_buffer_store_event)
                .detach();

            let breakpoint_store =
                cx.new(|_| BreakpointStore::local(worktree_store.clone(), buffer_store.clone()));

            let dap_store = cx.new(|cx| {
                DapStore::new_local(
                    client.http_client(),
                    node.clone(),
                    fs.clone(),
                    languages.clone(),
                    environment.clone(),
                    toolchain_store.read(cx).as_language_toolchain_store(),
                    worktree_store.clone(),
                    breakpoint_store.clone(),
                    cx,
                )
            });
            cx.subscribe(&dap_store, Self::on_dap_store_event).detach();

            let image_store = cx.new(|cx| ImageStore::local(worktree_store.clone(), cx));
            cx.subscribe(&image_store, Self::on_image_store_event)
                .detach();

            let prettier_store = cx.new(|cx| {
                PrettierStore::new(
                    node.clone(),
                    fs.clone(),
                    languages.clone(),
                    worktree_store.clone(),
                    cx,
                )
            });

            let task_store = cx.new(|cx| {
                TaskStore::local(
                    buffer_store.downgrade(),
                    worktree_store.clone(),
                    toolchain_store.read(cx).as_language_toolchain_store(),
                    environment.clone(),
                    cx,
                )
            });

            let settings_observer = cx.new(|cx| {
                SettingsObserver::new_local(
                    fs.clone(),
                    worktree_store.clone(),
                    task_store.clone(),
                    cx,
                )
            });
            cx.subscribe(&settings_observer, Self::on_settings_observer_event)
                .detach();

            let lsp_store = cx.new(|cx| {
                LspStore::new_local(
                    buffer_store.clone(),
                    worktree_store.clone(),
                    prettier_store.clone(),
                    toolchain_store.clone(),
                    environment.clone(),
                    languages.clone(),
                    client.http_client(),
                    fs.clone(),
                    cx,
                )
            });

            let git_store = cx.new(|cx| {
                GitStore::local(
                    &worktree_store,
                    buffer_store.clone(),
                    environment.clone(),
                    fs.clone(),
                    cx,
                )
            });

            cx.subscribe(&lsp_store, Self::on_lsp_store_event).detach();

            Self {
                buffer_ordered_messages_tx: tx,
                collaborators: Default::default(),
                worktree_store,
                buffer_store,
                image_store,
                lsp_store,
                join_project_response_message_id: 0,
                client_state: ProjectClientState::Local,
                git_store,
                client_subscriptions: Vec::new(),
                _subscriptions: vec![cx.on_release(Self::release)],
                active_entry: None,
                snippets,
                languages,
                client,
                task_store,
                user_store,
                settings_observer,
                fs,
                ssh_client: None,
                breakpoint_store,
                dap_store,

                buffers_needing_diff: Default::default(),
                git_diff_debouncer: DebouncedDelay::new(),
                terminals: Terminals {
                    local_handles: Vec::new(),
                },
                node: Some(node),
                search_history: Self::new_search_history(),
                environment,
                remotely_created_models: Default::default(),

                search_included_history: Self::new_search_history(),
                search_excluded_history: Self::new_search_history(),

                toolchain_store: Some(toolchain_store),
            }
        })
    }

    pub fn ssh(
        ssh: Entity<SshRemoteClient>,
        client: Arc<Client>,
        node: NodeRuntime,
        user_store: Entity<UserStore>,
        languages: Arc<LanguageRegistry>,
        fs: Arc<dyn Fs>,
        cx: &mut App,
    ) -> Entity<Self> {
        cx.new(|cx: &mut Context<Self>| {
            let (tx, rx) = mpsc::unbounded();
            cx.spawn(async move |this, cx| Self::send_buffer_ordered_messages(this, rx, cx).await)
                .detach();
            let global_snippets_dir = paths::config_dir().join("snippets");
            let snippets =
                SnippetProvider::new(fs.clone(), BTreeSet::from_iter([global_snippets_dir]), cx);

            let ssh_proto = ssh.read(cx).proto_client();
            let worktree_store =
                cx.new(|_| WorktreeStore::remote(false, ssh_proto.clone(), SSH_PROJECT_ID));
            cx.subscribe(&worktree_store, Self::on_worktree_store_event)
                .detach();

            let buffer_store = cx.new(|cx| {
                BufferStore::remote(
                    worktree_store.clone(),
                    ssh.read(cx).proto_client(),
                    SSH_PROJECT_ID,
                    cx,
                )
            });
            let image_store = cx.new(|cx| {
                ImageStore::remote(
                    worktree_store.clone(),
                    ssh.read(cx).proto_client(),
                    SSH_PROJECT_ID,
                    cx,
                )
            });
            cx.subscribe(&buffer_store, Self::on_buffer_store_event)
                .detach();
            let toolchain_store = cx
                .new(|cx| ToolchainStore::remote(SSH_PROJECT_ID, ssh.read(cx).proto_client(), cx));
            let task_store = cx.new(|cx| {
                TaskStore::remote(
                    buffer_store.downgrade(),
                    worktree_store.clone(),
                    toolchain_store.read(cx).as_language_toolchain_store(),
                    ssh.read(cx).proto_client(),
                    SSH_PROJECT_ID,
                    cx,
                )
            });

            let settings_observer = cx.new(|cx| {
                SettingsObserver::new_remote(
                    fs.clone(),
                    worktree_store.clone(),
                    task_store.clone(),
                    cx,
                )
            });
            cx.subscribe(&settings_observer, Self::on_settings_observer_event)
                .detach();

            let environment = cx.new(|_| ProjectEnvironment::new(None));

            let lsp_store = cx.new(|cx| {
                LspStore::new_remote(
                    buffer_store.clone(),
                    worktree_store.clone(),
                    Some(toolchain_store.clone()),
                    languages.clone(),
                    ssh_proto.clone(),
                    SSH_PROJECT_ID,
                    fs.clone(),
                    cx,
                )
            });
            cx.subscribe(&lsp_store, Self::on_lsp_store_event).detach();

            let breakpoint_store =
<<<<<<< HEAD
                cx.new(|_| BreakpointStore::remote(SSH_PROJECT_ID, ssh_proto.clone().into()));
=======
                cx.new(|_| BreakpointStore::remote(SSH_PROJECT_ID, ssh_proto.clone()));
>>>>>>> 38afae86

            let dap_store = cx.new(|cx| {
                DapStore::new_ssh(
                    SSH_PROJECT_ID,
<<<<<<< HEAD
                    ssh.clone(),
                    worktree_store.clone(),
=======
                    ssh_proto.clone(),
>>>>>>> 38afae86
                    breakpoint_store.clone(),
                    cx,
                )
            });

            let git_store = cx.new(|cx| {
                GitStore::ssh(&worktree_store, buffer_store.clone(), ssh_proto.clone(), cx)
            });

            cx.subscribe(&ssh, Self::on_ssh_event).detach();

            let this = Self {
                buffer_ordered_messages_tx: tx,
                collaborators: Default::default(),
                worktree_store,
                buffer_store,
                image_store,
                lsp_store,
                breakpoint_store,
                dap_store,
                join_project_response_message_id: 0,
                client_state: ProjectClientState::Local,
                git_store,
                client_subscriptions: Vec::new(),
                _subscriptions: vec![
                    cx.on_release(Self::release),
                    cx.on_app_quit(|this, cx| {
                        let shutdown = this.ssh_client.take().and_then(|client| {
                            client
                                .read(cx)
                                .shutdown_processes(Some(proto::ShutdownRemoteServer {}))
                        });

                        cx.background_executor().spawn(async move {
                            if let Some(shutdown) = shutdown {
                                shutdown.await;
                            }
                        })
                    }),
                ],
                active_entry: None,
                snippets,
                languages,
                client,
                task_store,
                user_store,
                settings_observer,
                fs,
                ssh_client: Some(ssh.clone()),
                buffers_needing_diff: Default::default(),
                git_diff_debouncer: DebouncedDelay::new(),
                terminals: Terminals {
                    local_handles: Vec::new(),
                },
                node: Some(node),
                search_history: Self::new_search_history(),
                environment,
                remotely_created_models: Default::default(),

                search_included_history: Self::new_search_history(),
                search_excluded_history: Self::new_search_history(),

                toolchain_store: Some(toolchain_store),
            };

            // ssh -> local machine handlers
            let ssh = ssh.read(cx);
            ssh.subscribe_to_entity(SSH_PROJECT_ID, &cx.entity());
            ssh.subscribe_to_entity(SSH_PROJECT_ID, &this.buffer_store);
            ssh.subscribe_to_entity(SSH_PROJECT_ID, &this.worktree_store);
            ssh.subscribe_to_entity(SSH_PROJECT_ID, &this.lsp_store);
            ssh.subscribe_to_entity(SSH_PROJECT_ID, &this.dap_store);
            ssh.subscribe_to_entity(SSH_PROJECT_ID, &this.settings_observer);
            ssh.subscribe_to_entity(SSH_PROJECT_ID, &this.git_store);

            ssh_proto.add_entity_message_handler(Self::handle_create_buffer_for_peer);
            ssh_proto.add_entity_message_handler(Self::handle_update_worktree);
            ssh_proto.add_entity_message_handler(Self::handle_update_project);
            ssh_proto.add_entity_message_handler(Self::handle_toast);
            ssh_proto.add_entity_request_handler(Self::handle_language_server_prompt_request);
            ssh_proto.add_entity_message_handler(Self::handle_hide_toast);
            ssh_proto.add_entity_request_handler(Self::handle_update_buffer_from_ssh);
            BufferStore::init(&ssh_proto);
            LspStore::init(&ssh_proto);
            SettingsObserver::init(&ssh_proto);
            TaskStore::init(Some(&ssh_proto));
            ToolchainStore::init(&ssh_proto);
            DapStore::init(&ssh_proto);
            GitStore::init(&ssh_proto);

            this
        })
    }

    pub async fn remote(
        remote_id: u64,
        client: Arc<Client>,
        user_store: Entity<UserStore>,
        languages: Arc<LanguageRegistry>,
        fs: Arc<dyn Fs>,
        cx: AsyncApp,
    ) -> Result<Entity<Self>> {
        let project =
            Self::in_room(remote_id, client, user_store, languages, fs, cx.clone()).await?;
        cx.update(|cx| {
            connection_manager::Manager::global(cx).update(cx, |manager, cx| {
                manager.maintain_project_connection(&project, cx)
            })
        })?;
        Ok(project)
    }

    pub async fn in_room(
        remote_id: u64,
        client: Arc<Client>,
        user_store: Entity<UserStore>,
        languages: Arc<LanguageRegistry>,
        fs: Arc<dyn Fs>,
        cx: AsyncApp,
    ) -> Result<Entity<Self>> {
        client.authenticate_and_connect(true, &cx).await?;

        let subscriptions = [
            EntitySubscription::Project(client.subscribe_to_entity::<Self>(remote_id)?),
            EntitySubscription::BufferStore(client.subscribe_to_entity::<BufferStore>(remote_id)?),
            EntitySubscription::GitStore(client.subscribe_to_entity::<GitStore>(remote_id)?),
            EntitySubscription::WorktreeStore(
                client.subscribe_to_entity::<WorktreeStore>(remote_id)?,
            ),
            EntitySubscription::LspStore(client.subscribe_to_entity::<LspStore>(remote_id)?),
            EntitySubscription::SettingsObserver(
                client.subscribe_to_entity::<SettingsObserver>(remote_id)?,
            ),
            EntitySubscription::DapStore(client.subscribe_to_entity::<DapStore>(remote_id)?),
        ];
        let response = client
            .request_envelope(proto::JoinProject {
                project_id: remote_id,
            })
            .await?;
        Self::from_join_project_response(
            response,
            subscriptions,
            client,
            false,
            user_store,
            languages,
            fs,
            cx,
        )
        .await
    }

    async fn from_join_project_response(
        response: TypedEnvelope<proto::JoinProjectResponse>,
        subscriptions: [EntitySubscription; 7],
        client: Arc<Client>,
        run_tasks: bool,
        user_store: Entity<UserStore>,
        languages: Arc<LanguageRegistry>,
        fs: Arc<dyn Fs>,
        mut cx: AsyncApp,
    ) -> Result<Entity<Self>> {
        let remote_id = response.payload.project_id;
        let role = response.payload.role();

        let worktree_store = cx.new(|_| {
            WorktreeStore::remote(true, client.clone().into(), response.payload.project_id)
        })?;
        let buffer_store = cx.new(|cx| {
            BufferStore::remote(worktree_store.clone(), client.clone().into(), remote_id, cx)
        })?;
        let image_store = cx.new(|cx| {
            ImageStore::remote(worktree_store.clone(), client.clone().into(), remote_id, cx)
        })?;

        let environment = cx.new(|_| ProjectEnvironment::new(None))?;

        let breakpoint_store =
            cx.new(|_| BreakpointStore::remote(remote_id, client.clone().into()))?;
        let dap_store = cx.new(|cx| {
            DapStore::new_collab(
                remote_id,
                client.clone().into(),
<<<<<<< HEAD
                worktree_store.clone(),
=======
>>>>>>> 38afae86
                breakpoint_store.clone(),
                cx,
            )
        })?;

        let lsp_store = cx.new(|cx| {
            let mut lsp_store = LspStore::new_remote(
                buffer_store.clone(),
                worktree_store.clone(),
                None,
                languages.clone(),
                client.clone().into(),
                remote_id,
                fs.clone(),
                cx,
            );
            lsp_store.set_language_server_statuses_from_proto(response.payload.language_servers);
            lsp_store
        })?;

        let task_store = cx.new(|cx| {
            if run_tasks {
                TaskStore::remote(
                    buffer_store.downgrade(),
                    worktree_store.clone(),
                    Arc::new(EmptyToolchainStore),
                    client.clone().into(),
                    remote_id,
                    cx,
                )
            } else {
                TaskStore::Noop
            }
        })?;

        let settings_observer = cx.new(|cx| {
            SettingsObserver::new_remote(fs.clone(), worktree_store.clone(), task_store.clone(), cx)
        })?;

        let git_store = cx.new(|cx| {
            GitStore::remote(
                // In this remote case we pass None for the environment
                &worktree_store,
                buffer_store.clone(),
                client.clone().into(),
                ProjectId(remote_id),
                cx,
            )
        })?;

        let this = cx.new(|cx| {
            let replica_id = response.payload.replica_id as ReplicaId;

            let snippets = SnippetProvider::new(fs.clone(), BTreeSet::from_iter([]), cx);

            let mut worktrees = Vec::new();
            for worktree in response.payload.worktrees {
                let worktree =
                    Worktree::remote(remote_id, replica_id, worktree, client.clone().into(), cx);
                worktrees.push(worktree);
            }

            let (tx, rx) = mpsc::unbounded();
            cx.spawn(async move |this, cx| Self::send_buffer_ordered_messages(this, rx, cx).await)
                .detach();

            cx.subscribe(&worktree_store, Self::on_worktree_store_event)
                .detach();

            cx.subscribe(&buffer_store, Self::on_buffer_store_event)
                .detach();
            cx.subscribe(&lsp_store, Self::on_lsp_store_event).detach();
            cx.subscribe(&settings_observer, Self::on_settings_observer_event)
                .detach();

            cx.subscribe(&dap_store, Self::on_dap_store_event).detach();

            let mut this = Self {
                buffer_ordered_messages_tx: tx,
                buffer_store: buffer_store.clone(),
                image_store,
                worktree_store: worktree_store.clone(),
                lsp_store: lsp_store.clone(),
                active_entry: None,
                collaborators: Default::default(),
                join_project_response_message_id: response.message_id,
                languages,
                user_store: user_store.clone(),
                task_store,
                snippets,
                fs,
                ssh_client: None,
                settings_observer: settings_observer.clone(),
                client_subscriptions: Default::default(),
                _subscriptions: vec![cx.on_release(Self::release)],
                client: client.clone(),
                client_state: ProjectClientState::Remote {
                    sharing_has_stopped: false,
                    capability: Capability::ReadWrite,
                    remote_id,
                    replica_id,
                },
                breakpoint_store,
                dap_store: dap_store.clone(),
                git_store: git_store.clone(),
                buffers_needing_diff: Default::default(),
                git_diff_debouncer: DebouncedDelay::new(),
                terminals: Terminals {
                    local_handles: Vec::new(),
                },
                node: None,
                search_history: Self::new_search_history(),
                search_included_history: Self::new_search_history(),
                search_excluded_history: Self::new_search_history(),
                environment,
                remotely_created_models: Arc::new(Mutex::new(RemotelyCreatedModels::default())),
                toolchain_store: None,
            };
            this.set_role(role, cx);
            for worktree in worktrees {
                this.add_worktree(&worktree, cx);
            }
            this
        })?;

        let subscriptions = subscriptions
            .into_iter()
            .map(|s| match s {
                EntitySubscription::BufferStore(subscription) => {
                    subscription.set_entity(&buffer_store, &mut cx)
                }
                EntitySubscription::WorktreeStore(subscription) => {
                    subscription.set_entity(&worktree_store, &mut cx)
                }
                EntitySubscription::GitStore(subscription) => {
                    subscription.set_entity(&git_store, &mut cx)
                }
                EntitySubscription::SettingsObserver(subscription) => {
                    subscription.set_entity(&settings_observer, &mut cx)
                }
                EntitySubscription::Project(subscription) => {
                    subscription.set_entity(&this, &mut cx)
                }
                EntitySubscription::LspStore(subscription) => {
                    subscription.set_entity(&lsp_store, &mut cx)
                }
                EntitySubscription::DapStore(subscription) => {
                    subscription.set_entity(&dap_store, &mut cx)
                }
            })
            .collect::<Vec<_>>();

        let user_ids = response
            .payload
            .collaborators
            .iter()
            .map(|peer| peer.user_id)
            .collect();
        user_store
            .update(&mut cx, |user_store, cx| user_store.get_users(user_ids, cx))?
            .await?;

        this.update(&mut cx, |this, cx| {
            this.set_collaborators_from_proto(response.payload.collaborators, cx)?;
            this.client_subscriptions.extend(subscriptions);
            anyhow::Ok(())
        })??;

        Ok(this)
    }

    fn new_search_history() -> SearchHistory {
        SearchHistory::new(
            Some(MAX_PROJECT_SEARCH_HISTORY_SIZE),
            search_history::QueryInsertionBehavior::AlwaysInsert,
        )
    }

    fn release(&mut self, cx: &mut App) {
        if let Some(client) = self.ssh_client.take() {
            let shutdown = client
                .read(cx)
                .shutdown_processes(Some(proto::ShutdownRemoteServer {}));

            cx.background_spawn(async move {
                if let Some(shutdown) = shutdown {
                    shutdown.await;
                }
            })
            .detach()
        }

        match &self.client_state {
            ProjectClientState::Local => {}
            ProjectClientState::Shared { .. } => {
                let _ = self.unshare_internal(cx);
            }
            ProjectClientState::Remote { remote_id, .. } => {
                let _ = self.client.send(proto::LeaveProject {
                    project_id: *remote_id,
                });
                self.disconnected_from_host_internal(cx);
            }
        }
    }

<<<<<<< HEAD
=======
    pub fn start_debug_session(
        &mut self,
        definition: DebugTaskDefinition,
        cx: &mut Context<Self>,
    ) -> Task<Result<Entity<Session>>> {
        let Some(worktree) = self.worktrees(cx).find(|tree| tree.read(cx).is_visible()) else {
            return Task::ready(Err(anyhow!("Failed to find a worktree")));
        };

        let ssh_client = self.ssh_client().clone();

        let result = cx.spawn(async move |this, cx| {
            let mut binary = this
                .update(cx, |this, cx| {
                    this.dap_store.update(cx, |dap_store, cx| {
                        dap_store.get_debug_adapter_binary(definition.clone(), cx)
                    })
                })?
                .await?;

            if let Some(ssh_client) = ssh_client {
                let mut ssh_command = ssh_client.update(cx, |ssh, _| {
                    anyhow::Ok(SshCommand {
                        arguments: ssh
                            .ssh_args()
                            .ok_or_else(|| anyhow!("SSH arguments not found"))?,
                    })
                })??;

                let mut connection = None;
                if let Some(c) = binary.connection {
                    let local_bind_addr = Ipv4Addr::new(127, 0, 0, 1);
                    let port = dap::transport::TcpTransport::unused_port(local_bind_addr).await?;

                    ssh_command.add_port_forwarding(port, c.host.to_string(), c.port);
                    connection = Some(TcpArguments {
                        port: c.port,
                        host: local_bind_addr,
                        timeout: c.timeout,
                    })
                }

                let (program, args) = wrap_for_ssh(
                    &ssh_command,
                    Some((&binary.command, &binary.arguments)),
                    binary.cwd.as_deref(),
                    binary.envs,
                    None,
                );

                binary = DebugAdapterBinary {
                    command: program,
                    arguments: args,
                    envs: HashMap::default(),
                    cwd: None,
                    connection,
                    request_args: binary.request_args,
                }
            };

            let ret = this
                .update(cx, |project, cx| {
                    project.dap_store.update(cx, |dap_store, cx| {
                        dap_store.new_session(binary, definition, worktree.downgrade(), None, cx)
                    })
                })?
                .1
                .await;
            ret
        });
        result
    }

>>>>>>> 38afae86
    #[cfg(any(test, feature = "test-support"))]
    pub async fn example(
        root_paths: impl IntoIterator<Item = &Path>,
        cx: &mut AsyncApp,
    ) -> Entity<Project> {
        use clock::FakeSystemClock;

        let fs = Arc::new(RealFs::new(None, cx.background_executor().clone()));
        let languages = LanguageRegistry::test(cx.background_executor().clone());
        let clock = Arc::new(FakeSystemClock::new());
        let http_client = http_client::FakeHttpClient::with_404_response();
        let client = cx
            .update(|cx| client::Client::new(clock, http_client.clone(), cx))
            .unwrap();
        let user_store = cx.new(|cx| UserStore::new(client.clone(), cx)).unwrap();
        let project = cx
            .update(|cx| {
                Project::local(
                    client,
                    node_runtime::NodeRuntime::unavailable(),
                    user_store,
                    Arc::new(languages),
                    fs,
                    None,
                    cx,
                )
            })
            .unwrap();
        for path in root_paths {
            let (tree, _) = project
                .update(cx, |project, cx| {
                    project.find_or_create_worktree(path, true, cx)
                })
                .unwrap()
                .await
                .unwrap();
            tree.update(cx, |tree, _| tree.as_local().unwrap().scan_complete())
                .unwrap()
                .await;
        }
        project
    }

    #[cfg(any(test, feature = "test-support"))]
    pub async fn test(
        fs: Arc<dyn Fs>,
        root_paths: impl IntoIterator<Item = &Path>,
        cx: &mut gpui::TestAppContext,
    ) -> Entity<Project> {
        use clock::FakeSystemClock;

        let languages = LanguageRegistry::test(cx.executor());
        let clock = Arc::new(FakeSystemClock::new());
        let http_client = http_client::FakeHttpClient::with_404_response();
        let client = cx.update(|cx| client::Client::new(clock, http_client.clone(), cx));
        let user_store = cx.new(|cx| UserStore::new(client.clone(), cx));
        let project = cx.update(|cx| {
            Project::local(
                client,
                node_runtime::NodeRuntime::unavailable(),
                user_store,
                Arc::new(languages),
                fs,
                None,
                cx,
            )
        });
        for path in root_paths {
            let (tree, _) = project
                .update(cx, |project, cx| {
                    project.find_or_create_worktree(path, true, cx)
                })
                .await
                .unwrap();

            tree.update(cx, |tree, _| tree.as_local().unwrap().scan_complete())
                .await;
        }
        project
    }

    pub fn dap_store(&self) -> Entity<DapStore> {
        self.dap_store.clone()
    }

    pub fn breakpoint_store(&self) -> Entity<BreakpointStore> {
        self.breakpoint_store.clone()
    }

    pub fn lsp_store(&self) -> Entity<LspStore> {
        self.lsp_store.clone()
    }

    pub fn worktree_store(&self) -> Entity<WorktreeStore> {
        self.worktree_store.clone()
    }

    pub fn buffer_for_id(&self, remote_id: BufferId, cx: &App) -> Option<Entity<Buffer>> {
        self.buffer_store.read(cx).get(remote_id)
    }

    pub fn languages(&self) -> &Arc<LanguageRegistry> {
        &self.languages
    }

    pub fn client(&self) -> Arc<Client> {
        self.client.clone()
    }

    pub fn ssh_client(&self) -> Option<Entity<SshRemoteClient>> {
        self.ssh_client.clone()
    }

    pub fn user_store(&self) -> Entity<UserStore> {
        self.user_store.clone()
    }

    pub fn node_runtime(&self) -> Option<&NodeRuntime> {
        self.node.as_ref()
    }

    pub fn opened_buffers(&self, cx: &App) -> Vec<Entity<Buffer>> {
        self.buffer_store.read(cx).buffers().collect()
    }

    pub fn environment(&self) -> &Entity<ProjectEnvironment> {
        &self.environment
    }

    pub fn cli_environment(&self, cx: &App) -> Option<HashMap<String, String>> {
        self.environment.read(cx).get_cli_environment()
    }

    pub fn shell_environment_errors<'a>(
        &'a self,
        cx: &'a App,
    ) -> impl Iterator<Item = (&'a Arc<Path>, &'a EnvironmentErrorMessage)> {
        self.environment.read(cx).environment_errors()
    }

    pub fn remove_environment_error(&mut self, abs_path: &Path, cx: &mut Context<Self>) {
        self.environment.update(cx, |environment, cx| {
            environment.remove_environment_error(abs_path, cx);
        });
    }

    #[cfg(any(test, feature = "test-support"))]
    pub fn has_open_buffer(&self, path: impl Into<ProjectPath>, cx: &App) -> bool {
        self.buffer_store
            .read(cx)
            .get_by_path(&path.into(), cx)
            .is_some()
    }

    pub fn fs(&self) -> &Arc<dyn Fs> {
        &self.fs
    }

    pub fn remote_id(&self) -> Option<u64> {
        match self.client_state {
            ProjectClientState::Local => None,
            ProjectClientState::Shared { remote_id, .. }
            | ProjectClientState::Remote { remote_id, .. } => Some(remote_id),
        }
    }

    pub fn supports_terminal(&self, _cx: &App) -> bool {
        if self.is_local() {
            return true;
        }
        if self.is_via_ssh() {
            return true;
        }

        return false;
    }

    pub fn ssh_connection_string(&self, cx: &App) -> Option<SharedString> {
        if let Some(ssh_state) = &self.ssh_client {
            return Some(ssh_state.read(cx).connection_string().into());
        }

        return None;
    }

    pub fn ssh_connection_state(&self, cx: &App) -> Option<remote::ConnectionState> {
        self.ssh_client
            .as_ref()
            .map(|ssh| ssh.read(cx).connection_state())
    }

    pub fn ssh_connection_options(&self, cx: &App) -> Option<SshConnectionOptions> {
        self.ssh_client
            .as_ref()
            .map(|ssh| ssh.read(cx).connection_options())
    }

    pub fn replica_id(&self) -> ReplicaId {
        match self.client_state {
            ProjectClientState::Remote { replica_id, .. } => replica_id,
            _ => {
                if self.ssh_client.is_some() {
                    1
                } else {
                    0
                }
            }
        }
    }

    pub fn task_store(&self) -> &Entity<TaskStore> {
        &self.task_store
    }

    pub fn snippets(&self) -> &Entity<SnippetProvider> {
        &self.snippets
    }

    pub fn search_history(&self, kind: SearchInputKind) -> &SearchHistory {
        match kind {
            SearchInputKind::Query => &self.search_history,
            SearchInputKind::Include => &self.search_included_history,
            SearchInputKind::Exclude => &self.search_excluded_history,
        }
    }

    pub fn search_history_mut(&mut self, kind: SearchInputKind) -> &mut SearchHistory {
        match kind {
            SearchInputKind::Query => &mut self.search_history,
            SearchInputKind::Include => &mut self.search_included_history,
            SearchInputKind::Exclude => &mut self.search_excluded_history,
        }
    }

    pub fn collaborators(&self) -> &HashMap<proto::PeerId, Collaborator> {
        &self.collaborators
    }

    pub fn host(&self) -> Option<&Collaborator> {
        self.collaborators.values().find(|c| c.is_host)
    }

    pub fn set_worktrees_reordered(&mut self, worktrees_reordered: bool, cx: &mut App) {
        self.worktree_store.update(cx, |store, _| {
            store.set_worktrees_reordered(worktrees_reordered);
        });
    }

    /// Collect all worktrees, including ones that don't appear in the project panel
    pub fn worktrees<'a>(
        &self,
        cx: &'a App,
    ) -> impl 'a + DoubleEndedIterator<Item = Entity<Worktree>> {
        self.worktree_store.read(cx).worktrees()
    }

    /// Collect all user-visible worktrees, the ones that appear in the project panel.
    pub fn visible_worktrees<'a>(
        &'a self,
        cx: &'a App,
    ) -> impl 'a + DoubleEndedIterator<Item = Entity<Worktree>> {
        self.worktree_store.read(cx).visible_worktrees(cx)
    }

    pub fn worktree_for_root_name(&self, root_name: &str, cx: &App) -> Option<Entity<Worktree>> {
        self.visible_worktrees(cx)
            .find(|tree| tree.read(cx).root_name() == root_name)
    }

    pub fn worktree_root_names<'a>(&'a self, cx: &'a App) -> impl Iterator<Item = &'a str> {
        self.visible_worktrees(cx)
            .map(|tree| tree.read(cx).root_name())
    }

    pub fn worktree_for_id(&self, id: WorktreeId, cx: &App) -> Option<Entity<Worktree>> {
        self.worktree_store.read(cx).worktree_for_id(id, cx)
    }

    pub fn worktree_for_entry(
        &self,
        entry_id: ProjectEntryId,
        cx: &App,
    ) -> Option<Entity<Worktree>> {
        self.worktree_store
            .read(cx)
            .worktree_for_entry(entry_id, cx)
    }

    pub fn worktree_id_for_entry(&self, entry_id: ProjectEntryId, cx: &App) -> Option<WorktreeId> {
        self.worktree_for_entry(entry_id, cx)
            .map(|worktree| worktree.read(cx).id())
    }

    /// Checks if the entry is the root of a worktree.
    pub fn entry_is_worktree_root(&self, entry_id: ProjectEntryId, cx: &App) -> bool {
        self.worktree_for_entry(entry_id, cx)
            .map(|worktree| {
                worktree
                    .read(cx)
                    .root_entry()
                    .is_some_and(|e| e.id == entry_id)
            })
            .unwrap_or(false)
    }

    pub fn project_path_git_status(
        &self,
        project_path: &ProjectPath,
        cx: &App,
    ) -> Option<FileStatus> {
        self.git_store
            .read(cx)
            .project_path_git_status(project_path, cx)
    }

    pub fn visibility_for_paths(
        &self,
        paths: &[PathBuf],
        metadatas: &[Metadata],
        exclude_sub_dirs: bool,
        cx: &App,
    ) -> Option<bool> {
        paths
            .iter()
            .zip(metadatas)
            .map(|(path, metadata)| self.visibility_for_path(path, metadata, exclude_sub_dirs, cx))
            .max()
            .flatten()
    }

    pub fn visibility_for_path(
        &self,
        path: &Path,
        metadata: &Metadata,
        exclude_sub_dirs: bool,
        cx: &App,
    ) -> Option<bool> {
        let sanitized_path = SanitizedPath::from(path);
        let path = sanitized_path.as_path();
        self.worktrees(cx)
            .filter_map(|worktree| {
                let worktree = worktree.read(cx);
                let abs_path = worktree.as_local()?.abs_path();
                let contains = path == abs_path
                    || (path.starts_with(abs_path) && (!exclude_sub_dirs || !metadata.is_dir));
                contains.then(|| worktree.is_visible())
            })
            .max()
    }

    pub fn create_entry(
        &mut self,
        project_path: impl Into<ProjectPath>,
        is_directory: bool,
        cx: &mut Context<Self>,
    ) -> Task<Result<CreatedEntry>> {
        let project_path = project_path.into();
        let Some(worktree) = self.worktree_for_id(project_path.worktree_id, cx) else {
            return Task::ready(Err(anyhow!(format!(
                "No worktree for path {project_path:?}"
            ))));
        };
        worktree.update(cx, |worktree, cx| {
            worktree.create_entry(project_path.path, is_directory, None, cx)
        })
    }

    pub fn copy_entry(
        &mut self,
        entry_id: ProjectEntryId,
        relative_worktree_source_path: Option<PathBuf>,
        new_path: impl Into<Arc<Path>>,
        cx: &mut Context<Self>,
    ) -> Task<Result<Option<Entry>>> {
        let Some(worktree) = self.worktree_for_entry(entry_id, cx) else {
            return Task::ready(Ok(None));
        };
        worktree.update(cx, |worktree, cx| {
            worktree.copy_entry(entry_id, relative_worktree_source_path, new_path, cx)
        })
    }

    /// Renames the project entry with given `entry_id`.
    ///
    /// `new_path` is a relative path to worktree root.
    /// If root entry is renamed then its new root name is used instead.
    pub fn rename_entry(
        &mut self,
        entry_id: ProjectEntryId,
        new_path: impl Into<Arc<Path>>,
        cx: &mut Context<Self>,
    ) -> Task<Result<CreatedEntry>> {
        let worktree_store = self.worktree_store.read(cx);
        let new_path = new_path.into();
        let Some((worktree, old_path, is_dir)) = worktree_store
            .worktree_and_entry_for_id(entry_id, cx)
            .map(|(worktree, entry)| (worktree, entry.path.clone(), entry.is_dir()))
        else {
            return Task::ready(Err(anyhow!(format!("No worktree for entry {entry_id:?}"))));
        };

        let worktree_id = worktree.read(cx).id();
        let is_root_entry = self.entry_is_worktree_root(entry_id, cx);

        let lsp_store = self.lsp_store().downgrade();
        cx.spawn(async move |_, cx| {
            let (old_abs_path, new_abs_path) = {
                let root_path = worktree.update(cx, |this, _| this.abs_path())?;
                let new_abs_path = if is_root_entry {
                    root_path.parent().unwrap().join(&new_path)
                } else {
                    root_path.join(&new_path)
                };
                (root_path.join(&old_path), new_abs_path)
            };
            LspStore::will_rename_entry(
                lsp_store.clone(),
                worktree_id,
                &old_abs_path,
                &new_abs_path,
                is_dir,
                cx.clone(),
            )
            .await;

            let entry = worktree
                .update(cx, |worktree, cx| {
                    worktree.rename_entry(entry_id, new_path.clone(), cx)
                })?
                .await?;

            lsp_store
                .update(cx, |this, _| {
                    this.did_rename_entry(worktree_id, &old_abs_path, &new_abs_path, is_dir);
                })
                .ok();
            Ok(entry)
        })
    }

    pub fn delete_file(
        &mut self,
        path: ProjectPath,
        trash: bool,
        cx: &mut Context<Self>,
    ) -> Option<Task<Result<()>>> {
        let entry = self.entry_for_path(&path, cx)?;
        self.delete_entry(entry.id, trash, cx)
    }

    pub fn delete_entry(
        &mut self,
        entry_id: ProjectEntryId,
        trash: bool,
        cx: &mut Context<Self>,
    ) -> Option<Task<Result<()>>> {
        let worktree = self.worktree_for_entry(entry_id, cx)?;
        cx.emit(Event::DeletedEntry(worktree.read(cx).id(), entry_id));
        worktree.update(cx, |worktree, cx| {
            worktree.delete_entry(entry_id, trash, cx)
        })
    }

    pub fn expand_entry(
        &mut self,
        worktree_id: WorktreeId,
        entry_id: ProjectEntryId,
        cx: &mut Context<Self>,
    ) -> Option<Task<Result<()>>> {
        let worktree = self.worktree_for_id(worktree_id, cx)?;
        worktree.update(cx, |worktree, cx| worktree.expand_entry(entry_id, cx))
    }

    pub fn expand_all_for_entry(
        &mut self,
        worktree_id: WorktreeId,
        entry_id: ProjectEntryId,
        cx: &mut Context<Self>,
    ) -> Option<Task<Result<()>>> {
        let worktree = self.worktree_for_id(worktree_id, cx)?;
        let task = worktree.update(cx, |worktree, cx| {
            worktree.expand_all_for_entry(entry_id, cx)
        });
        Some(cx.spawn(async move |this, cx| {
            task.ok_or_else(|| anyhow!("no task"))?.await?;
            this.update(cx, |_, cx| {
                cx.emit(Event::ExpandedAllForEntry(worktree_id, entry_id));
            })?;
            Ok(())
        }))
    }

    pub fn shared(&mut self, project_id: u64, cx: &mut Context<Self>) -> Result<()> {
        if !matches!(self.client_state, ProjectClientState::Local) {
            return Err(anyhow!("project was already shared"));
        }

        self.client_subscriptions.extend([
            self.client
                .subscribe_to_entity(project_id)?
                .set_entity(&cx.entity(), &mut cx.to_async()),
            self.client
                .subscribe_to_entity(project_id)?
                .set_entity(&self.worktree_store, &mut cx.to_async()),
            self.client
                .subscribe_to_entity(project_id)?
                .set_entity(&self.buffer_store, &mut cx.to_async()),
            self.client
                .subscribe_to_entity(project_id)?
                .set_entity(&self.lsp_store, &mut cx.to_async()),
            self.client
                .subscribe_to_entity(project_id)?
                .set_entity(&self.settings_observer, &mut cx.to_async()),
            self.client
                .subscribe_to_entity(project_id)?
                .set_entity(&self.dap_store, &mut cx.to_async()),
            self.client
                .subscribe_to_entity(project_id)?
                .set_entity(&self.breakpoint_store, &mut cx.to_async()),
            self.client
                .subscribe_to_entity(project_id)?
                .set_entity(&self.git_store, &mut cx.to_async()),
        ]);

        self.buffer_store.update(cx, |buffer_store, cx| {
            buffer_store.shared(project_id, self.client.clone().into(), cx)
        });
        self.worktree_store.update(cx, |worktree_store, cx| {
            worktree_store.shared(project_id, self.client.clone().into(), cx);
        });
        self.lsp_store.update(cx, |lsp_store, cx| {
            lsp_store.shared(project_id, self.client.clone().into(), cx)
        });
        self.breakpoint_store.update(cx, |breakpoint_store, _| {
            breakpoint_store.shared(project_id, self.client.clone().into())
        });
        self.dap_store.update(cx, |dap_store, cx| {
            dap_store.shared(project_id, self.client.clone().into(), cx);
        });
        self.task_store.update(cx, |task_store, cx| {
            task_store.shared(project_id, self.client.clone().into(), cx);
        });
        self.settings_observer.update(cx, |settings_observer, cx| {
            settings_observer.shared(project_id, self.client.clone().into(), cx)
        });
        self.git_store.update(cx, |git_store, cx| {
            git_store.shared(project_id, self.client.clone().into(), cx)
        });

        self.client_state = ProjectClientState::Shared {
            remote_id: project_id,
        };

        cx.emit(Event::RemoteIdChanged(Some(project_id)));
        Ok(())
    }

    pub fn reshared(
        &mut self,
        message: proto::ResharedProject,
        cx: &mut Context<Self>,
    ) -> Result<()> {
        self.buffer_store
            .update(cx, |buffer_store, _| buffer_store.forget_shared_buffers());
        self.set_collaborators_from_proto(message.collaborators, cx)?;

        self.worktree_store.update(cx, |worktree_store, cx| {
            worktree_store.send_project_updates(cx);
        });
        if let Some(remote_id) = self.remote_id() {
            self.git_store.update(cx, |git_store, cx| {
                git_store.shared(remote_id, self.client.clone().into(), cx)
            });
        }
        cx.emit(Event::Reshared);
        Ok(())
    }

    pub fn rejoined(
        &mut self,
        message: proto::RejoinedProject,
        message_id: u32,
        cx: &mut Context<Self>,
    ) -> Result<()> {
        cx.update_global::<SettingsStore, _>(|store, cx| {
            self.worktree_store.update(cx, |worktree_store, cx| {
                for worktree in worktree_store.worktrees() {
                    store
                        .clear_local_settings(worktree.read(cx).id(), cx)
                        .log_err();
                }
            });
        });

        self.join_project_response_message_id = message_id;
        self.set_worktrees_from_proto(message.worktrees, cx)?;
        self.set_collaborators_from_proto(message.collaborators, cx)?;
        self.lsp_store.update(cx, |lsp_store, _| {
            lsp_store.set_language_server_statuses_from_proto(message.language_servers)
        });
        self.enqueue_buffer_ordered_message(BufferOrderedMessage::Resync)
            .unwrap();
        cx.emit(Event::Rejoined);
        Ok(())
    }

    pub fn unshare(&mut self, cx: &mut Context<Self>) -> Result<()> {
        self.unshare_internal(cx)?;
        cx.emit(Event::RemoteIdChanged(None));
        Ok(())
    }

    fn unshare_internal(&mut self, cx: &mut App) -> Result<()> {
        if self.is_via_collab() {
            return Err(anyhow!("attempted to unshare a remote project"));
        }

        if let ProjectClientState::Shared { remote_id, .. } = self.client_state {
            self.client_state = ProjectClientState::Local;
            self.collaborators.clear();
            self.client_subscriptions.clear();
            self.worktree_store.update(cx, |store, cx| {
                store.unshared(cx);
            });
            self.buffer_store.update(cx, |buffer_store, cx| {
                buffer_store.forget_shared_buffers();
                buffer_store.unshared(cx)
            });
            self.task_store.update(cx, |task_store, cx| {
                task_store.unshared(cx);
            });
            self.breakpoint_store.update(cx, |breakpoint_store, cx| {
                breakpoint_store.unshared(cx);
            });
            self.dap_store.update(cx, |dap_store, cx| {
                dap_store.unshared(cx);
            });
            self.settings_observer.update(cx, |settings_observer, cx| {
                settings_observer.unshared(cx);
            });
            self.git_store.update(cx, |git_store, cx| {
                git_store.unshared(cx);
            });

            self.client
                .send(proto::UnshareProject {
                    project_id: remote_id,
                })
                .ok();
            Ok(())
        } else {
            Err(anyhow!("attempted to unshare an unshared project"))
        }
    }

    pub fn disconnected_from_host(&mut self, cx: &mut Context<Self>) {
        if self.is_disconnected(cx) {
            return;
        }
        self.disconnected_from_host_internal(cx);
        cx.emit(Event::DisconnectedFromHost);
    }

    pub fn set_role(&mut self, role: proto::ChannelRole, cx: &mut Context<Self>) {
        let new_capability =
            if role == proto::ChannelRole::Member || role == proto::ChannelRole::Admin {
                Capability::ReadWrite
            } else {
                Capability::ReadOnly
            };
        if let ProjectClientState::Remote { capability, .. } = &mut self.client_state {
            if *capability == new_capability {
                return;
            }

            *capability = new_capability;
            for buffer in self.opened_buffers(cx) {
                buffer.update(cx, |buffer, cx| buffer.set_capability(new_capability, cx));
            }
        }
    }

    fn disconnected_from_host_internal(&mut self, cx: &mut App) {
        if let ProjectClientState::Remote {
            sharing_has_stopped,
            ..
        } = &mut self.client_state
        {
            *sharing_has_stopped = true;
            self.collaborators.clear();
            self.worktree_store.update(cx, |store, cx| {
                store.disconnected_from_host(cx);
            });
            self.buffer_store.update(cx, |buffer_store, cx| {
                buffer_store.disconnected_from_host(cx)
            });
            self.lsp_store
                .update(cx, |lsp_store, _cx| lsp_store.disconnected_from_host());
        }
    }

    pub fn close(&mut self, cx: &mut Context<Self>) {
        cx.emit(Event::Closed);
    }

    pub fn is_disconnected(&self, cx: &App) -> bool {
        match &self.client_state {
            ProjectClientState::Remote {
                sharing_has_stopped,
                ..
            } => *sharing_has_stopped,
            ProjectClientState::Local if self.is_via_ssh() => self.ssh_is_disconnected(cx),
            _ => false,
        }
    }

    fn ssh_is_disconnected(&self, cx: &App) -> bool {
        self.ssh_client
            .as_ref()
            .map(|ssh| ssh.read(cx).is_disconnected())
            .unwrap_or(false)
    }

    pub fn capability(&self) -> Capability {
        match &self.client_state {
            ProjectClientState::Remote { capability, .. } => *capability,
            ProjectClientState::Shared { .. } | ProjectClientState::Local => Capability::ReadWrite,
        }
    }

    pub fn is_read_only(&self, cx: &App) -> bool {
        self.is_disconnected(cx) || self.capability() == Capability::ReadOnly
    }

    pub fn is_local(&self) -> bool {
        match &self.client_state {
            ProjectClientState::Local | ProjectClientState::Shared { .. } => {
                self.ssh_client.is_none()
            }
            ProjectClientState::Remote { .. } => false,
        }
    }

    pub fn is_via_ssh(&self) -> bool {
        match &self.client_state {
            ProjectClientState::Local | ProjectClientState::Shared { .. } => {
                self.ssh_client.is_some()
            }
            ProjectClientState::Remote { .. } => false,
        }
    }

    pub fn is_via_collab(&self) -> bool {
        match &self.client_state {
            ProjectClientState::Local | ProjectClientState::Shared { .. } => false,
            ProjectClientState::Remote { .. } => true,
        }
    }

    pub fn create_buffer(&mut self, cx: &mut Context<Self>) -> Task<Result<Entity<Buffer>>> {
        self.buffer_store
            .update(cx, |buffer_store, cx| buffer_store.create_buffer(cx))
    }

    pub fn create_local_buffer(
        &mut self,
        text: &str,
        language: Option<Arc<Language>>,
        cx: &mut Context<Self>,
    ) -> Entity<Buffer> {
        if self.is_via_collab() || self.is_via_ssh() {
            panic!("called create_local_buffer on a remote project")
        }
        self.buffer_store.update(cx, |buffer_store, cx| {
            buffer_store.create_local_buffer(text, language, cx)
        })
    }

    pub fn open_path(
        &mut self,
        path: ProjectPath,
        cx: &mut Context<Self>,
    ) -> Task<Result<(Option<ProjectEntryId>, AnyEntity)>> {
        let task = self.open_buffer(path.clone(), cx);
        cx.spawn(async move |_project, cx| {
            let buffer = task.await?;
            let project_entry_id = buffer.read_with(cx, |buffer, cx| {
                File::from_dyn(buffer.file()).and_then(|file| file.project_entry_id(cx))
            })?;

            let buffer: &AnyEntity = &buffer;
            Ok((project_entry_id, buffer.clone()))
        })
    }

    pub fn open_local_buffer(
        &mut self,
        abs_path: impl AsRef<Path>,
        cx: &mut Context<Self>,
    ) -> Task<Result<Entity<Buffer>>> {
        if let Some((worktree, relative_path)) = self.find_worktree(abs_path.as_ref(), cx) {
            self.open_buffer((worktree.read(cx).id(), relative_path), cx)
        } else {
            Task::ready(Err(anyhow!("no such path")))
        }
    }

    #[cfg(any(test, feature = "test-support"))]
    pub fn open_local_buffer_with_lsp(
        &mut self,
        abs_path: impl AsRef<Path>,
        cx: &mut Context<Self>,
    ) -> Task<Result<(Entity<Buffer>, lsp_store::OpenLspBufferHandle)>> {
        if let Some((worktree, relative_path)) = self.find_worktree(abs_path.as_ref(), cx) {
            self.open_buffer_with_lsp((worktree.read(cx).id(), relative_path), cx)
        } else {
            Task::ready(Err(anyhow!("no such path")))
        }
    }

    pub fn open_buffer(
        &mut self,
        path: impl Into<ProjectPath>,
        cx: &mut App,
    ) -> Task<Result<Entity<Buffer>>> {
        if self.is_disconnected(cx) {
            return Task::ready(Err(anyhow!(ErrorCode::Disconnected)));
        }

        self.buffer_store.update(cx, |buffer_store, cx| {
            buffer_store.open_buffer(path.into(), cx)
        })
    }

    #[cfg(any(test, feature = "test-support"))]
    pub fn open_buffer_with_lsp(
        &mut self,
        path: impl Into<ProjectPath>,
        cx: &mut Context<Self>,
    ) -> Task<Result<(Entity<Buffer>, lsp_store::OpenLspBufferHandle)>> {
        let buffer = self.open_buffer(path, cx);
        cx.spawn(async move |this, cx| {
            let buffer = buffer.await?;
            let handle = this.update(cx, |project, cx| {
                project.register_buffer_with_language_servers(&buffer, cx)
            })?;
            Ok((buffer, handle))
        })
    }

    pub fn register_buffer_with_language_servers(
        &self,
        buffer: &Entity<Buffer>,
        cx: &mut App,
    ) -> OpenLspBufferHandle {
        self.lsp_store.update(cx, |lsp_store, cx| {
            lsp_store.register_buffer_with_language_servers(&buffer, false, cx)
        })
    }

    pub fn open_unstaged_diff(
        &mut self,
        buffer: Entity<Buffer>,
        cx: &mut Context<Self>,
    ) -> Task<Result<Entity<BufferDiff>>> {
        if self.is_disconnected(cx) {
            return Task::ready(Err(anyhow!(ErrorCode::Disconnected)));
        }
        self.git_store
            .update(cx, |git_store, cx| git_store.open_unstaged_diff(buffer, cx))
    }

    pub fn open_uncommitted_diff(
        &mut self,
        buffer: Entity<Buffer>,
        cx: &mut Context<Self>,
    ) -> Task<Result<Entity<BufferDiff>>> {
        if self.is_disconnected(cx) {
            return Task::ready(Err(anyhow!(ErrorCode::Disconnected)));
        }
        self.git_store.update(cx, |git_store, cx| {
            git_store.open_uncommitted_diff(buffer, cx)
        })
    }

    pub fn open_buffer_by_id(
        &mut self,
        id: BufferId,
        cx: &mut Context<Self>,
    ) -> Task<Result<Entity<Buffer>>> {
        if let Some(buffer) = self.buffer_for_id(id, cx) {
            Task::ready(Ok(buffer))
        } else if self.is_local() || self.is_via_ssh() {
            Task::ready(Err(anyhow!("buffer {} does not exist", id)))
        } else if let Some(project_id) = self.remote_id() {
            let request = self.client.request(proto::OpenBufferById {
                project_id,
                id: id.into(),
            });
            cx.spawn(async move |project, cx| {
                let buffer_id = BufferId::new(request.await?.buffer_id)?;
                project
                    .update(cx, |project, cx| {
                        project.buffer_store.update(cx, |buffer_store, cx| {
                            buffer_store.wait_for_remote_buffer(buffer_id, cx)
                        })
                    })?
                    .await
            })
        } else {
            Task::ready(Err(anyhow!("cannot open buffer while disconnected")))
        }
    }

    pub fn save_buffers(
        &self,
        buffers: HashSet<Entity<Buffer>>,
        cx: &mut Context<Self>,
    ) -> Task<Result<()>> {
        cx.spawn(async move |this, cx| {
            let save_tasks = buffers.into_iter().filter_map(|buffer| {
                this.update(cx, |this, cx| this.save_buffer(buffer, cx))
                    .ok()
            });
            try_join_all(save_tasks).await?;
            Ok(())
        })
    }

    pub fn save_buffer(&self, buffer: Entity<Buffer>, cx: &mut Context<Self>) -> Task<Result<()>> {
        self.buffer_store
            .update(cx, |buffer_store, cx| buffer_store.save_buffer(buffer, cx))
    }

    pub fn save_buffer_as(
        &mut self,
        buffer: Entity<Buffer>,
        path: ProjectPath,
        cx: &mut Context<Self>,
    ) -> Task<Result<()>> {
        self.buffer_store.update(cx, |buffer_store, cx| {
            buffer_store.save_buffer_as(buffer.clone(), path, cx)
        })
    }

    pub fn get_open_buffer(&self, path: &ProjectPath, cx: &App) -> Option<Entity<Buffer>> {
        self.buffer_store.read(cx).get_by_path(path, cx)
    }

    fn register_buffer(&mut self, buffer: &Entity<Buffer>, cx: &mut Context<Self>) -> Result<()> {
        {
            let mut remotely_created_models = self.remotely_created_models.lock();
            if remotely_created_models.retain_count > 0 {
                remotely_created_models.buffers.push(buffer.clone())
            }
        }

        self.request_buffer_diff_recalculation(buffer, cx);

        cx.subscribe(buffer, |this, buffer, event, cx| {
            this.on_buffer_event(buffer, event, cx);
        })
        .detach();

        Ok(())
    }

    pub fn open_image(
        &mut self,
        path: impl Into<ProjectPath>,
        cx: &mut Context<Self>,
    ) -> Task<Result<Entity<ImageItem>>> {
        if self.is_disconnected(cx) {
            return Task::ready(Err(anyhow!(ErrorCode::Disconnected)));
        }

        let open_image_task = self.image_store.update(cx, |image_store, cx| {
            image_store.open_image(path.into(), cx)
        });

        let weak_project = cx.entity().downgrade();
        cx.spawn(async move |_, cx| {
            let image_item = open_image_task.await?;
            let project = weak_project
                .upgrade()
                .ok_or_else(|| anyhow!("Project dropped"))?;

            let metadata = ImageItem::load_image_metadata(image_item.clone(), project, cx).await?;
            image_item.update(cx, |image_item, cx| {
                image_item.image_metadata = Some(metadata);
                cx.emit(ImageItemEvent::MetadataUpdated);
            })?;

            Ok(image_item)
        })
    }

    async fn send_buffer_ordered_messages(
        this: WeakEntity<Self>,
        rx: UnboundedReceiver<BufferOrderedMessage>,
        cx: &mut AsyncApp,
    ) -> Result<()> {
        const MAX_BATCH_SIZE: usize = 128;

        let mut operations_by_buffer_id = HashMap::default();
        async fn flush_operations(
            this: &WeakEntity<Project>,
            operations_by_buffer_id: &mut HashMap<BufferId, Vec<proto::Operation>>,
            needs_resync_with_host: &mut bool,
            is_local: bool,
            cx: &mut AsyncApp,
        ) -> Result<()> {
            for (buffer_id, operations) in operations_by_buffer_id.drain() {
                let request = this.update(cx, |this, _| {
                    let project_id = this.remote_id()?;
                    Some(this.client.request(proto::UpdateBuffer {
                        buffer_id: buffer_id.into(),
                        project_id,
                        operations,
                    }))
                })?;
                if let Some(request) = request {
                    if request.await.is_err() && !is_local {
                        *needs_resync_with_host = true;
                        break;
                    }
                }
            }
            Ok(())
        }

        let mut needs_resync_with_host = false;
        let mut changes = rx.ready_chunks(MAX_BATCH_SIZE);

        while let Some(changes) = changes.next().await {
            let is_local = this.update(cx, |this, _| this.is_local())?;

            for change in changes {
                match change {
                    BufferOrderedMessage::Operation {
                        buffer_id,
                        operation,
                    } => {
                        if needs_resync_with_host {
                            continue;
                        }

                        operations_by_buffer_id
                            .entry(buffer_id)
                            .or_insert(Vec::new())
                            .push(operation);
                    }

                    BufferOrderedMessage::Resync => {
                        operations_by_buffer_id.clear();
                        if this
                            .update(cx, |this, cx| this.synchronize_remote_buffers(cx))?
                            .await
                            .is_ok()
                        {
                            needs_resync_with_host = false;
                        }
                    }

                    BufferOrderedMessage::LanguageServerUpdate {
                        language_server_id,
                        message,
                    } => {
                        flush_operations(
                            &this,
                            &mut operations_by_buffer_id,
                            &mut needs_resync_with_host,
                            is_local,
                            cx,
                        )
                        .await?;

                        this.update(cx, |this, _| {
                            if let Some(project_id) = this.remote_id() {
                                this.client
                                    .send(proto::UpdateLanguageServer {
                                        project_id,
                                        language_server_id: language_server_id.0 as u64,
                                        variant: Some(message),
                                    })
                                    .log_err();
                            }
                        })?;
                    }
                }
            }

            flush_operations(
                &this,
                &mut operations_by_buffer_id,
                &mut needs_resync_with_host,
                is_local,
                cx,
            )
            .await?;
        }

        Ok(())
    }

    fn on_buffer_store_event(
        &mut self,
        _: Entity<BufferStore>,
        event: &BufferStoreEvent,
        cx: &mut Context<Self>,
    ) {
        match event {
            BufferStoreEvent::BufferAdded(buffer) => {
                self.register_buffer(buffer, cx).log_err();
            }
            BufferStoreEvent::BufferDropped(buffer_id) => {
                if let Some(ref ssh_client) = self.ssh_client {
                    ssh_client
                        .read(cx)
                        .proto_client()
                        .send(proto::CloseBuffer {
                            project_id: 0,
                            buffer_id: buffer_id.to_proto(),
                        })
                        .log_err();
                }
            }
            _ => {}
        }
    }

    fn on_image_store_event(
        &mut self,
        _: Entity<ImageStore>,
        event: &ImageStoreEvent,
        cx: &mut Context<Self>,
    ) {
        match event {
            ImageStoreEvent::ImageAdded(image) => {
                cx.subscribe(image, |this, image, event, cx| {
                    this.on_image_event(image, event, cx);
                })
                .detach();
            }
        }
    }

    fn on_dap_store_event(
        &mut self,
        _: Entity<DapStore>,
        event: &DapStoreEvent,
        cx: &mut Context<Self>,
    ) {
        match event {
            DapStoreEvent::Notification(message) => {
                cx.emit(Event::Toast {
                    notification_id: "dap".into(),
                    message: message.clone(),
                });
            }
            _ => {}
        }
    }

    fn on_lsp_store_event(
        &mut self,
        _: Entity<LspStore>,
        event: &LspStoreEvent,
        cx: &mut Context<Self>,
    ) {
        match event {
            LspStoreEvent::DiagnosticsUpdated {
                language_server_id,
                path,
            } => cx.emit(Event::DiagnosticsUpdated {
                path: path.clone(),
                language_server_id: *language_server_id,
            }),
            LspStoreEvent::LanguageServerAdded(language_server_id, name, worktree_id) => cx.emit(
                Event::LanguageServerAdded(*language_server_id, name.clone(), *worktree_id),
            ),
            LspStoreEvent::LanguageServerRemoved(language_server_id) => {
                cx.emit(Event::LanguageServerRemoved(*language_server_id))
            }
            LspStoreEvent::LanguageServerLog(server_id, log_type, string) => cx.emit(
                Event::LanguageServerLog(*server_id, log_type.clone(), string.clone()),
            ),
            LspStoreEvent::LanguageDetected {
                buffer,
                new_language,
            } => {
                let Some(_) = new_language else {
                    cx.emit(Event::LanguageNotFound(buffer.clone()));
                    return;
                };
            }
            LspStoreEvent::RefreshInlayHints => cx.emit(Event::RefreshInlayHints),
            LspStoreEvent::RefreshCodeLens => cx.emit(Event::RefreshCodeLens),
            LspStoreEvent::LanguageServerPrompt(prompt) => {
                cx.emit(Event::LanguageServerPrompt(prompt.clone()))
            }
            LspStoreEvent::DiskBasedDiagnosticsStarted { language_server_id } => {
                cx.emit(Event::DiskBasedDiagnosticsStarted {
                    language_server_id: *language_server_id,
                });
            }
            LspStoreEvent::DiskBasedDiagnosticsFinished { language_server_id } => {
                cx.emit(Event::DiskBasedDiagnosticsFinished {
                    language_server_id: *language_server_id,
                });
            }
            LspStoreEvent::LanguageServerUpdate {
                language_server_id,
                message,
            } => {
                if self.is_local() {
                    self.enqueue_buffer_ordered_message(
                        BufferOrderedMessage::LanguageServerUpdate {
                            language_server_id: *language_server_id,
                            message: message.clone(),
                        },
                    )
                    .ok();
                }
            }
            LspStoreEvent::Notification(message) => cx.emit(Event::Toast {
                notification_id: "lsp".into(),
                message: message.clone(),
            }),
            LspStoreEvent::SnippetEdit {
                buffer_id,
                edits,
                most_recent_edit,
            } => {
                if most_recent_edit.replica_id == self.replica_id() {
                    cx.emit(Event::SnippetEdit(*buffer_id, edits.clone()))
                }
            }
        }
    }

    fn on_ssh_event(
        &mut self,
        _: Entity<SshRemoteClient>,
        event: &remote::SshRemoteEvent,
        cx: &mut Context<Self>,
    ) {
        match event {
            remote::SshRemoteEvent::Disconnected => {
                // if self.is_via_ssh() {
                // self.collaborators.clear();
                self.worktree_store.update(cx, |store, cx| {
                    store.disconnected_from_host(cx);
                });
                self.buffer_store.update(cx, |buffer_store, cx| {
                    buffer_store.disconnected_from_host(cx)
                });
                self.lsp_store.update(cx, |lsp_store, _cx| {
                    lsp_store.disconnected_from_ssh_remote()
                });
                cx.emit(Event::DisconnectedFromSshRemote);
            }
        }
    }

    fn on_settings_observer_event(
        &mut self,
        _: Entity<SettingsObserver>,
        event: &SettingsObserverEvent,
        cx: &mut Context<Self>,
    ) {
        match event {
            SettingsObserverEvent::LocalSettingsUpdated(result) => match result {
                Err(InvalidSettingsError::LocalSettings { message, path }) => {
                    let message = format!("Failed to set local settings in {path:?}:\n{message}");
                    cx.emit(Event::Toast {
                        notification_id: format!("local-settings-{path:?}").into(),
                        message,
                    });
                }
                Ok(path) => cx.emit(Event::HideToast {
                    notification_id: format!("local-settings-{path:?}").into(),
                }),
                Err(_) => {}
            },
            SettingsObserverEvent::LocalTasksUpdated(result) => match result {
                Err(InvalidSettingsError::Tasks { message, path }) => {
                    let message = format!("Failed to set local tasks in {path:?}:\n{message}");
                    cx.emit(Event::Toast {
                        notification_id: format!("local-tasks-{path:?}").into(),
                        message,
                    });
                }
                Ok(path) => cx.emit(Event::HideToast {
                    notification_id: format!("local-tasks-{path:?}").into(),
                }),
                Err(_) => {}
            },
        }
    }

    fn on_worktree_store_event(
        &mut self,
        _: Entity<WorktreeStore>,
        event: &WorktreeStoreEvent,
        cx: &mut Context<Self>,
    ) {
        match event {
            WorktreeStoreEvent::WorktreeAdded(worktree) => {
                self.on_worktree_added(worktree, cx);
                cx.emit(Event::WorktreeAdded(worktree.read(cx).id()));
            }
            WorktreeStoreEvent::WorktreeRemoved(_, id) => {
                cx.emit(Event::WorktreeRemoved(*id));
            }
            WorktreeStoreEvent::WorktreeReleased(_, id) => {
                self.on_worktree_released(*id, cx);
            }
            WorktreeStoreEvent::WorktreeOrderChanged => cx.emit(Event::WorktreeOrderChanged),
            WorktreeStoreEvent::WorktreeUpdateSent(_) => {}
            WorktreeStoreEvent::WorktreeUpdatedEntries(worktree_id, changes) => {
                self.client()
                    .telemetry()
                    .report_discovered_project_events(*worktree_id, changes);
                cx.emit(Event::WorktreeUpdatedEntries(*worktree_id, changes.clone()))
            }
            WorktreeStoreEvent::WorktreeDeletedEntry(worktree_id, id) => {
                cx.emit(Event::DeletedEntry(*worktree_id, *id))
            }
            // Listen to the GitStore instead.
            WorktreeStoreEvent::WorktreeUpdatedGitRepositories(_, _) => {}
        }
    }

    fn on_worktree_added(&mut self, worktree: &Entity<Worktree>, _: &mut Context<Self>) {
        let mut remotely_created_models = self.remotely_created_models.lock();
        if remotely_created_models.retain_count > 0 {
            remotely_created_models.worktrees.push(worktree.clone())
        }
    }

    fn on_worktree_released(&mut self, id_to_remove: WorktreeId, cx: &mut Context<Self>) {
        if let Some(ssh) = &self.ssh_client {
            ssh.read(cx)
                .proto_client()
                .send(proto::RemoveWorktree {
                    worktree_id: id_to_remove.to_proto(),
                })
                .log_err();
        }
    }

    fn on_buffer_event(
        &mut self,
        buffer: Entity<Buffer>,
        event: &BufferEvent,
        cx: &mut Context<Self>,
    ) -> Option<()> {
        if matches!(event, BufferEvent::Edited { .. } | BufferEvent::Reloaded) {
            self.request_buffer_diff_recalculation(&buffer, cx);
        }

        let buffer_id = buffer.read(cx).remote_id();
        match event {
            BufferEvent::ReloadNeeded => {
                if !self.is_via_collab() {
                    self.reload_buffers([buffer.clone()].into_iter().collect(), true, cx)
                        .detach_and_log_err(cx);
                }
            }
            BufferEvent::Operation {
                operation,
                is_local: true,
            } => {
                let operation = language::proto::serialize_operation(operation);

                if let Some(ssh) = &self.ssh_client {
                    ssh.read(cx)
                        .proto_client()
                        .send(proto::UpdateBuffer {
                            project_id: 0,
                            buffer_id: buffer_id.to_proto(),
                            operations: vec![operation.clone()],
                        })
                        .ok();
                }

                self.enqueue_buffer_ordered_message(BufferOrderedMessage::Operation {
                    buffer_id,
                    operation,
                })
                .ok();
            }

            _ => {}
        }

        None
    }

    fn on_image_event(
        &mut self,
        image: Entity<ImageItem>,
        event: &ImageItemEvent,
        cx: &mut Context<Self>,
    ) -> Option<()> {
        match event {
            ImageItemEvent::ReloadNeeded => {
                if !self.is_via_collab() {
                    self.reload_images([image.clone()].into_iter().collect(), cx)
                        .detach_and_log_err(cx);
                }
            }
            _ => {}
        }

        None
    }

    fn request_buffer_diff_recalculation(
        &mut self,
        buffer: &Entity<Buffer>,
        cx: &mut Context<Self>,
    ) {
        self.buffers_needing_diff.insert(buffer.downgrade());
        let first_insertion = self.buffers_needing_diff.len() == 1;

        let settings = ProjectSettings::get_global(cx);
        let delay = if let Some(delay) = settings.git.gutter_debounce {
            delay
        } else {
            if first_insertion {
                let this = cx.weak_entity();
                cx.defer(move |cx| {
                    if let Some(this) = this.upgrade() {
                        this.update(cx, |this, cx| {
                            this.recalculate_buffer_diffs(cx).detach();
                        });
                    }
                });
            }
            return;
        };

        const MIN_DELAY: u64 = 50;
        let delay = delay.max(MIN_DELAY);
        let duration = Duration::from_millis(delay);

        self.git_diff_debouncer
            .fire_new(duration, cx, move |this, cx| {
                this.recalculate_buffer_diffs(cx)
            });
    }

    fn recalculate_buffer_diffs(&mut self, cx: &mut Context<Self>) -> Task<()> {
        cx.spawn(async move |this, cx| {
            loop {
                let task = this
                    .update(cx, |this, cx| {
                        let buffers = this
                            .buffers_needing_diff
                            .drain()
                            .filter_map(|buffer| buffer.upgrade())
                            .collect::<Vec<_>>();
                        if buffers.is_empty() {
                            None
                        } else {
                            Some(this.git_store.update(cx, |git_store, cx| {
                                git_store.recalculate_buffer_diffs(buffers, cx)
                            }))
                        }
                    })
                    .ok()
                    .flatten();

                if let Some(task) = task {
                    task.await;
                } else {
                    break;
                }
            }
        })
    }

    pub fn set_language_for_buffer(
        &mut self,
        buffer: &Entity<Buffer>,
        new_language: Arc<Language>,
        cx: &mut Context<Self>,
    ) {
        self.lsp_store.update(cx, |lsp_store, cx| {
            lsp_store.set_language_for_buffer(buffer, new_language, cx)
        })
    }

    pub fn restart_language_servers_for_buffers(
        &mut self,
        buffers: Vec<Entity<Buffer>>,
        cx: &mut Context<Self>,
    ) {
        self.lsp_store.update(cx, |lsp_store, cx| {
            lsp_store.restart_language_servers_for_buffers(buffers, cx)
        })
    }

    pub fn stop_language_servers_for_buffers(
        &mut self,
        buffers: Vec<Entity<Buffer>>,
        cx: &mut Context<Self>,
    ) {
        self.lsp_store.update(cx, |lsp_store, cx| {
            lsp_store.stop_language_servers_for_buffers(buffers, cx)
        })
    }

    pub fn cancel_language_server_work_for_buffers(
        &mut self,
        buffers: impl IntoIterator<Item = Entity<Buffer>>,
        cx: &mut Context<Self>,
    ) {
        self.lsp_store.update(cx, |lsp_store, cx| {
            lsp_store.cancel_language_server_work_for_buffers(buffers, cx)
        })
    }

    pub fn cancel_language_server_work(
        &mut self,
        server_id: LanguageServerId,
        token_to_cancel: Option<String>,
        cx: &mut Context<Self>,
    ) {
        self.lsp_store.update(cx, |lsp_store, cx| {
            lsp_store.cancel_language_server_work(server_id, token_to_cancel, cx)
        })
    }

    fn enqueue_buffer_ordered_message(&mut self, message: BufferOrderedMessage) -> Result<()> {
        self.buffer_ordered_messages_tx
            .unbounded_send(message)
            .map_err(|e| anyhow!(e))
    }

    pub fn available_toolchains(
        &self,
        path: ProjectPath,
        language_name: LanguageName,
        cx: &App,
    ) -> Task<Option<ToolchainList>> {
        if let Some(toolchain_store) = self.toolchain_store.clone() {
            cx.spawn(async move |cx| {
                cx.update(|cx| {
                    toolchain_store
                        .read(cx)
                        .list_toolchains(path, language_name, cx)
                })
                .ok()?
                .await
            })
        } else {
            Task::ready(None)
        }
    }

    pub async fn toolchain_term(
        languages: Arc<LanguageRegistry>,
        language_name: LanguageName,
    ) -> Option<SharedString> {
        languages
            .language_for_name(language_name.as_ref())
            .await
            .ok()?
            .toolchain_lister()
            .map(|lister| lister.term())
    }

    pub fn toolchain_store(&self) -> Option<Entity<ToolchainStore>> {
        self.toolchain_store.clone()
    }
    pub fn activate_toolchain(
        &self,
        path: ProjectPath,
        toolchain: Toolchain,
        cx: &mut App,
    ) -> Task<Option<()>> {
        let Some(toolchain_store) = self.toolchain_store.clone() else {
            return Task::ready(None);
        };
        toolchain_store.update(cx, |this, cx| this.activate_toolchain(path, toolchain, cx))
    }
    pub fn active_toolchain(
        &self,
        path: ProjectPath,
        language_name: LanguageName,
        cx: &App,
    ) -> Task<Option<Toolchain>> {
        let Some(toolchain_store) = self.toolchain_store.clone() else {
            return Task::ready(None);
        };
        toolchain_store
            .read(cx)
            .active_toolchain(path, language_name, cx)
    }
    pub fn language_server_statuses<'a>(
        &'a self,
        cx: &'a App,
    ) -> impl DoubleEndedIterator<Item = (LanguageServerId, &'a LanguageServerStatus)> {
        self.lsp_store.read(cx).language_server_statuses()
    }

    pub fn last_formatting_failure<'a>(&self, cx: &'a App) -> Option<&'a str> {
        self.lsp_store.read(cx).last_formatting_failure()
    }

    pub fn reset_last_formatting_failure(&self, cx: &mut App) {
        self.lsp_store
            .update(cx, |store, _| store.reset_last_formatting_failure());
    }

    pub fn reload_buffers(
        &self,
        buffers: HashSet<Entity<Buffer>>,
        push_to_history: bool,
        cx: &mut Context<Self>,
    ) -> Task<Result<ProjectTransaction>> {
        self.buffer_store.update(cx, |buffer_store, cx| {
            buffer_store.reload_buffers(buffers, push_to_history, cx)
        })
    }

    pub fn reload_images(
        &self,
        images: HashSet<Entity<ImageItem>>,
        cx: &mut Context<Self>,
    ) -> Task<Result<()>> {
        self.image_store
            .update(cx, |image_store, cx| image_store.reload_images(images, cx))
    }

    pub fn format(
        &mut self,
        buffers: HashSet<Entity<Buffer>>,
        target: LspFormatTarget,
        push_to_history: bool,
        trigger: lsp_store::FormatTrigger,
        cx: &mut Context<Project>,
    ) -> Task<anyhow::Result<ProjectTransaction>> {
        self.lsp_store.update(cx, |lsp_store, cx| {
            lsp_store.format(buffers, target, push_to_history, trigger, cx)
        })
    }

    #[inline(never)]
    fn definition_impl(
        &mut self,
        buffer: &Entity<Buffer>,
        position: PointUtf16,
        cx: &mut Context<Self>,
    ) -> Task<Result<Vec<LocationLink>>> {
        self.request_lsp(
            buffer.clone(),
            LanguageServerToQuery::FirstCapable,
            GetDefinition { position },
            cx,
        )
    }
    pub fn definition<T: ToPointUtf16>(
        &mut self,
        buffer: &Entity<Buffer>,
        position: T,
        cx: &mut Context<Self>,
    ) -> Task<Result<Vec<LocationLink>>> {
        let position = position.to_point_utf16(buffer.read(cx));
        self.definition_impl(buffer, position, cx)
    }

    fn declaration_impl(
        &mut self,
        buffer: &Entity<Buffer>,
        position: PointUtf16,
        cx: &mut Context<Self>,
    ) -> Task<Result<Vec<LocationLink>>> {
        self.request_lsp(
            buffer.clone(),
            LanguageServerToQuery::FirstCapable,
            GetDeclaration { position },
            cx,
        )
    }

    pub fn declaration<T: ToPointUtf16>(
        &mut self,
        buffer: &Entity<Buffer>,
        position: T,
        cx: &mut Context<Self>,
    ) -> Task<Result<Vec<LocationLink>>> {
        let position = position.to_point_utf16(buffer.read(cx));
        self.declaration_impl(buffer, position, cx)
    }

    fn type_definition_impl(
        &mut self,
        buffer: &Entity<Buffer>,
        position: PointUtf16,
        cx: &mut Context<Self>,
    ) -> Task<Result<Vec<LocationLink>>> {
        self.request_lsp(
            buffer.clone(),
            LanguageServerToQuery::FirstCapable,
            GetTypeDefinition { position },
            cx,
        )
    }

    pub fn type_definition<T: ToPointUtf16>(
        &mut self,
        buffer: &Entity<Buffer>,
        position: T,
        cx: &mut Context<Self>,
    ) -> Task<Result<Vec<LocationLink>>> {
        let position = position.to_point_utf16(buffer.read(cx));
        self.type_definition_impl(buffer, position, cx)
    }

    pub fn implementation<T: ToPointUtf16>(
        &mut self,
        buffer: &Entity<Buffer>,
        position: T,
        cx: &mut Context<Self>,
    ) -> Task<Result<Vec<LocationLink>>> {
        let position = position.to_point_utf16(buffer.read(cx));
        self.request_lsp(
            buffer.clone(),
            LanguageServerToQuery::FirstCapable,
            GetImplementation { position },
            cx,
        )
    }

    pub fn references<T: ToPointUtf16>(
        &mut self,
        buffer: &Entity<Buffer>,
        position: T,
        cx: &mut Context<Self>,
    ) -> Task<Result<Vec<Location>>> {
        let position = position.to_point_utf16(buffer.read(cx));
        self.request_lsp(
            buffer.clone(),
            LanguageServerToQuery::FirstCapable,
            GetReferences { position },
            cx,
        )
    }

    fn document_highlights_impl(
        &mut self,
        buffer: &Entity<Buffer>,
        position: PointUtf16,
        cx: &mut Context<Self>,
    ) -> Task<Result<Vec<DocumentHighlight>>> {
        self.request_lsp(
            buffer.clone(),
            LanguageServerToQuery::FirstCapable,
            GetDocumentHighlights { position },
            cx,
        )
    }

    pub fn document_highlights<T: ToPointUtf16>(
        &mut self,
        buffer: &Entity<Buffer>,
        position: T,
        cx: &mut Context<Self>,
    ) -> Task<Result<Vec<DocumentHighlight>>> {
        let position = position.to_point_utf16(buffer.read(cx));
        self.document_highlights_impl(buffer, position, cx)
    }

    pub fn document_symbols(
        &mut self,
        buffer: &Entity<Buffer>,
        cx: &mut Context<Self>,
    ) -> Task<Result<Vec<DocumentSymbol>>> {
        self.request_lsp(
            buffer.clone(),
            LanguageServerToQuery::FirstCapable,
            GetDocumentSymbols,
            cx,
        )
    }

    pub fn symbols(&self, query: &str, cx: &mut Context<Self>) -> Task<Result<Vec<Symbol>>> {
        self.lsp_store
            .update(cx, |lsp_store, cx| lsp_store.symbols(query, cx))
    }

    pub fn open_buffer_for_symbol(
        &mut self,
        symbol: &Symbol,
        cx: &mut Context<Self>,
    ) -> Task<Result<Entity<Buffer>>> {
        self.lsp_store.update(cx, |lsp_store, cx| {
            lsp_store.open_buffer_for_symbol(symbol, cx)
        })
    }

    pub fn open_server_settings(&mut self, cx: &mut Context<Self>) -> Task<Result<Entity<Buffer>>> {
        let guard = self.retain_remotely_created_models(cx);
        let Some(ssh_client) = self.ssh_client.as_ref() else {
            return Task::ready(Err(anyhow!("not an ssh project")));
        };

        let proto_client = ssh_client.read(cx).proto_client();

        cx.spawn(async move |project, cx| {
            let buffer = proto_client
                .request(proto::OpenServerSettings {
                    project_id: SSH_PROJECT_ID,
                })
                .await?;

            let buffer = project
                .update(cx, |project, cx| {
                    project.buffer_store.update(cx, |buffer_store, cx| {
                        anyhow::Ok(
                            buffer_store
                                .wait_for_remote_buffer(BufferId::new(buffer.buffer_id)?, cx),
                        )
                    })
                })??
                .await;

            drop(guard);
            buffer
        })
    }

    pub fn open_local_buffer_via_lsp(
        &mut self,
        abs_path: lsp::Url,
        language_server_id: LanguageServerId,
        language_server_name: LanguageServerName,
        cx: &mut Context<Self>,
    ) -> Task<Result<Entity<Buffer>>> {
        self.lsp_store.update(cx, |lsp_store, cx| {
            lsp_store.open_local_buffer_via_lsp(
                abs_path,
                language_server_id,
                language_server_name,
                cx,
            )
        })
    }

    pub fn signature_help<T: ToPointUtf16>(
        &self,
        buffer: &Entity<Buffer>,
        position: T,
        cx: &mut Context<Self>,
    ) -> Task<Vec<SignatureHelp>> {
        self.lsp_store.update(cx, |lsp_store, cx| {
            lsp_store.signature_help(buffer, position, cx)
        })
    }

    pub fn hover<T: ToPointUtf16>(
        &self,
        buffer: &Entity<Buffer>,
        position: T,
        cx: &mut Context<Self>,
    ) -> Task<Vec<Hover>> {
        let position = position.to_point_utf16(buffer.read(cx));
        self.lsp_store
            .update(cx, |lsp_store, cx| lsp_store.hover(buffer, position, cx))
    }

    pub fn linked_edit(
        &self,
        buffer: &Entity<Buffer>,
        position: Anchor,
        cx: &mut Context<Self>,
    ) -> Task<Result<Vec<Range<Anchor>>>> {
        self.lsp_store.update(cx, |lsp_store, cx| {
            lsp_store.linked_edit(buffer, position, cx)
        })
    }

    pub fn completions<T: ToOffset + ToPointUtf16>(
        &self,
        buffer: &Entity<Buffer>,
        position: T,
        context: CompletionContext,
        cx: &mut Context<Self>,
    ) -> Task<Result<Option<Vec<Completion>>>> {
        let position = position.to_point_utf16(buffer.read(cx));
        self.lsp_store.update(cx, |lsp_store, cx| {
            lsp_store.completions(buffer, position, context, cx)
        })
    }

    pub fn code_actions<T: Clone + ToOffset>(
        &mut self,
        buffer_handle: &Entity<Buffer>,
        range: Range<T>,
        kinds: Option<Vec<CodeActionKind>>,
        cx: &mut Context<Self>,
    ) -> Task<Result<Vec<CodeAction>>> {
        let buffer = buffer_handle.read(cx);
        let range = buffer.anchor_before(range.start)..buffer.anchor_before(range.end);
        self.lsp_store.update(cx, |lsp_store, cx| {
            lsp_store.code_actions(buffer_handle, range, kinds, cx)
        })
    }

    pub fn code_lens<T: Clone + ToOffset>(
        &mut self,
        buffer_handle: &Entity<Buffer>,
        range: Range<T>,
        cx: &mut Context<Self>,
    ) -> Task<Result<Vec<CodeAction>>> {
        let snapshot = buffer_handle.read(cx).snapshot();
        let range = snapshot.anchor_before(range.start)..snapshot.anchor_after(range.end);
        let code_lens_actions = self
            .lsp_store
            .update(cx, |lsp_store, cx| lsp_store.code_lens(buffer_handle, cx));

        cx.background_spawn(async move {
            let mut code_lens_actions = code_lens_actions.await?;
            code_lens_actions.retain(|code_lens_action| {
                range
                    .start
                    .cmp(&code_lens_action.range.start, &snapshot)
                    .is_ge()
                    && range
                        .end
                        .cmp(&code_lens_action.range.end, &snapshot)
                        .is_le()
            });
            Ok(code_lens_actions)
        })
    }

    pub fn apply_code_action(
        &self,
        buffer_handle: Entity<Buffer>,
        action: CodeAction,
        push_to_history: bool,
        cx: &mut Context<Self>,
    ) -> Task<Result<ProjectTransaction>> {
        self.lsp_store.update(cx, |lsp_store, cx| {
            lsp_store.apply_code_action(buffer_handle, action, push_to_history, cx)
        })
    }

    pub fn apply_code_action_kind(
        &self,
        buffers: HashSet<Entity<Buffer>>,
        kind: CodeActionKind,
        push_to_history: bool,
        cx: &mut Context<Self>,
    ) -> Task<Result<ProjectTransaction>> {
        self.lsp_store.update(cx, |lsp_store, cx| {
            lsp_store.apply_code_action_kind(buffers, kind, push_to_history, cx)
        })
    }

    fn prepare_rename_impl(
        &mut self,
        buffer: Entity<Buffer>,
        position: PointUtf16,
        cx: &mut Context<Self>,
    ) -> Task<Result<PrepareRenameResponse>> {
        self.request_lsp(
            buffer,
            LanguageServerToQuery::FirstCapable,
            PrepareRename { position },
            cx,
        )
    }
    pub fn prepare_rename<T: ToPointUtf16>(
        &mut self,
        buffer: Entity<Buffer>,
        position: T,
        cx: &mut Context<Self>,
    ) -> Task<Result<PrepareRenameResponse>> {
        let position = position.to_point_utf16(buffer.read(cx));
        self.prepare_rename_impl(buffer, position, cx)
    }

    pub fn perform_rename<T: ToPointUtf16>(
        &mut self,
        buffer: Entity<Buffer>,
        position: T,
        new_name: String,
        cx: &mut Context<Self>,
    ) -> Task<Result<ProjectTransaction>> {
        let push_to_history = true;
        let position = position.to_point_utf16(buffer.read(cx));
        self.request_lsp(
            buffer,
            LanguageServerToQuery::FirstCapable,
            PerformRename {
                position,
                new_name,
                push_to_history,
            },
            cx,
        )
    }

    pub fn on_type_format<T: ToPointUtf16>(
        &mut self,
        buffer: Entity<Buffer>,
        position: T,
        trigger: String,
        push_to_history: bool,
        cx: &mut Context<Self>,
    ) -> Task<Result<Option<Transaction>>> {
        self.lsp_store.update(cx, |lsp_store, cx| {
            lsp_store.on_type_format(buffer, position, trigger, push_to_history, cx)
        })
    }

    pub fn inlay_hints<T: ToOffset>(
        &mut self,
        buffer_handle: Entity<Buffer>,
        range: Range<T>,
        cx: &mut Context<Self>,
    ) -> Task<anyhow::Result<Vec<InlayHint>>> {
        let buffer = buffer_handle.read(cx);
        let range = buffer.anchor_before(range.start)..buffer.anchor_before(range.end);
        self.lsp_store.update(cx, |lsp_store, cx| {
            lsp_store.inlay_hints(buffer_handle, range, cx)
        })
    }

    pub fn resolve_inlay_hint(
        &self,
        hint: InlayHint,
        buffer_handle: Entity<Buffer>,
        server_id: LanguageServerId,
        cx: &mut Context<Self>,
    ) -> Task<anyhow::Result<InlayHint>> {
        self.lsp_store.update(cx, |lsp_store, cx| {
            lsp_store.resolve_inlay_hint(hint, buffer_handle, server_id, cx)
        })
    }

    pub fn search(&mut self, query: SearchQuery, cx: &mut Context<Self>) -> Receiver<SearchResult> {
        let (result_tx, result_rx) = smol::channel::unbounded();

        let matching_buffers_rx = if query.is_opened_only() {
            self.sort_search_candidates(&query, cx)
        } else {
            self.find_search_candidate_buffers(&query, MAX_SEARCH_RESULT_FILES + 1, cx)
        };

        cx.spawn(async move |_, cx| {
            let mut range_count = 0;
            let mut buffer_count = 0;
            let mut limit_reached = false;
            let query = Arc::new(query);
            let mut chunks = matching_buffers_rx.ready_chunks(64);

            // Now that we know what paths match the query, we will load at most
            // 64 buffers at a time to avoid overwhelming the main thread. For each
            // opened buffer, we will spawn a background task that retrieves all the
            // ranges in the buffer matched by the query.
            let mut chunks = pin!(chunks);
            'outer: while let Some(matching_buffer_chunk) = chunks.next().await {
                let mut chunk_results = Vec::new();
                for buffer in matching_buffer_chunk {
                    let buffer = buffer.clone();
                    let query = query.clone();
                    let snapshot = buffer.read_with(cx, |buffer, _| buffer.snapshot())?;
                    chunk_results.push(cx.background_spawn(async move {
                        let ranges = query
                            .search(&snapshot, None)
                            .await
                            .iter()
                            .map(|range| {
                                snapshot.anchor_before(range.start)
                                    ..snapshot.anchor_after(range.end)
                            })
                            .collect::<Vec<_>>();
                        anyhow::Ok((buffer, ranges))
                    }));
                }

                let chunk_results = futures::future::join_all(chunk_results).await;
                for result in chunk_results {
                    if let Some((buffer, ranges)) = result.log_err() {
                        range_count += ranges.len();
                        buffer_count += 1;
                        result_tx
                            .send(SearchResult::Buffer { buffer, ranges })
                            .await?;
                        if buffer_count > MAX_SEARCH_RESULT_FILES
                            || range_count > MAX_SEARCH_RESULT_RANGES
                        {
                            limit_reached = true;
                            break 'outer;
                        }
                    }
                }
            }

            if limit_reached {
                result_tx.send(SearchResult::LimitReached).await?;
            }

            anyhow::Ok(())
        })
        .detach();

        result_rx
    }

    fn find_search_candidate_buffers(
        &mut self,
        query: &SearchQuery,
        limit: usize,
        cx: &mut Context<Project>,
    ) -> Receiver<Entity<Buffer>> {
        if self.is_local() {
            let fs = self.fs.clone();
            self.buffer_store.update(cx, |buffer_store, cx| {
                buffer_store.find_search_candidates(query, limit, fs, cx)
            })
        } else {
            self.find_search_candidates_remote(query, limit, cx)
        }
    }

    fn sort_search_candidates(
        &mut self,
        search_query: &SearchQuery,
        cx: &mut Context<Project>,
    ) -> Receiver<Entity<Buffer>> {
        let worktree_store = self.worktree_store.read(cx);
        let mut buffers = search_query
            .buffers()
            .into_iter()
            .flatten()
            .filter(|buffer| {
                let b = buffer.read(cx);
                if let Some(file) = b.file() {
                    if !search_query.match_path(file.path()) {
                        return false;
                    }
                    if let Some(entry) = b
                        .entry_id(cx)
                        .and_then(|entry_id| worktree_store.entry_for_id(entry_id, cx))
                    {
                        if entry.is_ignored && !search_query.include_ignored() {
                            return false;
                        }
                    }
                }
                true
            })
            .collect::<Vec<_>>();
        let (tx, rx) = smol::channel::unbounded();
        buffers.sort_by(|a, b| match (a.read(cx).file(), b.read(cx).file()) {
            (None, None) => a.read(cx).remote_id().cmp(&b.read(cx).remote_id()),
            (None, Some(_)) => std::cmp::Ordering::Less,
            (Some(_), None) => std::cmp::Ordering::Greater,
            (Some(a), Some(b)) => compare_paths((a.path(), true), (b.path(), true)),
        });
        for buffer in buffers {
            tx.send_blocking(buffer.clone()).unwrap()
        }

        rx
    }

    fn find_search_candidates_remote(
        &mut self,
        query: &SearchQuery,
        limit: usize,
        cx: &mut Context<Project>,
    ) -> Receiver<Entity<Buffer>> {
        let (tx, rx) = smol::channel::unbounded();

        let (client, remote_id): (AnyProtoClient, _) = if let Some(ssh_client) = &self.ssh_client {
            (ssh_client.read(cx).proto_client(), 0)
        } else if let Some(remote_id) = self.remote_id() {
            (self.client.clone().into(), remote_id)
        } else {
            return rx;
        };

        let request = client.request(proto::FindSearchCandidates {
            project_id: remote_id,
            query: Some(query.to_proto()),
            limit: limit as _,
        });
        let guard = self.retain_remotely_created_models(cx);

        cx.spawn(async move |project, cx| {
            let response = request.await?;
            for buffer_id in response.buffer_ids {
                let buffer_id = BufferId::new(buffer_id)?;
                let buffer = project
                    .update(cx, |project, cx| {
                        project.buffer_store.update(cx, |buffer_store, cx| {
                            buffer_store.wait_for_remote_buffer(buffer_id, cx)
                        })
                    })?
                    .await?;
                let _ = tx.send(buffer).await;
            }

            drop(guard);
            anyhow::Ok(())
        })
        .detach_and_log_err(cx);
        rx
    }

    pub fn request_lsp<R: LspCommand>(
        &mut self,
        buffer_handle: Entity<Buffer>,
        server: LanguageServerToQuery,
        request: R,
        cx: &mut Context<Self>,
    ) -> Task<Result<R::Response>>
    where
        <R::LspRequest as lsp::request::Request>::Result: Send,
        <R::LspRequest as lsp::request::Request>::Params: Send,
    {
        let guard = self.retain_remotely_created_models(cx);
        let task = self.lsp_store.update(cx, |lsp_store, cx| {
            lsp_store.request_lsp(buffer_handle, server, request, cx)
        });
        cx.spawn(async move |_, _| {
            let result = task.await;
            drop(guard);
            result
        })
    }

    /// Move a worktree to a new position in the worktree order.
    ///
    /// The worktree will moved to the opposite side of the destination worktree.
    ///
    /// # Example
    ///
    /// Given the worktree order `[11, 22, 33]` and a call to move worktree `22` to `33`,
    /// worktree_order will be updated to produce the indexes `[11, 33, 22]`.
    ///
    /// Given the worktree order `[11, 22, 33]` and a call to move worktree `22` to `11`,
    /// worktree_order will be updated to produce the indexes `[22, 11, 33]`.
    ///
    /// # Errors
    ///
    /// An error will be returned if the worktree or destination worktree are not found.
    pub fn move_worktree(
        &mut self,
        source: WorktreeId,
        destination: WorktreeId,
        cx: &mut Context<Self>,
    ) -> Result<()> {
        self.worktree_store.update(cx, |worktree_store, cx| {
            worktree_store.move_worktree(source, destination, cx)
        })
    }

    pub fn find_or_create_worktree(
        &mut self,
        abs_path: impl AsRef<Path>,
        visible: bool,
        cx: &mut Context<Self>,
    ) -> Task<Result<(Entity<Worktree>, PathBuf)>> {
        self.worktree_store.update(cx, |worktree_store, cx| {
            worktree_store.find_or_create_worktree(abs_path, visible, cx)
        })
    }

    pub fn find_worktree(&self, abs_path: &Path, cx: &App) -> Option<(Entity<Worktree>, PathBuf)> {
        self.worktree_store.read_with(cx, |worktree_store, cx| {
            worktree_store.find_worktree(abs_path, cx)
        })
    }

    pub fn is_shared(&self) -> bool {
        match &self.client_state {
            ProjectClientState::Shared { .. } => true,
            ProjectClientState::Local => false,
            ProjectClientState::Remote { .. } => true,
        }
    }

    /// Returns the resolved version of `path`, that was found in `buffer`, if it exists.
    pub fn resolve_path_in_buffer(
        &self,
        path: &str,
        buffer: &Entity<Buffer>,
        cx: &mut Context<Self>,
    ) -> Task<Option<ResolvedPath>> {
        let path_buf = PathBuf::from(path);
        if path_buf.is_absolute() || path.starts_with("~") {
            self.resolve_abs_path(path, cx)
        } else {
            self.resolve_path_in_worktrees(path_buf, buffer, cx)
        }
    }

    pub fn resolve_abs_file_path(
        &self,
        path: &str,
        cx: &mut Context<Self>,
    ) -> Task<Option<ResolvedPath>> {
        let resolve_task = self.resolve_abs_path(path, cx);
        cx.background_spawn(async move {
            let resolved_path = resolve_task.await;
            resolved_path.filter(|path| path.is_file())
        })
    }

    pub fn resolve_abs_path(
        &self,
        path: &str,
        cx: &mut Context<Self>,
    ) -> Task<Option<ResolvedPath>> {
        if self.is_local() {
            let expanded = PathBuf::from(shellexpand::tilde(&path).into_owned());
            let fs = self.fs.clone();
            cx.background_spawn(async move {
                let path = expanded.as_path();
                let metadata = fs.metadata(path).await.ok().flatten();

                metadata.map(|metadata| ResolvedPath::AbsPath {
                    path: expanded,
                    is_dir: metadata.is_dir,
                })
            })
        } else if let Some(ssh_client) = self.ssh_client.as_ref() {
            let request_path = Path::new(path);
            let request = ssh_client
                .read(cx)
                .proto_client()
                .request(proto::GetPathMetadata {
                    project_id: SSH_PROJECT_ID,
                    path: request_path.to_proto(),
                });
            cx.background_spawn(async move {
                let response = request.await.log_err()?;
                if response.exists {
                    Some(ResolvedPath::AbsPath {
                        path: PathBuf::from_proto(response.path),
                        is_dir: response.is_dir,
                    })
                } else {
                    None
                }
            })
        } else {
            return Task::ready(None);
        }
    }

    fn resolve_path_in_worktrees(
        &self,
        path: PathBuf,
        buffer: &Entity<Buffer>,
        cx: &mut Context<Self>,
    ) -> Task<Option<ResolvedPath>> {
        let mut candidates = vec![path.clone()];

        if let Some(file) = buffer.read(cx).file() {
            if let Some(dir) = file.path().parent() {
                let joined = dir.to_path_buf().join(path);
                candidates.push(joined);
            }
        }

        let buffer_worktree_id = buffer.read(cx).file().map(|file| file.worktree_id(cx));
        let worktrees_with_ids: Vec<_> = self
            .worktrees(cx)
            .map(|worktree| {
                let id = worktree.read(cx).id();
                (worktree, id)
            })
            .collect();

        cx.spawn(async move |_, mut cx| {
            if let Some(buffer_worktree_id) = buffer_worktree_id {
                if let Some((worktree, _)) = worktrees_with_ids
                    .iter()
                    .find(|(_, id)| *id == buffer_worktree_id)
                {
                    for candidate in candidates.iter() {
                        if let Some(path) =
                            Self::resolve_path_in_worktree(&worktree, candidate, &mut cx)
                        {
                            return Some(path);
                        }
                    }
                }
            }
            for (worktree, id) in worktrees_with_ids {
                if Some(id) == buffer_worktree_id {
                    continue;
                }
                for candidate in candidates.iter() {
                    if let Some(path) =
                        Self::resolve_path_in_worktree(&worktree, candidate, &mut cx)
                    {
                        return Some(path);
                    }
                }
            }
            None
        })
    }

    fn resolve_path_in_worktree(
        worktree: &Entity<Worktree>,
        path: &PathBuf,
        cx: &mut AsyncApp,
    ) -> Option<ResolvedPath> {
        worktree
            .update(cx, |worktree, _| {
                let root_entry_path = &worktree.root_entry()?.path;
                let resolved = resolve_path(root_entry_path, path);
                let stripped = resolved.strip_prefix(root_entry_path).unwrap_or(&resolved);
                worktree.entry_for_path(stripped).map(|entry| {
                    let project_path = ProjectPath {
                        worktree_id: worktree.id(),
                        path: entry.path.clone(),
                    };
                    ResolvedPath::ProjectPath {
                        project_path,
                        is_dir: entry.is_dir(),
                    }
                })
            })
            .ok()?
    }

    pub fn list_directory(
        &self,
        query: String,
        cx: &mut Context<Self>,
    ) -> Task<Result<Vec<DirectoryItem>>> {
        if self.is_local() {
            DirectoryLister::Local(self.fs.clone()).list_directory(query, cx)
        } else if let Some(session) = self.ssh_client.as_ref() {
            let path_buf = PathBuf::from(query);
            let request = proto::ListRemoteDirectory {
                dev_server_id: SSH_PROJECT_ID,
                path: path_buf.to_proto(),
                config: Some(proto::ListRemoteDirectoryConfig { is_dir: true }),
            };

            let response = session.read(cx).proto_client().request(request);
            cx.background_spawn(async move {
                let proto::ListRemoteDirectoryResponse {
                    entries,
                    entry_info,
                } = response.await?;
                Ok(entries
                    .into_iter()
                    .zip(entry_info)
                    .map(|(entry, info)| DirectoryItem {
                        path: PathBuf::from(entry),
                        is_dir: info.is_dir,
                    })
                    .collect())
            })
        } else {
            Task::ready(Err(anyhow!("cannot list directory in remote project")))
        }
    }

    pub fn create_worktree(
        &mut self,
        abs_path: impl AsRef<Path>,
        visible: bool,
        cx: &mut Context<Self>,
    ) -> Task<Result<Entity<Worktree>>> {
        self.worktree_store.update(cx, |worktree_store, cx| {
            worktree_store.create_worktree(abs_path, visible, cx)
        })
    }

    pub fn remove_worktree(&mut self, id_to_remove: WorktreeId, cx: &mut Context<Self>) {
        self.worktree_store.update(cx, |worktree_store, cx| {
            worktree_store.remove_worktree(id_to_remove, cx);
        });
    }

    fn add_worktree(&mut self, worktree: &Entity<Worktree>, cx: &mut Context<Self>) {
        self.worktree_store.update(cx, |worktree_store, cx| {
            worktree_store.add(worktree, cx);
        });
    }

    pub fn set_active_path(&mut self, entry: Option<ProjectPath>, cx: &mut Context<Self>) {
        let new_active_entry = entry.and_then(|project_path| {
            let worktree = self.worktree_for_id(project_path.worktree_id, cx)?;
            let entry = worktree.read(cx).entry_for_path(project_path.path)?;
            Some(entry.id)
        });
        if new_active_entry != self.active_entry {
            self.active_entry = new_active_entry;
            self.lsp_store.update(cx, |lsp_store, _| {
                lsp_store.set_active_entry(new_active_entry);
            });
            cx.emit(Event::ActiveEntryChanged(new_active_entry));
        }
    }

    pub fn language_servers_running_disk_based_diagnostics<'a>(
        &'a self,
        cx: &'a App,
    ) -> impl Iterator<Item = LanguageServerId> + 'a {
        self.lsp_store
            .read(cx)
            .language_servers_running_disk_based_diagnostics()
    }

    pub fn diagnostic_summary(&self, include_ignored: bool, cx: &App) -> DiagnosticSummary {
        self.lsp_store
            .read(cx)
            .diagnostic_summary(include_ignored, cx)
    }

    pub fn diagnostic_summaries<'a>(
        &'a self,
        include_ignored: bool,
        cx: &'a App,
    ) -> impl Iterator<Item = (ProjectPath, LanguageServerId, DiagnosticSummary)> + 'a {
        self.lsp_store
            .read(cx)
            .diagnostic_summaries(include_ignored, cx)
    }

    pub fn active_entry(&self) -> Option<ProjectEntryId> {
        self.active_entry
    }

    pub fn entry_for_path(&self, path: &ProjectPath, cx: &App) -> Option<Entry> {
        self.worktree_store.read(cx).entry_for_path(path, cx)
    }

    pub fn path_for_entry(&self, entry_id: ProjectEntryId, cx: &App) -> Option<ProjectPath> {
        let worktree = self.worktree_for_entry(entry_id, cx)?;
        let worktree = worktree.read(cx);
        let worktree_id = worktree.id();
        let path = worktree.entry_for_id(entry_id)?.path.clone();
        Some(ProjectPath { worktree_id, path })
    }

    pub fn absolute_path(&self, project_path: &ProjectPath, cx: &App) -> Option<PathBuf> {
        self.worktree_for_id(project_path.worktree_id, cx)?
            .read(cx)
            .absolutize(&project_path.path)
            .ok()
    }

    /// Attempts to find a `ProjectPath` corresponding to the given path. If the path
    /// is a *full path*, meaning it starts with the root name of a worktree, we'll locate
    /// it in that worktree. Otherwise, we'll attempt to find it as a relative path in
    /// the first visible worktree that has an entry for that relative path.
    ///
    /// We use this to resolve edit steps, when there's a chance an LLM may omit the workree
    /// root name from paths.
    ///
    /// # Arguments
    ///
    /// * `path` - A full path that starts with a worktree root name, or alternatively a
    ///            relative path within a visible worktree.
    /// * `cx` - A reference to the `AppContext`.
    ///
    /// # Returns
    ///
    /// Returns `Some(ProjectPath)` if a matching worktree is found, otherwise `None`.
    pub fn find_project_path(&self, path: impl AsRef<Path>, cx: &App) -> Option<ProjectPath> {
        let path = path.as_ref();
        let worktree_store = self.worktree_store.read(cx);

        for worktree in worktree_store.visible_worktrees(cx) {
            let worktree_root_name = worktree.read(cx).root_name();
            if let Ok(relative_path) = path.strip_prefix(worktree_root_name) {
                return Some(ProjectPath {
                    worktree_id: worktree.read(cx).id(),
                    path: relative_path.into(),
                });
            }
        }

        for worktree in worktree_store.visible_worktrees(cx) {
            let worktree = worktree.read(cx);
            if let Some(entry) = worktree.entry_for_path(path) {
                return Some(ProjectPath {
                    worktree_id: worktree.id(),
                    path: entry.path.clone(),
                });
            }
        }

        None
    }

    pub fn project_path_for_absolute_path(&self, abs_path: &Path, cx: &App) -> Option<ProjectPath> {
        self.find_worktree(abs_path, cx)
            .map(|(worktree, relative_path)| ProjectPath {
                worktree_id: worktree.read(cx).id(),
                path: relative_path.into(),
            })
    }

    pub fn get_workspace_root(&self, project_path: &ProjectPath, cx: &App) -> Option<PathBuf> {
        Some(
            self.worktree_for_id(project_path.worktree_id, cx)?
                .read(cx)
                .abs_path()
                .to_path_buf(),
        )
    }

    pub fn blame_buffer(
        &self,
        buffer: &Entity<Buffer>,
        version: Option<clock::Global>,
        cx: &mut App,
    ) -> Task<Result<Option<Blame>>> {
        self.git_store.update(cx, |git_store, cx| {
            git_store.blame_buffer(buffer, version, cx)
        })
    }

    pub fn get_permalink_to_line(
        &self,
        buffer: &Entity<Buffer>,
        selection: Range<u32>,
        cx: &mut App,
    ) -> Task<Result<url::Url>> {
        self.git_store.update(cx, |git_store, cx| {
            git_store.get_permalink_to_line(buffer, selection, cx)
        })
    }

    // RPC message handlers

    async fn handle_unshare_project(
        this: Entity<Self>,
        _: TypedEnvelope<proto::UnshareProject>,
        mut cx: AsyncApp,
    ) -> Result<()> {
        this.update(&mut cx, |this, cx| {
            if this.is_local() || this.is_via_ssh() {
                this.unshare(cx)?;
            } else {
                this.disconnected_from_host(cx);
            }
            Ok(())
        })?
    }

    async fn handle_add_collaborator(
        this: Entity<Self>,
        mut envelope: TypedEnvelope<proto::AddProjectCollaborator>,
        mut cx: AsyncApp,
    ) -> Result<()> {
        let collaborator = envelope
            .payload
            .collaborator
            .take()
            .ok_or_else(|| anyhow!("empty collaborator"))?;

        let collaborator = Collaborator::from_proto(collaborator)?;
        this.update(&mut cx, |this, cx| {
            this.buffer_store.update(cx, |buffer_store, _| {
                buffer_store.forget_shared_buffers_for(&collaborator.peer_id);
            });
            this.breakpoint_store.read(cx).broadcast();
            cx.emit(Event::CollaboratorJoined(collaborator.peer_id));
            this.collaborators
                .insert(collaborator.peer_id, collaborator);
        })?;

        Ok(())
    }

    async fn handle_update_project_collaborator(
        this: Entity<Self>,
        envelope: TypedEnvelope<proto::UpdateProjectCollaborator>,
        mut cx: AsyncApp,
    ) -> Result<()> {
        let old_peer_id = envelope
            .payload
            .old_peer_id
            .ok_or_else(|| anyhow!("missing old peer id"))?;
        let new_peer_id = envelope
            .payload
            .new_peer_id
            .ok_or_else(|| anyhow!("missing new peer id"))?;
        this.update(&mut cx, |this, cx| {
            let collaborator = this
                .collaborators
                .remove(&old_peer_id)
                .ok_or_else(|| anyhow!("received UpdateProjectCollaborator for unknown peer"))?;
            let is_host = collaborator.is_host;
            this.collaborators.insert(new_peer_id, collaborator);

            log::info!("peer {} became {}", old_peer_id, new_peer_id,);
            this.buffer_store.update(cx, |buffer_store, _| {
                buffer_store.update_peer_id(&old_peer_id, new_peer_id)
            });

            if is_host {
                this.buffer_store
                    .update(cx, |buffer_store, _| buffer_store.discard_incomplete());
                this.enqueue_buffer_ordered_message(BufferOrderedMessage::Resync)
                    .unwrap();
                cx.emit(Event::HostReshared);
            }

            cx.emit(Event::CollaboratorUpdated {
                old_peer_id,
                new_peer_id,
            });
            Ok(())
        })?
    }

    async fn handle_remove_collaborator(
        this: Entity<Self>,
        envelope: TypedEnvelope<proto::RemoveProjectCollaborator>,
        mut cx: AsyncApp,
    ) -> Result<()> {
        this.update(&mut cx, |this, cx| {
            let peer_id = envelope
                .payload
                .peer_id
                .ok_or_else(|| anyhow!("invalid peer id"))?;
            let replica_id = this
                .collaborators
                .remove(&peer_id)
                .ok_or_else(|| anyhow!("unknown peer {:?}", peer_id))?
                .replica_id;
            this.buffer_store.update(cx, |buffer_store, cx| {
                buffer_store.forget_shared_buffers_for(&peer_id);
                for buffer in buffer_store.buffers() {
                    buffer.update(cx, |buffer, cx| buffer.remove_peer(replica_id, cx));
                }
            });
            this.git_store.update(cx, |git_store, _| {
                git_store.forget_shared_diffs_for(&peer_id);
            });

            cx.emit(Event::CollaboratorLeft(peer_id));
            Ok(())
        })?
    }

    async fn handle_update_project(
        this: Entity<Self>,
        envelope: TypedEnvelope<proto::UpdateProject>,
        mut cx: AsyncApp,
    ) -> Result<()> {
        this.update(&mut cx, |this, cx| {
            // Don't handle messages that were sent before the response to us joining the project
            if envelope.message_id > this.join_project_response_message_id {
                this.set_worktrees_from_proto(envelope.payload.worktrees, cx)?;
            }
            Ok(())
        })?
    }

    async fn handle_toast(
        this: Entity<Self>,
        envelope: TypedEnvelope<proto::Toast>,
        mut cx: AsyncApp,
    ) -> Result<()> {
        this.update(&mut cx, |_, cx| {
            cx.emit(Event::Toast {
                notification_id: envelope.payload.notification_id.into(),
                message: envelope.payload.message,
            });
            Ok(())
        })?
    }

    async fn handle_language_server_prompt_request(
        this: Entity<Self>,
        envelope: TypedEnvelope<proto::LanguageServerPromptRequest>,
        mut cx: AsyncApp,
    ) -> Result<proto::LanguageServerPromptResponse> {
        let (tx, mut rx) = smol::channel::bounded(1);
        let actions: Vec<_> = envelope
            .payload
            .actions
            .into_iter()
            .map(|action| MessageActionItem {
                title: action,
                properties: Default::default(),
            })
            .collect();
        this.update(&mut cx, |_, cx| {
            cx.emit(Event::LanguageServerPrompt(LanguageServerPromptRequest {
                level: proto_to_prompt(envelope.payload.level.context("Invalid prompt level")?),
                message: envelope.payload.message,
                actions: actions.clone(),
                lsp_name: envelope.payload.lsp_name,
                response_channel: tx,
            }));

            anyhow::Ok(())
        })??;

        // We drop `this` to avoid holding a reference in this future for too
        // long.
        // If we keep the reference, we might not drop the `Project` early
        // enough when closing a window and it will only get releases on the
        // next `flush_effects()` call.
        drop(this);

        let mut rx = pin!(rx);
        let answer = rx.next().await;

        Ok(LanguageServerPromptResponse {
            action_response: answer.and_then(|answer| {
                actions
                    .iter()
                    .position(|action| *action == answer)
                    .map(|index| index as u64)
            }),
        })
    }

    async fn handle_hide_toast(
        this: Entity<Self>,
        envelope: TypedEnvelope<proto::HideToast>,
        mut cx: AsyncApp,
    ) -> Result<()> {
        this.update(&mut cx, |_, cx| {
            cx.emit(Event::HideToast {
                notification_id: envelope.payload.notification_id.into(),
            });
            Ok(())
        })?
    }

    // Collab sends UpdateWorktree protos as messages
    async fn handle_update_worktree(
        this: Entity<Self>,
        envelope: TypedEnvelope<proto::UpdateWorktree>,
        mut cx: AsyncApp,
    ) -> Result<()> {
        this.update(&mut cx, |this, cx| {
            let worktree_id = WorktreeId::from_proto(envelope.payload.worktree_id);
            if let Some(worktree) = this.worktree_for_id(worktree_id, cx) {
                worktree.update(cx, |worktree, _| {
                    let worktree = worktree.as_remote_mut().unwrap();
                    worktree.update_from_remote(envelope.payload);
                });
            }
            Ok(())
        })?
    }

    async fn handle_update_buffer_from_ssh(
        this: Entity<Self>,
        envelope: TypedEnvelope<proto::UpdateBuffer>,
        cx: AsyncApp,
    ) -> Result<proto::Ack> {
        let buffer_store = this.read_with(&cx, |this, cx| {
            if let Some(remote_id) = this.remote_id() {
                let mut payload = envelope.payload.clone();
                payload.project_id = remote_id;
                cx.background_spawn(this.client.request(payload))
                    .detach_and_log_err(cx);
            }
            this.buffer_store.clone()
        })?;
        BufferStore::handle_update_buffer(buffer_store, envelope, cx).await
    }

    async fn handle_update_buffer(
        this: Entity<Self>,
        envelope: TypedEnvelope<proto::UpdateBuffer>,
        cx: AsyncApp,
    ) -> Result<proto::Ack> {
        let buffer_store = this.read_with(&cx, |this, cx| {
            if let Some(ssh) = &this.ssh_client {
                let mut payload = envelope.payload.clone();
                payload.project_id = SSH_PROJECT_ID;
                cx.background_spawn(ssh.read(cx).proto_client().request(payload))
                    .detach_and_log_err(cx);
            }
            this.buffer_store.clone()
        })?;
        BufferStore::handle_update_buffer(buffer_store, envelope, cx).await
    }

    fn retain_remotely_created_models(
        &mut self,
        cx: &mut Context<Self>,
    ) -> RemotelyCreatedModelGuard {
        {
            let mut remotely_create_models = self.remotely_created_models.lock();
            if remotely_create_models.retain_count == 0 {
                remotely_create_models.buffers = self.buffer_store.read(cx).buffers().collect();
                remotely_create_models.worktrees =
                    self.worktree_store.read(cx).worktrees().collect();
            }
            remotely_create_models.retain_count += 1;
        }
        RemotelyCreatedModelGuard {
            remote_models: Arc::downgrade(&self.remotely_created_models),
        }
    }

    async fn handle_create_buffer_for_peer(
        this: Entity<Self>,
        envelope: TypedEnvelope<proto::CreateBufferForPeer>,
        mut cx: AsyncApp,
    ) -> Result<()> {
        this.update(&mut cx, |this, cx| {
            this.buffer_store.update(cx, |buffer_store, cx| {
                buffer_store.handle_create_buffer_for_peer(
                    envelope,
                    this.replica_id(),
                    this.capability(),
                    cx,
                )
            })
        })?
    }

    async fn handle_synchronize_buffers(
        this: Entity<Self>,
        envelope: TypedEnvelope<proto::SynchronizeBuffers>,
        mut cx: AsyncApp,
    ) -> Result<proto::SynchronizeBuffersResponse> {
        let response = this.update(&mut cx, |this, cx| {
            let client = this.client.clone();
            this.buffer_store.update(cx, |this, cx| {
                this.handle_synchronize_buffers(envelope, cx, client)
            })
        })??;

        Ok(response)
    }

    async fn handle_search_candidate_buffers(
        this: Entity<Self>,
        envelope: TypedEnvelope<proto::FindSearchCandidates>,
        mut cx: AsyncApp,
    ) -> Result<proto::FindSearchCandidatesResponse> {
        let peer_id = envelope.original_sender_id()?;
        let message = envelope.payload;
        let query = SearchQuery::from_proto(
            message
                .query
                .ok_or_else(|| anyhow!("missing query field"))?,
        )?;
        let results = this.update(&mut cx, |this, cx| {
            this.find_search_candidate_buffers(&query, message.limit as _, cx)
        })?;

        let mut response = proto::FindSearchCandidatesResponse {
            buffer_ids: Vec::new(),
        };

        while let Ok(buffer) = results.recv().await {
            this.update(&mut cx, |this, cx| {
                let buffer_id = this.create_buffer_for_peer(&buffer, peer_id, cx);
                response.buffer_ids.push(buffer_id.to_proto());
            })?;
        }

        Ok(response)
    }

    async fn handle_open_buffer_by_id(
        this: Entity<Self>,
        envelope: TypedEnvelope<proto::OpenBufferById>,
        mut cx: AsyncApp,
    ) -> Result<proto::OpenBufferResponse> {
        let peer_id = envelope.original_sender_id()?;
        let buffer_id = BufferId::new(envelope.payload.id)?;
        let buffer = this
            .update(&mut cx, |this, cx| this.open_buffer_by_id(buffer_id, cx))?
            .await?;
        Project::respond_to_open_buffer_request(this, buffer, peer_id, &mut cx)
    }

    async fn handle_open_buffer_by_path(
        this: Entity<Self>,
        envelope: TypedEnvelope<proto::OpenBufferByPath>,
        mut cx: AsyncApp,
    ) -> Result<proto::OpenBufferResponse> {
        let peer_id = envelope.original_sender_id()?;
        let worktree_id = WorktreeId::from_proto(envelope.payload.worktree_id);
        let open_buffer = this.update(&mut cx, |this, cx| {
            this.open_buffer(
                ProjectPath {
                    worktree_id,
                    path: Arc::<Path>::from_proto(envelope.payload.path),
                },
                cx,
            )
        })?;

        let buffer = open_buffer.await?;
        Project::respond_to_open_buffer_request(this, buffer, peer_id, &mut cx)
    }

    async fn handle_open_new_buffer(
        this: Entity<Self>,
        envelope: TypedEnvelope<proto::OpenNewBuffer>,
        mut cx: AsyncApp,
    ) -> Result<proto::OpenBufferResponse> {
        let buffer = this
            .update(&mut cx, |this, cx| this.create_buffer(cx))?
            .await?;
        let peer_id = envelope.original_sender_id()?;

        Project::respond_to_open_buffer_request(this, buffer, peer_id, &mut cx)
    }

    fn respond_to_open_buffer_request(
        this: Entity<Self>,
        buffer: Entity<Buffer>,
        peer_id: proto::PeerId,
        cx: &mut AsyncApp,
    ) -> Result<proto::OpenBufferResponse> {
        this.update(cx, |this, cx| {
            let is_private = buffer
                .read(cx)
                .file()
                .map(|f| f.is_private())
                .unwrap_or_default();
            if is_private {
                Err(anyhow!(ErrorCode::UnsharedItem))
            } else {
                Ok(proto::OpenBufferResponse {
                    buffer_id: this.create_buffer_for_peer(&buffer, peer_id, cx).into(),
                })
            }
        })?
    }

    fn create_buffer_for_peer(
        &mut self,
        buffer: &Entity<Buffer>,
        peer_id: proto::PeerId,
        cx: &mut App,
    ) -> BufferId {
        self.buffer_store
            .update(cx, |buffer_store, cx| {
                buffer_store.create_buffer_for_peer(buffer, peer_id, cx)
            })
            .detach_and_log_err(cx);
        buffer.read(cx).remote_id()
    }

    fn synchronize_remote_buffers(&mut self, cx: &mut Context<Self>) -> Task<Result<()>> {
        let project_id = match self.client_state {
            ProjectClientState::Remote {
                sharing_has_stopped,
                remote_id,
                ..
            } => {
                if sharing_has_stopped {
                    return Task::ready(Err(anyhow!(
                        "can't synchronize remote buffers on a readonly project"
                    )));
                } else {
                    remote_id
                }
            }
            ProjectClientState::Shared { .. } | ProjectClientState::Local => {
                return Task::ready(Err(anyhow!(
                    "can't synchronize remote buffers on a local project"
                )));
            }
        };

        let client = self.client.clone();
        cx.spawn(async move |this, cx| {
            let (buffers, incomplete_buffer_ids) = this.update(cx, |this, cx| {
                this.buffer_store.read(cx).buffer_version_info(cx)
            })?;
            let response = client
                .request(proto::SynchronizeBuffers {
                    project_id,
                    buffers,
                })
                .await?;

            let send_updates_for_buffers = this.update(cx, |this, cx| {
                response
                    .buffers
                    .into_iter()
                    .map(|buffer| {
                        let client = client.clone();
                        let buffer_id = match BufferId::new(buffer.id) {
                            Ok(id) => id,
                            Err(e) => {
                                return Task::ready(Err(e));
                            }
                        };
                        let remote_version = language::proto::deserialize_version(&buffer.version);
                        if let Some(buffer) = this.buffer_for_id(buffer_id, cx) {
                            let operations =
                                buffer.read(cx).serialize_ops(Some(remote_version), cx);
                            cx.background_spawn(async move {
                                let operations = operations.await;
                                for chunk in split_operations(operations) {
                                    client
                                        .request(proto::UpdateBuffer {
                                            project_id,
                                            buffer_id: buffer_id.into(),
                                            operations: chunk,
                                        })
                                        .await?;
                                }
                                anyhow::Ok(())
                            })
                        } else {
                            Task::ready(Ok(()))
                        }
                    })
                    .collect::<Vec<_>>()
            })?;

            // Any incomplete buffers have open requests waiting. Request that the host sends
            // creates these buffers for us again to unblock any waiting futures.
            for id in incomplete_buffer_ids {
                cx.background_spawn(client.request(proto::OpenBufferById {
                    project_id,
                    id: id.into(),
                }))
                .detach();
            }

            futures::future::join_all(send_updates_for_buffers)
                .await
                .into_iter()
                .collect()
        })
    }

    pub fn worktree_metadata_protos(&self, cx: &App) -> Vec<proto::WorktreeMetadata> {
        self.worktree_store.read(cx).worktree_metadata_protos(cx)
    }

    /// Iterator of all open buffers that have unsaved changes
    pub fn dirty_buffers<'a>(&'a self, cx: &'a App) -> impl Iterator<Item = ProjectPath> + 'a {
        self.buffer_store.read(cx).buffers().filter_map(|buf| {
            let buf = buf.read(cx);
            if buf.is_dirty() {
                buf.project_path(cx)
            } else {
                None
            }
        })
    }

    fn set_worktrees_from_proto(
        &mut self,
        worktrees: Vec<proto::WorktreeMetadata>,
        cx: &mut Context<Project>,
    ) -> Result<()> {
        self.worktree_store.update(cx, |worktree_store, cx| {
            worktree_store.set_worktrees_from_proto(worktrees, self.replica_id(), cx)
        })
    }

    fn set_collaborators_from_proto(
        &mut self,
        messages: Vec<proto::Collaborator>,
        cx: &mut Context<Self>,
    ) -> Result<()> {
        let mut collaborators = HashMap::default();
        for message in messages {
            let collaborator = Collaborator::from_proto(message)?;
            collaborators.insert(collaborator.peer_id, collaborator);
        }
        for old_peer_id in self.collaborators.keys() {
            if !collaborators.contains_key(old_peer_id) {
                cx.emit(Event::CollaboratorLeft(*old_peer_id));
            }
        }
        self.collaborators = collaborators;
        Ok(())
    }

    pub fn supplementary_language_servers<'a>(
        &'a self,
        cx: &'a App,
    ) -> impl 'a + Iterator<Item = (LanguageServerId, LanguageServerName)> {
        self.lsp_store.read(cx).supplementary_language_servers()
    }

    pub fn any_language_server_supports_inlay_hints(&self, buffer: &Buffer, cx: &mut App) -> bool {
        self.lsp_store.update(cx, |this, cx| {
            this.language_servers_for_local_buffer(buffer, cx)
                .any(
                    |(_, server)| match server.capabilities().inlay_hint_provider {
                        Some(lsp::OneOf::Left(enabled)) => enabled,
                        Some(lsp::OneOf::Right(_)) => true,
                        None => false,
                    },
                )
        })
    }

    pub fn language_server_id_for_name(
        &self,
        buffer: &Buffer,
        name: &str,
        cx: &mut App,
    ) -> Task<Option<LanguageServerId>> {
        if self.is_local() {
            Task::ready(self.lsp_store.update(cx, |lsp_store, cx| {
                lsp_store
                    .language_servers_for_local_buffer(buffer, cx)
                    .find_map(|(adapter, server)| {
                        if adapter.name.0 == name {
                            Some(server.server_id())
                        } else {
                            None
                        }
                    })
            }))
        } else if let Some(project_id) = self.remote_id() {
            let request = self.client.request(proto::LanguageServerIdForName {
                project_id,
                buffer_id: buffer.remote_id().to_proto(),
                name: name.to_string(),
            });
            cx.background_spawn(async move {
                let response = request.await.log_err()?;
                response.server_id.map(LanguageServerId::from_proto)
            })
        } else if let Some(ssh_client) = self.ssh_client.as_ref() {
            let request =
                ssh_client
                    .read(cx)
                    .proto_client()
                    .request(proto::LanguageServerIdForName {
                        project_id: SSH_PROJECT_ID,
                        buffer_id: buffer.remote_id().to_proto(),
                        name: name.to_string(),
                    });
            cx.background_spawn(async move {
                let response = request.await.log_err()?;
                response.server_id.map(LanguageServerId::from_proto)
            })
        } else {
            Task::ready(None)
        }
    }

    pub fn has_language_servers_for(&self, buffer: &Buffer, cx: &mut App) -> bool {
        self.lsp_store.update(cx, |this, cx| {
            this.language_servers_for_local_buffer(buffer, cx)
                .next()
                .is_some()
        })
    }

    pub fn git_init(
        &self,
        path: Arc<Path>,
        fallback_branch_name: String,
        cx: &App,
    ) -> Task<Result<()>> {
        self.git_store
            .read(cx)
            .git_init(path, fallback_branch_name, cx)
    }

    pub fn buffer_store(&self) -> &Entity<BufferStore> {
        &self.buffer_store
    }

    pub fn git_store(&self) -> &Entity<GitStore> {
        &self.git_store
    }

    #[cfg(test)]
    fn git_scans_complete(&self, cx: &Context<Self>) -> Task<()> {
        cx.spawn(async move |this, cx| {
            let scans_complete = this
                .read_with(cx, |this, cx| {
                    this.worktrees(cx)
                        .filter_map(|worktree| Some(worktree.read(cx).as_local()?.scan_complete()))
                        .collect::<Vec<_>>()
                })
                .unwrap();
            join_all(scans_complete).await;
            let barriers = this
                .update(cx, |this, cx| {
                    let repos = this.repositories(cx).values().cloned().collect::<Vec<_>>();
                    repos
                        .into_iter()
                        .map(|repo| repo.update(cx, |repo, _| repo.barrier()))
                        .collect::<Vec<_>>()
                })
                .unwrap();
            join_all(barriers).await;
        })
    }

    pub fn active_repository(&self, cx: &App) -> Option<Entity<Repository>> {
        self.git_store.read(cx).active_repository()
    }

    pub fn repositories<'a>(&self, cx: &'a App) -> &'a HashMap<RepositoryId, Entity<Repository>> {
        self.git_store.read(cx).repositories()
    }

    pub fn status_for_buffer_id(&self, buffer_id: BufferId, cx: &App) -> Option<FileStatus> {
        self.git_store.read(cx).status_for_buffer_id(buffer_id, cx)
    }
}

pub struct PathMatchCandidateSet {
    pub snapshot: Snapshot,
    pub include_ignored: bool,
    pub include_root_name: bool,
    pub candidates: Candidates,
}

pub enum Candidates {
    /// Only consider directories.
    Directories,
    /// Only consider files.
    Files,
    /// Consider directories and files.
    Entries,
}

impl<'a> fuzzy::PathMatchCandidateSet<'a> for PathMatchCandidateSet {
    type Candidates = PathMatchCandidateSetIter<'a>;

    fn id(&self) -> usize {
        self.snapshot.id().to_usize()
    }

    fn len(&self) -> usize {
        match self.candidates {
            Candidates::Files => {
                if self.include_ignored {
                    self.snapshot.file_count()
                } else {
                    self.snapshot.visible_file_count()
                }
            }

            Candidates::Directories => {
                if self.include_ignored {
                    self.snapshot.dir_count()
                } else {
                    self.snapshot.visible_dir_count()
                }
            }

            Candidates::Entries => {
                if self.include_ignored {
                    self.snapshot.entry_count()
                } else {
                    self.snapshot.visible_entry_count()
                }
            }
        }
    }

    fn prefix(&self) -> Arc<str> {
        if self.snapshot.root_entry().map_or(false, |e| e.is_file()) {
            self.snapshot.root_name().into()
        } else if self.include_root_name {
            format!("{}{}", self.snapshot.root_name(), std::path::MAIN_SEPARATOR).into()
        } else {
            Arc::default()
        }
    }

    fn candidates(&'a self, start: usize) -> Self::Candidates {
        PathMatchCandidateSetIter {
            traversal: match self.candidates {
                Candidates::Directories => self.snapshot.directories(self.include_ignored, start),
                Candidates::Files => self.snapshot.files(self.include_ignored, start),
                Candidates::Entries => self.snapshot.entries(self.include_ignored, start),
            },
        }
    }
}

pub struct PathMatchCandidateSetIter<'a> {
    traversal: Traversal<'a>,
}

impl<'a> Iterator for PathMatchCandidateSetIter<'a> {
    type Item = fuzzy::PathMatchCandidate<'a>;

    fn next(&mut self) -> Option<Self::Item> {
        self.traversal
            .next()
            .map(|entry| fuzzy::PathMatchCandidate {
                is_dir: entry.kind.is_dir(),
                path: &entry.path,
                char_bag: entry.char_bag,
            })
    }
}

impl EventEmitter<Event> for Project {}

impl<'a> From<&'a ProjectPath> for SettingsLocation<'a> {
    fn from(val: &'a ProjectPath) -> Self {
        SettingsLocation {
            worktree_id: val.worktree_id,
            path: val.path.as_ref(),
        }
    }
}

impl<P: AsRef<Path>> From<(WorktreeId, P)> for ProjectPath {
    fn from((worktree_id, path): (WorktreeId, P)) -> Self {
        Self {
            worktree_id,
            path: path.as_ref().into(),
        }
    }
}

pub fn relativize_path(base: &Path, path: &Path) -> PathBuf {
    let mut path_components = path.components();
    let mut base_components = base.components();
    let mut components: Vec<Component> = Vec::new();
    loop {
        match (path_components.next(), base_components.next()) {
            (None, None) => break,
            (Some(a), None) => {
                components.push(a);
                components.extend(path_components.by_ref());
                break;
            }
            (None, _) => components.push(Component::ParentDir),
            (Some(a), Some(b)) if components.is_empty() && a == b => (),
            (Some(a), Some(Component::CurDir)) => components.push(a),
            (Some(a), Some(_)) => {
                components.push(Component::ParentDir);
                for _ in base_components {
                    components.push(Component::ParentDir);
                }
                components.push(a);
                components.extend(path_components.by_ref());
                break;
            }
        }
    }
    components.iter().map(|c| c.as_os_str()).collect()
}

fn resolve_path(base: &Path, path: &Path) -> PathBuf {
    let mut result = base.to_path_buf();
    for component in path.components() {
        match component {
            Component::ParentDir => {
                result.pop();
            }
            Component::CurDir => (),
            _ => result.push(component),
        }
    }
    result
}

/// ResolvedPath is a path that has been resolved to either a ProjectPath
/// or an AbsPath and that *exists*.
#[derive(Debug, Clone)]
pub enum ResolvedPath {
    ProjectPath {
        project_path: ProjectPath,
        is_dir: bool,
    },
    AbsPath {
        path: PathBuf,
        is_dir: bool,
    },
}

impl ResolvedPath {
    pub fn abs_path(&self) -> Option<&Path> {
        match self {
            Self::AbsPath { path, .. } => Some(path.as_path()),
            _ => None,
        }
    }

    pub fn project_path(&self) -> Option<&ProjectPath> {
        match self {
            Self::ProjectPath { project_path, .. } => Some(&project_path),
            _ => None,
        }
    }

    pub fn is_file(&self) -> bool {
        !self.is_dir()
    }

    pub fn is_dir(&self) -> bool {
        match self {
            Self::ProjectPath { is_dir, .. } => *is_dir,
            Self::AbsPath { is_dir, .. } => *is_dir,
        }
    }
}

impl ProjectItem for Buffer {
    fn try_open(
        project: &Entity<Project>,
        path: &ProjectPath,
        cx: &mut App,
    ) -> Option<Task<Result<Entity<Self>>>> {
        Some(project.update(cx, |project, cx| project.open_buffer(path.clone(), cx)))
    }

    fn entry_id(&self, cx: &App) -> Option<ProjectEntryId> {
        File::from_dyn(self.file()).and_then(|file| file.project_entry_id(cx))
    }

    fn project_path(&self, cx: &App) -> Option<ProjectPath> {
        self.file().map(|file| ProjectPath {
            worktree_id: file.worktree_id(cx),
            path: file.path().clone(),
        })
    }

    fn is_dirty(&self) -> bool {
        self.is_dirty()
    }
}

impl Completion {
    /// A key that can be used to sort completions when displaying
    /// them to the user.
    pub fn sort_key(&self) -> (usize, &str) {
        const DEFAULT_KIND_KEY: usize = 2;
        let kind_key = self
            .source
            // `lsp::CompletionListItemDefaults` has no `kind` field
            .lsp_completion(false)
            .and_then(|lsp_completion| lsp_completion.kind)
            .and_then(|lsp_completion_kind| match lsp_completion_kind {
                lsp::CompletionItemKind::KEYWORD => Some(0),
                lsp::CompletionItemKind::VARIABLE => Some(1),
                _ => None,
            })
            .unwrap_or(DEFAULT_KIND_KEY);
        (kind_key, &self.label.text[self.label.filter_range.clone()])
    }

    /// Whether this completion is a snippet.
    pub fn is_snippet(&self) -> bool {
        self.source
            // `lsp::CompletionListItemDefaults` has `insert_text_format` field
            .lsp_completion(true)
            .map_or(false, |lsp_completion| {
                lsp_completion.insert_text_format == Some(lsp::InsertTextFormat::SNIPPET)
            })
    }

    /// Returns the corresponding color for this completion.
    ///
    /// Will return `None` if this completion's kind is not [`CompletionItemKind::COLOR`].
    pub fn color(&self) -> Option<Hsla> {
        // `lsp::CompletionListItemDefaults` has no `kind` field
        let lsp_completion = self.source.lsp_completion(false)?;
        if lsp_completion.kind? == CompletionItemKind::COLOR {
            return color_extractor::extract_color(&lsp_completion);
        }
        None
    }
}

pub fn sort_worktree_entries(entries: &mut [impl AsRef<Entry>]) {
    entries.sort_by(|entry_a, entry_b| {
        let entry_a = entry_a.as_ref();
        let entry_b = entry_b.as_ref();
        compare_paths(
            (&entry_a.path, entry_a.is_file()),
            (&entry_b.path, entry_b.is_file()),
        )
    });
}

fn proto_to_prompt(level: proto::language_server_prompt_request::Level) -> gpui::PromptLevel {
    match level {
        proto::language_server_prompt_request::Level::Info(_) => gpui::PromptLevel::Info,
        proto::language_server_prompt_request::Level::Warning(_) => gpui::PromptLevel::Warning,
        proto::language_server_prompt_request::Level::Critical(_) => gpui::PromptLevel::Critical,
    }
}<|MERGE_RESOLUTION|>--- conflicted
+++ resolved
@@ -39,14 +39,10 @@
 };
 use clock::ReplicaId;
 
-<<<<<<< HEAD
-use dap::client::DebugAdapterClient;
-=======
 use dap::{
     adapters::{DebugAdapterBinary, TcpArguments},
     client::DebugAdapterClient,
 };
->>>>>>> 38afae86
 
 use collections::{BTreeSet, HashMap, HashSet};
 use debounced_delay::DebouncedDelay;
@@ -1071,21 +1067,12 @@
             cx.subscribe(&lsp_store, Self::on_lsp_store_event).detach();
 
             let breakpoint_store =
-<<<<<<< HEAD
-                cx.new(|_| BreakpointStore::remote(SSH_PROJECT_ID, ssh_proto.clone().into()));
-=======
                 cx.new(|_| BreakpointStore::remote(SSH_PROJECT_ID, ssh_proto.clone()));
->>>>>>> 38afae86
 
             let dap_store = cx.new(|cx| {
                 DapStore::new_ssh(
                     SSH_PROJECT_ID,
-<<<<<<< HEAD
-                    ssh.clone(),
-                    worktree_store.clone(),
-=======
                     ssh_proto.clone(),
->>>>>>> 38afae86
                     breakpoint_store.clone(),
                     cx,
                 )
@@ -1270,10 +1257,6 @@
             DapStore::new_collab(
                 remote_id,
                 client.clone().into(),
-<<<<<<< HEAD
-                worktree_store.clone(),
-=======
->>>>>>> 38afae86
                 breakpoint_store.clone(),
                 cx,
             )
@@ -1480,82 +1463,6 @@
         }
     }
 
-<<<<<<< HEAD
-=======
-    pub fn start_debug_session(
-        &mut self,
-        definition: DebugTaskDefinition,
-        cx: &mut Context<Self>,
-    ) -> Task<Result<Entity<Session>>> {
-        let Some(worktree) = self.worktrees(cx).find(|tree| tree.read(cx).is_visible()) else {
-            return Task::ready(Err(anyhow!("Failed to find a worktree")));
-        };
-
-        let ssh_client = self.ssh_client().clone();
-
-        let result = cx.spawn(async move |this, cx| {
-            let mut binary = this
-                .update(cx, |this, cx| {
-                    this.dap_store.update(cx, |dap_store, cx| {
-                        dap_store.get_debug_adapter_binary(definition.clone(), cx)
-                    })
-                })?
-                .await?;
-
-            if let Some(ssh_client) = ssh_client {
-                let mut ssh_command = ssh_client.update(cx, |ssh, _| {
-                    anyhow::Ok(SshCommand {
-                        arguments: ssh
-                            .ssh_args()
-                            .ok_or_else(|| anyhow!("SSH arguments not found"))?,
-                    })
-                })??;
-
-                let mut connection = None;
-                if let Some(c) = binary.connection {
-                    let local_bind_addr = Ipv4Addr::new(127, 0, 0, 1);
-                    let port = dap::transport::TcpTransport::unused_port(local_bind_addr).await?;
-
-                    ssh_command.add_port_forwarding(port, c.host.to_string(), c.port);
-                    connection = Some(TcpArguments {
-                        port: c.port,
-                        host: local_bind_addr,
-                        timeout: c.timeout,
-                    })
-                }
-
-                let (program, args) = wrap_for_ssh(
-                    &ssh_command,
-                    Some((&binary.command, &binary.arguments)),
-                    binary.cwd.as_deref(),
-                    binary.envs,
-                    None,
-                );
-
-                binary = DebugAdapterBinary {
-                    command: program,
-                    arguments: args,
-                    envs: HashMap::default(),
-                    cwd: None,
-                    connection,
-                    request_args: binary.request_args,
-                }
-            };
-
-            let ret = this
-                .update(cx, |project, cx| {
-                    project.dap_store.update(cx, |dap_store, cx| {
-                        dap_store.new_session(binary, definition, worktree.downgrade(), None, cx)
-                    })
-                })?
-                .1
-                .await;
-            ret
-        });
-        result
-    }
-
->>>>>>> 38afae86
     #[cfg(any(test, feature = "test-support"))]
     pub async fn example(
         root_paths: impl IntoIterator<Item = &Path>,
