use crate::{
    buffer_store::{BufferStore, BufferStoreEvent},
    debugger::dap_store::DapStore,
    deserialize_code_actions,
    environment::ProjectEnvironment,
    lsp_command::{self, *},
    lsp_ext_command,
    prettier_store::{self, PrettierStore, PrettierStoreEvent},
    project_settings::{LspSettings, ProjectSettings},
    project_tree::{AdapterQuery, LanguageServerTree, LaunchDisposition, ProjectTree},
    relativize_path, resolve_path,
    toolchain_store::{EmptyToolchainStore, ToolchainStoreEvent},
    worktree_store::{WorktreeStore, WorktreeStoreEvent},
    yarn::YarnPathStore,
    CodeAction, Completion, CoreCompletion, Hover, InlayHint, ProjectItem as _, ProjectPath,
    ProjectTransaction, ResolveState, Symbol, ToolchainStore,
};
use anyhow::{anyhow, Context as _, Result};
use async_trait::async_trait;
use client::{proto, TypedEnvelope};
use collections::{btree_map, BTreeMap, BTreeSet, HashMap, HashSet};
use futures::{
    future::{join_all, Shared},
    select,
    stream::FuturesUnordered,
    AsyncWriteExt, Future, FutureExt, StreamExt,
};
use globset::{Glob, GlobBuilder, GlobMatcher, GlobSet, GlobSetBuilder};
use gpui::{
    App, AppContext as _, AsyncApp, Context, Entity, EventEmitter, PromptLevel, Task, WeakEntity,
};
use http_client::HttpClient;
use itertools::Itertools as _;
use language::{
    language_settings::{
        language_settings, FormatOnSave, Formatter, LanguageSettings, SelectedFormatter,
    },
    markdown, point_to_lsp, prepare_completion_documentation,
    proto::{deserialize_anchor, deserialize_version, serialize_anchor, serialize_version},
<<<<<<< HEAD
    range_from_lsp, range_to_lsp, Bias, BinaryStatus, Buffer, BufferSnapshot, CachedLspAdapter,
    CodeLabel, CompletionDocumentation, Diagnostic, DiagnosticEntry, DiagnosticSet, Diff,
    File as _, Language, LanguageName, LanguageRegistry, LanguageToolchainStore, LocalFile,
    LspAdapter, LspAdapterDelegate, Patch, PointUtf16, TextBufferSnapshot, ToOffset, ToPointUtf16,
    Transaction, Unclipped,
=======
    range_from_lsp, range_to_lsp, Bias, Buffer, BufferSnapshot, CachedLspAdapter, CodeLabel,
    CompletionDocumentation, Diagnostic, DiagnosticEntry, DiagnosticSet, Diff, File as _, Language,
    LanguageRegistry, LanguageServerBinaryStatus, LanguageToolchainStore, LocalFile, LspAdapter,
    LspAdapterDelegate, Patch, PointUtf16, TextBufferSnapshot, ToOffset, ToPointUtf16, Transaction,
    Unclipped,
>>>>>>> 39c9b1f1
};
use lsp::{
    notification::DidRenameFiles, CodeActionKind, CompletionContext, DiagnosticSeverity,
    DiagnosticTag, DidChangeWatchedFilesRegistrationOptions, Edit, FileOperationFilter,
    FileOperationPatternKind, FileOperationRegistrationOptions, FileRename, FileSystemWatcher,
    InsertTextFormat, LanguageServer, LanguageServerBinary, LanguageServerBinaryOptions,
    LanguageServerId, LanguageServerName, LspRequestFuture, MessageActionItem, MessageType, OneOf,
    RenameFilesParams, ServerHealthStatus, ServerStatus, SymbolKind, TextEdit, WillRenameFiles,
    WorkDoneProgressCancelParams, WorkspaceFolder,
};
use node_runtime::read_package_installed_version;
use parking_lot::Mutex;
use postage::watch;
use rand::prelude::*;

use rpc::{
    proto::{FromProto, ToProto},
    AnyProtoClient,
};
use serde::Serialize;
use settings::{Settings, SettingsLocation, SettingsStore};
use sha2::{Digest, Sha256};
use similar::{ChangeTag, TextDiff};
use smol::channel::Sender;
use snippet::Snippet;
use std::{
    any::Any,
    cell::RefCell,
    cmp::Ordering,
    convert::TryInto,
    ffi::OsStr,
    iter, mem,
    ops::{ControlFlow, Range},
    path::{self, Path, PathBuf},
    rc::Rc,
    str,
    sync::Arc,
    time::{Duration, Instant},
};
use text::{Anchor, BufferId, LineEnding, OffsetRangeExt, TransactionId};
use url::Url;
use util::{
    debug_panic, defer, maybe, merge_json_value_into, paths::SanitizedPath, post_inc, ResultExt,
    TryFutureExt as _,
};

pub use fs::*;
pub use language::Location;
#[cfg(any(test, feature = "test-support"))]
pub use prettier::FORMAT_SUFFIX as TEST_PRETTIER_FORMAT_SUFFIX;
pub use worktree::{
    Entry, EntryKind, File, LocalWorktree, PathChange, ProjectEntryId, UpdatedEntriesSet,
    UpdatedGitRepositoriesSet, Worktree, WorktreeId, WorktreeSettings, FS_WATCH_LATENCY,
};

const SERVER_LAUNCHING_BEFORE_SHUTDOWN_TIMEOUT: Duration = Duration::from_secs(5);
pub const SERVER_PROGRESS_THROTTLE_TIMEOUT: Duration = Duration::from_millis(100);

#[derive(Debug, Clone, Copy, PartialEq, Eq)]
pub enum FormatTrigger {
    Save,
    Manual,
}

pub enum LspFormatTarget {
    Buffers,
    Ranges(BTreeMap<BufferId, Vec<Range<Anchor>>>),
}

// proto::RegisterBufferWithLanguageServer {}

pub type OpenLspBufferHandle = Entity<Entity<Buffer>>;

// Currently, formatting operations are represented differently depending on
// whether they come from a language server or an external command.
#[derive(Debug)]
pub enum FormatOperation {
    Lsp(Vec<(Range<Anchor>, String)>),
    External(Diff),
    Prettier(Diff),
}

impl FormatTrigger {
    fn from_proto(value: i32) -> FormatTrigger {
        match value {
            0 => FormatTrigger::Save,
            1 => FormatTrigger::Manual,
            _ => FormatTrigger::Save,
        }
    }
}

pub struct LocalLspStore {
    weak: WeakEntity<LspStore>,
    worktree_store: Entity<WorktreeStore>,
    toolchain_store: Entity<ToolchainStore>,
    http_client: Arc<dyn HttpClient>,
    environment: Entity<ProjectEnvironment>,
    fs: Arc<dyn Fs>,
    languages: Arc<LanguageRegistry>,
    language_server_ids: HashMap<(WorktreeId, LanguageServerName), BTreeSet<LanguageServerId>>,
    yarn: Entity<YarnPathStore>,
    pub language_servers: HashMap<LanguageServerId, LanguageServerState>,
    buffers_being_formatted: HashSet<BufferId>,
    last_workspace_edits_by_language_server: HashMap<LanguageServerId, ProjectTransaction>,
    language_server_watched_paths: HashMap<LanguageServerId, LanguageServerWatchedPaths>,
    language_server_paths_watched_for_rename:
        HashMap<LanguageServerId, RenamePathsWatchedForServer>,
    language_server_watcher_registrations:
        HashMap<LanguageServerId, HashMap<String, Vec<FileSystemWatcher>>>,
    supplementary_language_servers:
        HashMap<LanguageServerId, (LanguageServerName, Arc<LanguageServer>)>,
    dap_store: Entity<DapStore>,
    prettier_store: Entity<PrettierStore>,
    next_diagnostic_group_id: usize,
    diagnostics: HashMap<
        WorktreeId,
        HashMap<
            Arc<Path>,
            Vec<(
                LanguageServerId,
                Vec<DiagnosticEntry<Unclipped<PointUtf16>>>,
            )>,
        >,
    >,
    buffer_snapshots: HashMap<BufferId, HashMap<LanguageServerId, Vec<LspBufferSnapshot>>>, // buffer_id -> server_id -> vec of snapshots
    _subscription: gpui::Subscription,
    lsp_tree: Entity<LanguageServerTree>,
    registered_buffers: HashMap<BufferId, usize>,
}

impl LocalLspStore {
    /// Returns the running language server for the given ID. Note if the language server is starting, it will not be returned.
    pub fn running_language_server_for_id(
        &self,
        id: LanguageServerId,
    ) -> Option<&Arc<LanguageServer>> {
        let language_server_state = self.language_servers.get(&id)?;

        match language_server_state {
            LanguageServerState::Running { server, .. } => Some(server),
            LanguageServerState::Starting { .. } => None,
        }
    }

    fn start_language_server(
        &mut self,
        worktree_handle: &Entity<Worktree>,
        delegate: Arc<LocalLspAdapterDelegate>,
        adapter: Arc<CachedLspAdapter>,
        settings: Arc<LspSettings>,
        cx: &mut App,
    ) -> LanguageServerId {
        let worktree = worktree_handle.read(cx);
        let worktree_id = worktree.id();
        let root_path = worktree.abs_path();
        let key = (worktree_id, adapter.name.clone());

        let override_options = settings.initialization_options.clone();

        let stderr_capture = Arc::new(Mutex::new(Some(String::new())));

        let server_id = self.languages.next_language_server_id();
        log::info!(
            "attempting to start language server {:?}, path: {root_path:?}, id: {server_id}",
            adapter.name.0
        );

        let binary = self.get_language_server_binary(adapter.clone(), delegate.clone(), true, cx);

        let pending_server = cx.spawn({
            let adapter = adapter.clone();
            let server_name = adapter.name.clone();
            let stderr_capture = stderr_capture.clone();
            #[cfg(any(test, feature = "test-support"))]
            let lsp_store = self.weak.clone();

            move |cx| async move {
                let binary = binary.await?;
                #[cfg(any(test, feature = "test-support"))]
                if let Some(server) = lsp_store
                    .update(&mut cx.clone(), |this, cx| {
                        this.languages.create_fake_language_server(
                            server_id,
                            &server_name,
                            binary.clone(),
                            cx.to_async(),
                        )
                    })
                    .ok()
                    .flatten()
                {
                    return Ok(server);
                }

                lsp::LanguageServer::new(
                    stderr_capture,
                    server_id,
                    server_name,
                    binary,
                    &root_path,
                    adapter.code_action_kinds(),
                    cx,
                )
            }
        });

        let pending_workspace_folders: Arc<Mutex<BTreeSet<Url>>> = Default::default();
        let startup = {
            let server_name = adapter.name.0.clone();
            let delegate = delegate as Arc<dyn LspAdapterDelegate>;
            let key = key.clone();
            let adapter = adapter.clone();
            let this = self.weak.clone();
            let pending_workspace_folders = pending_workspace_folders.clone();
            let fs = self.fs.clone();
            cx.spawn(move |mut cx| async move {
                let result = {
                    let delegate = delegate.clone();
                    let adapter = adapter.clone();
                    let this = this.clone();
                    let toolchains = this
                        .update(&mut cx, |this, cx| this.toolchain_store(cx))
                        .ok()?;
                    let mut cx = cx.clone();
                    async move {
                        let language_server = pending_server.await?;

                        let workspace_config = adapter
                            .adapter
                            .clone()
                            .workspace_configuration(
                                fs.as_ref(),
                                &delegate,
                                toolchains.clone(),
                                &mut cx,
                            )
                            .await?;

                        let mut initialization_options = adapter
                            .adapter
                            .clone()
                            .initialization_options(fs.as_ref(), &(delegate))
                            .await?;

                        match (&mut initialization_options, override_options) {
                            (Some(initialization_options), Some(override_options)) => {
                                merge_json_value_into(override_options, initialization_options);
                            }
                            (None, override_options) => initialization_options = override_options,
                            _ => {}
                        }

                        let initialization_params = cx.update(|cx| {
                            let mut params = language_server.default_initialize_params(cx);
                            params.initialization_options = initialization_options;
                            adapter.adapter.prepare_initialize_params(params)
                        })??;

                        Self::setup_lsp_messages(
                            this.clone(),
                            fs,
                            &language_server,
                            delegate,
                            adapter,
                        );

                        let did_change_configuration_params =
                            Arc::new(lsp::DidChangeConfigurationParams {
                                settings: workspace_config,
                            });
                        let language_server = cx
                            .update(|cx| {
                                language_server.initialize(
                                    initialization_params,
                                    did_change_configuration_params.clone(),
                                    cx,
                                )
                            })?
                            .await
                            .inspect_err(|_| {
                                if let Some(this) = this.upgrade() {
                                    this.update(&mut cx, |_, cx| {
                                        cx.emit(LspStoreEvent::LanguageServerRemoved(server_id))
                                    })
                                    .ok();
                                }
                            })?;

                        language_server
                            .notify::<lsp::notification::DidChangeConfiguration>(
                                &did_change_configuration_params,
                            )
                            .ok();

                        anyhow::Ok(language_server)
                    }
                }
                .await;

                match result {
                    Ok(server) => {
                        this.update(&mut cx, |this, mut cx| {
                            this.insert_newly_running_language_server(
                                adapter,
                                server.clone(),
                                server_id,
                                key,
                                pending_workspace_folders,
                                &mut cx,
                            );
                        })
                        .ok();
                        stderr_capture.lock().take();
                        Some(server)
                    }

                    Err(err) => {
                        let log = stderr_capture.lock().take().unwrap_or_default();
                        delegate.update_status(
                            adapter.name(),
                            BinaryStatus::Failed {
                                error: format!("{err}\n-- stderr--\n{}", log),
                            },
                        );
                        log::error!("Failed to start language server {server_name:?}: {err}");
                        log::error!("server stderr: {:?}", log);
                        None
                    }
                }
            })
        };
        let state = LanguageServerState::Starting {
            startup,
            pending_workspace_folders,
        };

        self.language_servers.insert(server_id, state);
        self.language_server_ids
            .entry(key)
            .or_default()
            .insert(server_id);
        server_id
    }

    fn get_language_server_binary(
        &self,
        adapter: Arc<CachedLspAdapter>,
        delegate: Arc<dyn LspAdapterDelegate>,
        allow_binary_download: bool,
        cx: &mut App,
    ) -> Task<Result<LanguageServerBinary>> {
        let settings = ProjectSettings::get(
            Some(SettingsLocation {
                worktree_id: delegate.worktree_id(),
                path: Path::new(""),
            }),
            cx,
        )
        .lsp
        .get(&adapter.name)
        .and_then(|s| s.binary.clone());

        if settings.as_ref().is_some_and(|b| b.path.is_some()) {
            let settings = settings.unwrap();
            return cx.spawn(|_| async move {
                Ok(LanguageServerBinary {
                    path: PathBuf::from(&settings.path.unwrap()),
                    env: Some(delegate.shell_env().await),
                    arguments: settings
                        .arguments
                        .unwrap_or_default()
                        .iter()
                        .map(Into::into)
                        .collect(),
                })
            });
        }
        let lsp_binary_options = LanguageServerBinaryOptions {
            allow_path_lookup: !settings
                .as_ref()
                .and_then(|b| b.ignore_system_version)
                .unwrap_or_default(),
            allow_binary_download,
        };
        let toolchains = self.toolchain_store.read(cx).as_language_toolchain_store();
        cx.spawn(|mut cx| async move {
            let binary_result = adapter
                .clone()
                .get_language_server_command(
                    delegate.clone(),
                    toolchains,
                    lsp_binary_options,
                    &mut cx,
                )
                .await;

            delegate.update_status(adapter.name.clone(), BinaryStatus::None);

            let mut binary = binary_result?;
            if let Some(arguments) = settings.and_then(|b| b.arguments) {
                binary.arguments = arguments.into_iter().map(Into::into).collect();
            }

            let mut shell_env = delegate.shell_env().await;
            shell_env.extend(binary.env.unwrap_or_default());
            binary.env = Some(shell_env);
            Ok(binary)
        })
    }

    fn setup_lsp_messages(
        this: WeakEntity<LspStore>,
        fs: Arc<dyn Fs>,
        language_server: &LanguageServer,
        delegate: Arc<dyn LspAdapterDelegate>,
        adapter: Arc<CachedLspAdapter>,
    ) {
        let name = language_server.name();
        let server_id = language_server.server_id();
        language_server
            .on_notification::<lsp::notification::PublishDiagnostics, _>({
                let adapter = adapter.clone();
                let this = this.clone();
                move |mut params, mut cx| {
                    let adapter = adapter.clone();
                    if let Some(this) = this.upgrade() {
                        adapter.process_diagnostics(&mut params);
                        this.update(&mut cx, |this, cx| {
                            this.update_diagnostics(
                                server_id,
                                params,
                                &adapter.disk_based_diagnostic_sources,
                                cx,
                            )
                            .log_err();
                        })
                        .ok();
                    }
                }
            })
            .detach();
        language_server
            .on_request::<lsp::request::WorkspaceConfiguration, _, _>({
                let adapter = adapter.adapter.clone();
                let delegate = delegate.clone();
                let this = this.clone();
                let fs = fs.clone();
                move |params, mut cx| {
                    let adapter = adapter.clone();
                    let delegate = delegate.clone();
                    let this = this.clone();
                    let fs = fs.clone();
                    async move {
                        let toolchains =
                            this.update(&mut cx, |this, cx| this.toolchain_store(cx))?;
                        let workspace_config = adapter
                            .workspace_configuration(fs.as_ref(), &delegate, toolchains, &mut cx)
                            .await?;
                        Ok(params
                            .items
                            .into_iter()
                            .map(|item| {
                                if let Some(section) = &item.section {
                                    workspace_config
                                        .get(section)
                                        .cloned()
                                        .unwrap_or(serde_json::Value::Null)
                                } else {
                                    workspace_config.clone()
                                }
                            })
                            .collect())
                    }
                }
            })
            .detach();

        language_server
            .on_request::<lsp::request::WorkspaceFoldersRequest, _, _>({
                let this = this.clone();
                move |_, mut cx| {
                    let this = this.clone();
                    async move {
                        let Some(server) =
                            this.update(&mut cx, |this, _| this.language_server_for_id(server_id))?
                        else {
                            return Ok(None);
                        };
                        let root = server.workspace_folders();
                        Ok(Some(
                            root.iter()
                                .cloned()
                                .map(|uri| WorkspaceFolder {
                                    uri,
                                    name: Default::default(),
                                })
                                .collect(),
                        ))
                    }
                }
            })
            .detach();
        // Even though we don't have handling for these requests, respond to them to
        // avoid stalling any language server like `gopls` which waits for a response
        // to these requests when initializing.
        language_server
            .on_request::<lsp::request::WorkDoneProgressCreate, _, _>({
                let this = this.clone();
                move |params, mut cx| {
                    let this = this.clone();
                    async move {
                        this.update(&mut cx, |this, _| {
                            if let Some(status) = this.language_server_statuses.get_mut(&server_id)
                            {
                                if let lsp::NumberOrString::String(token) = params.token {
                                    status.progress_tokens.insert(token);
                                }
                            }
                        })?;

                        Ok(())
                    }
                }
            })
            .detach();

        language_server
            .on_request::<lsp::request::RegisterCapability, _, _>({
                let this = this.clone();
                move |params, mut cx| {
                    let this = this.clone();
                    async move {
                        for reg in params.registrations {
                            match reg.method.as_str() {
                                "workspace/didChangeWatchedFiles" => {
                                    if let Some(options) = reg.register_options {
                                        let options = serde_json::from_value(options)?;
                                        this.update(&mut cx, |this, cx| {
                                            this.as_local_mut()?.on_lsp_did_change_watched_files(
                                                server_id, &reg.id, options, cx,
                                            );
                                            Some(())
                                        })?;
                                    }
                                }
                                "textDocument/rangeFormatting" => {
                                    this.update(&mut cx, |this, _| {
                                        if let Some(server) = this.language_server_for_id(server_id)
                                        {
                                            let options = reg
                                                .register_options
                                                .map(|options| {
                                                    serde_json::from_value::<
                                                        lsp::DocumentRangeFormattingOptions,
                                                    >(
                                                        options
                                                    )
                                                })
                                                .transpose()?;
                                            let provider = match options {
                                                None => OneOf::Left(true),
                                                Some(options) => OneOf::Right(options),
                                            };
                                            server.update_capabilities(|capabilities| {
                                                capabilities.document_range_formatting_provider =
                                                    Some(provider);
                                            })
                                        }
                                        anyhow::Ok(())
                                    })??;
                                }
                                "textDocument/onTypeFormatting" => {
                                    this.update(&mut cx, |this, _| {
                                        if let Some(server) = this.language_server_for_id(server_id)
                                        {
                                            let options = reg
                                                .register_options
                                                .map(|options| {
                                                    serde_json::from_value::<
                                                        lsp::DocumentOnTypeFormattingOptions,
                                                    >(
                                                        options
                                                    )
                                                })
                                                .transpose()?;
                                            if let Some(options) = options {
                                                server.update_capabilities(|capabilities| {
                                                    capabilities
                                                        .document_on_type_formatting_provider =
                                                        Some(options);
                                                })
                                            }
                                        }
                                        anyhow::Ok(())
                                    })??;
                                }
                                "textDocument/formatting" => {
                                    this.update(&mut cx, |this, _| {
                                        if let Some(server) = this.language_server_for_id(server_id)
                                        {
                                            let options = reg
                                                .register_options
                                                .map(|options| {
                                                    serde_json::from_value::<
                                                        lsp::DocumentFormattingOptions,
                                                    >(
                                                        options
                                                    )
                                                })
                                                .transpose()?;
                                            let provider = match options {
                                                None => OneOf::Left(true),
                                                Some(options) => OneOf::Right(options),
                                            };
                                            server.update_capabilities(|capabilities| {
                                                capabilities.document_formatting_provider =
                                                    Some(provider);
                                            })
                                        }
                                        anyhow::Ok(())
                                    })??;
                                }
                                "workspace/didChangeConfiguration" => {
                                    // Ignore payload since we notify clients of setting changes unconditionally, relying on them pulling the latest settings.
                                }
                                _ => log::warn!("unhandled capability registration: {reg:?}"),
                            }
                        }
                        Ok(())
                    }
                }
            })
            .detach();

        language_server
            .on_request::<lsp::request::UnregisterCapability, _, _>({
                let this = this.clone();
                move |params, mut cx| {
                    let this = this.clone();
                    async move {
                        for unreg in params.unregisterations.iter() {
                            match unreg.method.as_str() {
                                "workspace/didChangeWatchedFiles" => {
                                    this.update(&mut cx, |this, cx| {
                                        this.as_local_mut()?
                                            .on_lsp_unregister_did_change_watched_files(
                                                server_id, &unreg.id, cx,
                                            );
                                        Some(())
                                    })?;
                                }
                                "textDocument/rename" => {
                                    this.update(&mut cx, |this, _| {
                                        if let Some(server) = this.language_server_for_id(server_id)
                                        {
                                            server.update_capabilities(|capabilities| {
                                                capabilities.rename_provider = None
                                            })
                                        }
                                    })?;
                                }
                                "textDocument/rangeFormatting" => {
                                    this.update(&mut cx, |this, _| {
                                        if let Some(server) = this.language_server_for_id(server_id)
                                        {
                                            server.update_capabilities(|capabilities| {
                                                capabilities.document_range_formatting_provider =
                                                    None
                                            })
                                        }
                                    })?;
                                }
                                "textDocument/onTypeFormatting" => {
                                    this.update(&mut cx, |this, _| {
                                        if let Some(server) = this.language_server_for_id(server_id)
                                        {
                                            server.update_capabilities(|capabilities| {
                                                capabilities.document_on_type_formatting_provider =
                                                    None;
                                            })
                                        }
                                    })?;
                                }
                                "textDocument/formatting" => {
                                    this.update(&mut cx, |this, _| {
                                        if let Some(server) = this.language_server_for_id(server_id)
                                        {
                                            server.update_capabilities(|capabilities| {
                                                capabilities.document_formatting_provider = None;
                                            })
                                        }
                                    })?;
                                }
                                _ => log::warn!("unhandled capability unregistration: {unreg:?}"),
                            }
                        }
                        Ok(())
                    }
                }
            })
            .detach();

        language_server
            .on_request::<lsp::request::ApplyWorkspaceEdit, _, _>({
                let adapter = adapter.clone();
                let this = this.clone();
                move |params, cx| {
                    LocalLspStore::on_lsp_workspace_edit(
                        this.clone(),
                        params,
                        server_id,
                        adapter.clone(),
                        cx,
                    )
                }
            })
            .detach();

        language_server
            .on_request::<lsp::request::InlayHintRefreshRequest, _, _>({
                let this = this.clone();
                move |(), mut cx| {
                    let this = this.clone();
                    async move {
                        this.update(&mut cx, |this, cx| {
                            cx.emit(LspStoreEvent::RefreshInlayHints);
                            this.downstream_client.as_ref().map(|(client, project_id)| {
                                client.send(proto::RefreshInlayHints {
                                    project_id: *project_id,
                                })
                            })
                        })?
                        .transpose()?;
                        Ok(())
                    }
                }
            })
            .detach();

        language_server
            .on_request::<lsp::request::ShowMessageRequest, _, _>({
                let this = this.clone();
                let name = name.to_string();
                move |params, mut cx| {
                    let this = this.clone();
                    let name = name.to_string();
                    async move {
                        let actions = params.actions.unwrap_or_default();
                        let (tx, rx) = smol::channel::bounded(1);
                        let request = LanguageServerPromptRequest {
                            level: match params.typ {
                                lsp::MessageType::ERROR => PromptLevel::Critical,
                                lsp::MessageType::WARNING => PromptLevel::Warning,
                                _ => PromptLevel::Info,
                            },
                            message: params.message,
                            actions,
                            response_channel: tx,
                            lsp_name: name.clone(),
                        };

                        let did_update = this
                            .update(&mut cx, |_, cx| {
                                cx.emit(LspStoreEvent::LanguageServerPrompt(request));
                            })
                            .is_ok();
                        if did_update {
                            let response = rx.recv().await.ok();
                            Ok(response)
                        } else {
                            Ok(None)
                        }
                    }
                }
            })
            .detach();

        language_server
            .on_notification::<ServerStatus, _>({
                let this = this.clone();
                let name = name.to_string();
                move |params, mut cx| {
                    let this = this.clone();
                    let name = name.to_string();
                    if let Some(ref message) = params.message {
                        let message = message.trim();
                        if !message.is_empty() {
                            let formatted_message = format!(
                                "Language server {name} (id {server_id}) status update: {message}"
                            );
                            match params.health {
                                ServerHealthStatus::Ok => log::info!("{}", formatted_message),
                                ServerHealthStatus::Warning => log::warn!("{}", formatted_message),
                                ServerHealthStatus::Error => {
                                    log::error!("{}", formatted_message);
                                    let (tx, _rx) = smol::channel::bounded(1);
                                    let request = LanguageServerPromptRequest {
                                        level: PromptLevel::Critical,
                                        message: params.message.unwrap_or_default(),
                                        actions: Vec::new(),
                                        response_channel: tx,
                                        lsp_name: name.clone(),
                                    };
                                    let _ = this
                                        .update(&mut cx, |_, cx| {
                                            cx.emit(LspStoreEvent::LanguageServerPrompt(request));
                                        })
                                        .ok();
                                }
                                ServerHealthStatus::Other(status) => {
                                    log::info!(
                                        "Unknown server health: {status}\n{formatted_message}"
                                    )
                                }
                            }
                        }
                    }
                }
            })
            .detach();
        language_server
            .on_notification::<lsp::notification::ShowMessage, _>({
                let this = this.clone();
                let name = name.to_string();
                move |params, mut cx| {
                    let this = this.clone();
                    let name = name.to_string();

                    let (tx, _) = smol::channel::bounded(1);
                    let request = LanguageServerPromptRequest {
                        level: match params.typ {
                            lsp::MessageType::ERROR => PromptLevel::Critical,
                            lsp::MessageType::WARNING => PromptLevel::Warning,
                            _ => PromptLevel::Info,
                        },
                        message: params.message,
                        actions: vec![],
                        response_channel: tx,
                        lsp_name: name.clone(),
                    };

                    let _ = this.update(&mut cx, |_, cx| {
                        cx.emit(LspStoreEvent::LanguageServerPrompt(request));
                    });
                }
            })
            .detach();

        let disk_based_diagnostics_progress_token =
            adapter.disk_based_diagnostics_progress_token.clone();

        language_server
            .on_notification::<lsp::notification::Progress, _>({
                let this = this.clone();
                move |params, mut cx| {
                    if let Some(this) = this.upgrade() {
                        this.update(&mut cx, |this, cx| {
                            this.on_lsp_progress(
                                params,
                                server_id,
                                disk_based_diagnostics_progress_token.clone(),
                                cx,
                            );
                        })
                        .ok();
                    }
                }
            })
            .detach();

        language_server
            .on_notification::<lsp::notification::LogMessage, _>({
                let this = this.clone();
                move |params, mut cx| {
                    if let Some(this) = this.upgrade() {
                        this.update(&mut cx, |_, cx| {
                            cx.emit(LspStoreEvent::LanguageServerLog(
                                server_id,
                                LanguageServerLogType::Log(params.typ),
                                params.message,
                            ));
                        })
                        .ok();
                    }
                }
            })
            .detach();

        language_server
            .on_notification::<lsp::notification::LogTrace, _>({
                let this = this.clone();
                move |params, mut cx| {
                    if let Some(this) = this.upgrade() {
                        this.update(&mut cx, |_, cx| {
                            cx.emit(LspStoreEvent::LanguageServerLog(
                                server_id,
                                LanguageServerLogType::Trace(params.verbose),
                                params.message,
                            ));
                        })
                        .ok();
                    }
                }
            })
            .detach();
    }

    fn shutdown_language_servers(
        &mut self,
        _cx: &mut Context<LspStore>,
    ) -> impl Future<Output = ()> {
        let shutdown_futures = self
            .language_servers
            .drain()
            .map(|(_, server_state)| async {
                use LanguageServerState::*;
                match server_state {
                    Running { server, .. } => server.shutdown()?.await,
                    Starting { startup, .. } => startup.await?.shutdown()?.await,
                }
            })
            .collect::<Vec<_>>();

        async move {
            futures::future::join_all(shutdown_futures).await;
        }
    }

    fn language_servers_for_worktree(
        &self,
        worktree_id: WorktreeId,
    ) -> impl Iterator<Item = &Arc<LanguageServer>> {
        self.language_server_ids
            .iter()
            .flat_map(move |((language_server_path, _), ids)| {
                ids.iter().filter_map(move |id| {
                    if *language_server_path != worktree_id {
                        return None;
                    }
                    if let Some(LanguageServerState::Running { server, .. }) =
                        self.language_servers.get(id)
                    {
                        return Some(server);
                    } else {
                        None
                    }
                })
            })
    }

    fn language_server_ids_for_project_path(
        &self,
        project_path: ProjectPath,
        language: &Language,
        cx: &mut App,
    ) -> Vec<LanguageServerId> {
        let Some(worktree) = self
            .worktree_store
            .read(cx)
            .worktree_for_id(project_path.worktree_id, cx)
        else {
            return vec![];
        };
        let delegate = LocalLspAdapterDelegate::from_local_lsp(self, &worktree, cx);
        let root = self.lsp_tree.update(cx, |this, cx| {
            this.get(
                project_path,
                AdapterQuery::Language(&language.name()),
                delegate,
                cx,
            )
            .filter_map(|node| node.server_id())
            .collect::<Vec<_>>()
        });

        root
    }

    fn language_server_ids_for_buffer(
        &self,
        buffer: &Buffer,
        cx: &mut App,
    ) -> Vec<LanguageServerId> {
        if let Some((file, language)) = File::from_dyn(buffer.file()).zip(buffer.language()) {
            let worktree_id = file.worktree_id(cx);

            let path: Arc<Path> = file
                .path()
                .parent()
                .map(Arc::from)
                .unwrap_or_else(|| file.path().clone());
            let worktree_path = ProjectPath { worktree_id, path };
            self.language_server_ids_for_project_path(worktree_path, language, cx)
        } else {
            Vec::new()
        }
    }

    fn language_servers_for_buffer<'a>(
        &'a self,
        buffer: &'a Buffer,
        cx: &'a mut App,
    ) -> impl Iterator<Item = (&'a Arc<CachedLspAdapter>, &'a Arc<LanguageServer>)> {
        self.language_server_ids_for_buffer(buffer, cx)
            .into_iter()
            .filter_map(|server_id| match self.language_servers.get(&server_id)? {
                LanguageServerState::Running {
                    adapter, server, ..
                } => Some((adapter, server)),
                _ => None,
            })
    }

    fn primary_language_server_for_buffer<'a>(
        &'a self,
        buffer: &'a Buffer,
        cx: &'a mut App,
    ) -> Option<(&'a Arc<CachedLspAdapter>, &'a Arc<LanguageServer>)> {
        // The list of language servers is ordered based on the `language_servers` setting
        // for each language, thus we can consider the first one in the list to be the
        // primary one.
        self.language_servers_for_buffer(buffer, cx).next()
    }

    async fn format_locally(
        lsp_store: WeakEntity<LspStore>,
        mut buffers: Vec<FormattableBuffer>,
        push_to_history: bool,
        trigger: FormatTrigger,
        mut cx: AsyncApp,
    ) -> anyhow::Result<ProjectTransaction> {
        // Do not allow multiple concurrent formatting requests for the
        // same buffer.
        lsp_store.update(&mut cx, |this, cx| {
            let this = this.as_local_mut().unwrap();
            buffers.retain(|buffer| {
                this.buffers_being_formatted
                    .insert(buffer.handle.read(cx).remote_id())
            });
        })?;

        let _cleanup = defer({
            let this = lsp_store.clone();
            let mut cx = cx.clone();
            let buffers = &buffers;
            move || {
                this.update(&mut cx, |this, cx| {
                    let this = this.as_local_mut().unwrap();
                    for buffer in buffers {
                        this.buffers_being_formatted
                            .remove(&buffer.handle.read(cx).remote_id());
                    }
                })
                .ok();
            }
        });

        let mut project_transaction = ProjectTransaction::default();
        for buffer in &buffers {
            let adapters_and_servers = lsp_store.update(&mut cx, |lsp_store, cx| {
                buffer.handle.update(cx, |buffer, cx| {
                    lsp_store
                        .as_local()
                        .unwrap()
                        .language_servers_for_buffer(buffer, cx)
                        .map(|(adapter, lsp)| (adapter.clone(), lsp.clone()))
                        .collect::<Vec<_>>()
                })
            })?;

            let settings = buffer.handle.update(&mut cx, |buffer, cx| {
                language_settings(buffer.language().map(|l| l.name()), buffer.file(), cx)
                    .into_owned()
            })?;

            let remove_trailing_whitespace = settings.remove_trailing_whitespace_on_save;
            let ensure_final_newline = settings.ensure_final_newline_on_save;

            // First, format buffer's whitespace according to the settings.
            let trailing_whitespace_diff = if remove_trailing_whitespace {
                Some(
                    buffer
                        .handle
                        .update(&mut cx, |b, cx| b.remove_trailing_whitespace(cx))?
                        .await,
                )
            } else {
                None
            };
            let whitespace_transaction_id = buffer.handle.update(&mut cx, |buffer, cx| {
                buffer.finalize_last_transaction();
                buffer.start_transaction();
                if let Some(diff) = trailing_whitespace_diff {
                    buffer.apply_diff(diff, cx);
                }
                if ensure_final_newline {
                    buffer.ensure_final_newline(cx);
                }
                buffer.end_transaction(cx)
            })?;

            let initial_transaction_id = whitespace_transaction_id;

            // Apply the `code_actions_on_format` before we run the formatter.
            let code_actions = deserialize_code_actions(&settings.code_actions_on_format);
            #[allow(clippy::nonminimal_bool)]
            if !code_actions.is_empty()
                && !(trigger == FormatTrigger::Save && settings.format_on_save == FormatOnSave::Off)
            {
                Self::execute_code_actions_on_servers(
                    &lsp_store,
                    &adapters_and_servers,
                    code_actions,
                    &buffer.handle,
                    push_to_history,
                    &mut project_transaction,
                    &mut cx,
                )
                .await?;
            }

            let prettier_settings = buffer.handle.read_with(&cx, |buffer, cx| {
                language_settings(buffer.language().map(|l| l.name()), buffer.file(), cx)
                    .prettier
                    .clone()
            })?;

            let formatters = match (trigger, &settings.format_on_save) {
                (FormatTrigger::Save, FormatOnSave::Off) => &[],
                (FormatTrigger::Save, FormatOnSave::List(formatters)) => formatters.as_ref(),
                (FormatTrigger::Manual, _) | (FormatTrigger::Save, FormatOnSave::On) => {
                    match &settings.formatter {
                        SelectedFormatter::Auto => {
                            if prettier_settings.allowed {
                                std::slice::from_ref(&Formatter::Prettier)
                            } else {
                                std::slice::from_ref(&Formatter::LanguageServer { name: None })
                            }
                        }
                        SelectedFormatter::List(formatter_list) => formatter_list.as_ref(),
                    }
                }
            };
            Self::execute_formatters(
                lsp_store.clone(),
                formatters,
                buffer,
                &settings,
                &adapters_and_servers,
                push_to_history,
                initial_transaction_id,
                &mut project_transaction,
                &mut cx,
            )
            .await?;
        }

        Ok(project_transaction)
    }

    #[allow(clippy::too_many_arguments)]
    async fn execute_formatters(
        lsp_store: WeakEntity<LspStore>,
        formatters: &[Formatter],
        buffer: &FormattableBuffer,
        settings: &LanguageSettings,
        adapters_and_servers: &[(Arc<CachedLspAdapter>, Arc<LanguageServer>)],
        push_to_history: bool,
        mut initial_transaction_id: Option<TransactionId>,
        project_transaction: &mut ProjectTransaction,
        cx: &mut AsyncApp,
    ) -> anyhow::Result<()> {
        let mut prev_transaction_id = initial_transaction_id;

        for formatter in formatters {
            let operation = match formatter {
                Formatter::LanguageServer { name } => {
                    let Some(language_server) = lsp_store.update(cx, |lsp_store, cx| {
                        buffer.handle.update(cx, |buffer, cx| {
                            lsp_store
                                .as_local()
                                .unwrap()
                                .primary_language_server_for_buffer(buffer, cx)
                                .map(|(_, lsp)| lsp.clone())
                        })
                    })?
                    else {
                        continue;
                    };
                    let Some(buffer_abs_path) = buffer.abs_path.as_ref() else {
                        continue;
                    };

                    let language_server = if let Some(name) = name {
                        adapters_and_servers
                            .iter()
                            .find_map(|(adapter, server)| {
                                adapter
                                    .name
                                    .0
                                    .as_ref()
                                    .eq(name.as_str())
                                    .then_some(server.clone())
                            })
                            .unwrap_or(language_server)
                    } else {
                        language_server
                    };

                    let result = if let Some(ranges) = &buffer.ranges {
                        Self::format_ranges_via_lsp(
                            &lsp_store,
                            &buffer.handle,
                            ranges,
                            buffer_abs_path,
                            &language_server,
                            settings,
                            cx,
                        )
                        .await
                        .context("failed to format ranges via language server")?
                    } else {
                        Self::format_via_lsp(
                            &lsp_store,
                            &buffer.handle,
                            buffer_abs_path,
                            &language_server,
                            settings,
                            cx,
                        )
                        .await
                        .context("failed to format via language server")?
                    };

                    Some(FormatOperation::Lsp(result))
                }
                Formatter::Prettier => {
                    let prettier = lsp_store.update(cx, |lsp_store, _cx| {
                        lsp_store.prettier_store().unwrap().downgrade()
                    })?;
                    prettier_store::format_with_prettier(&prettier, &buffer.handle, cx)
                        .await
                        .transpose()?
                }
                Formatter::External { command, arguments } => {
                    Self::format_via_external_command(buffer, command, arguments.as_deref(), cx)
                        .await
                        .context(format!(
                            "failed to format via external command {:?}",
                            command
                        ))?
                        .map(FormatOperation::External)
                }
                Formatter::CodeActions(code_actions) => {
                    let code_actions = deserialize_code_actions(code_actions);
                    if !code_actions.is_empty() {
                        Self::execute_code_actions_on_servers(
                            &lsp_store,
                            adapters_and_servers,
                            code_actions,
                            &buffer.handle,
                            push_to_history,
                            project_transaction,
                            cx,
                        )
                        .await?;
                        let buf_transaction_id =
                            project_transaction.0.get(&buffer.handle).map(|t| t.id);
                        // NOTE: same logic as in buffer.handle.update below
                        if initial_transaction_id.is_none() {
                            initial_transaction_id = buf_transaction_id;
                        }
                        if buf_transaction_id.is_some() {
                            prev_transaction_id = buf_transaction_id;
                        }
                    }
                    None
                }
            };
            let Some(operation) = operation else {
                continue;
            };

            let should_continue_formatting = buffer.handle.update(cx, |b, cx| {
                // If a previous format succeeded and the buffer was edited while the language-specific
                // formatting information for this format was being computed, avoid applying the
                // language-specific formatting, because it can't be grouped with the previous formatting
                // in the undo history.
                let should_continue_formatting = match (prev_transaction_id, b.peek_undo_stack()) {
                    (Some(prev_transaction_id), Some(last_history_entry)) => {
                        let last_history_transaction_id = last_history_entry.transaction_id();
                        let is_same_as_prev = last_history_transaction_id == prev_transaction_id;
                        is_same_as_prev
                    }
                    (Some(_), None) => false,
                    (_, _) => true,
                };

                if should_continue_formatting {
                    // Apply any language-specific formatting, and group the two formatting operations
                    // in the buffer's undo history.
                    let this_transaction_id = match operation {
                        FormatOperation::Lsp(edits) => b.edit(edits, None, cx),
                        FormatOperation::External(diff) => b.apply_diff(diff, cx),
                        FormatOperation::Prettier(diff) => b.apply_diff(diff, cx),
                    };
                    if initial_transaction_id.is_none() {
                        initial_transaction_id = this_transaction_id;
                    }
                    if this_transaction_id.is_some() {
                        prev_transaction_id = this_transaction_id;
                    }
                }

                if let Some(transaction_id) = initial_transaction_id {
                    b.group_until_transaction(transaction_id);
                } else if let Some(transaction) = project_transaction.0.get(&buffer.handle) {
                    b.group_until_transaction(transaction.id)
                }
                return should_continue_formatting;
            })?;
            if !should_continue_formatting {
                break;
            }
        }

        buffer.handle.update(cx, |b, _cx| {
            if let Some(transaction) = b.finalize_last_transaction().cloned() {
                if !push_to_history {
                    b.forget_transaction(transaction.id);
                    project_transaction
                        .0
                        .insert(buffer.handle.clone(), transaction);
                }
            }
        })?;
        return Ok(());
    }

    pub async fn format_ranges_via_lsp(
        this: &WeakEntity<LspStore>,
        buffer_handle: &Entity<Buffer>,
        ranges: &[Range<Anchor>],
        abs_path: &Path,
        language_server: &Arc<LanguageServer>,
        settings: &LanguageSettings,
        cx: &mut AsyncApp,
    ) -> Result<Vec<(Range<Anchor>, String)>> {
        let capabilities = &language_server.capabilities();
        let range_formatting_provider = capabilities.document_range_formatting_provider.as_ref();
        if range_formatting_provider.map_or(false, |provider| provider == &OneOf::Left(false)) {
            return Err(anyhow!(
                "{} language server does not support range formatting",
                language_server.name()
            ));
        }

        let uri = lsp::Url::from_file_path(abs_path)
            .map_err(|_| anyhow!("failed to convert abs path to uri"))?;
        let text_document = lsp::TextDocumentIdentifier::new(uri);

        let lsp_edits = {
            let mut lsp_ranges = Vec::new();
            this.update(cx, |_this, cx| {
                // TODO(#22930): In the case of formatting multibuffer selections, this buffer may
                // not have been sent to the language server. This seems like a fairly systemic
                // issue, though, the resolution probably is not specific to formatting.
                //
                // TODO: Instead of using current snapshot, should use the latest snapshot sent to
                // LSP.
                let snapshot = buffer_handle.read(cx).snapshot();
                for range in ranges {
                    lsp_ranges.push(range_to_lsp(range.to_point_utf16(&snapshot))?);
                }
                anyhow::Ok(())
            })??;

            let mut edits = None;
            for range in lsp_ranges {
                if let Some(mut edit) = language_server
                    .request::<lsp::request::RangeFormatting>(lsp::DocumentRangeFormattingParams {
                        text_document: text_document.clone(),
                        range,
                        options: lsp_command::lsp_formatting_options(settings),
                        work_done_progress_params: Default::default(),
                    })
                    .await?
                {
                    edits.get_or_insert_with(Vec::new).append(&mut edit);
                }
            }
            edits
        };

        if let Some(lsp_edits) = lsp_edits {
            this.update(cx, |this, cx| {
                this.as_local_mut().unwrap().edits_from_lsp(
                    &buffer_handle,
                    lsp_edits,
                    language_server.server_id(),
                    None,
                    cx,
                )
            })?
            .await
        } else {
            Ok(Vec::with_capacity(0))
        }
    }

    #[allow(clippy::too_many_arguments)]
    async fn format_via_lsp(
        this: &WeakEntity<LspStore>,
        buffer: &Entity<Buffer>,
        abs_path: &Path,
        language_server: &Arc<LanguageServer>,
        settings: &LanguageSettings,
        cx: &mut AsyncApp,
    ) -> Result<Vec<(Range<Anchor>, String)>> {
        let uri = lsp::Url::from_file_path(abs_path)
            .map_err(|_| anyhow!("failed to convert abs path to uri"))?;
        let text_document = lsp::TextDocumentIdentifier::new(uri);
        let capabilities = &language_server.capabilities();

        let formatting_provider = capabilities.document_formatting_provider.as_ref();
        let range_formatting_provider = capabilities.document_range_formatting_provider.as_ref();

        let lsp_edits = if matches!(formatting_provider, Some(p) if *p != OneOf::Left(false)) {
            language_server
                .request::<lsp::request::Formatting>(lsp::DocumentFormattingParams {
                    text_document,
                    options: lsp_command::lsp_formatting_options(settings),
                    work_done_progress_params: Default::default(),
                })
                .await?
        } else if matches!(range_formatting_provider, Some(p) if *p != OneOf::Left(false)) {
            let buffer_start = lsp::Position::new(0, 0);
            let buffer_end = buffer.update(cx, |b, _| point_to_lsp(b.max_point_utf16()))?;
            language_server
                .request::<lsp::request::RangeFormatting>(lsp::DocumentRangeFormattingParams {
                    text_document: text_document.clone(),
                    range: lsp::Range::new(buffer_start, buffer_end),
                    options: lsp_command::lsp_formatting_options(settings),
                    work_done_progress_params: Default::default(),
                })
                .await?
        } else {
            None
        };

        if let Some(lsp_edits) = lsp_edits {
            this.update(cx, |this, cx| {
                this.as_local_mut().unwrap().edits_from_lsp(
                    buffer,
                    lsp_edits,
                    language_server.server_id(),
                    None,
                    cx,
                )
            })?
            .await
        } else {
            Ok(Vec::with_capacity(0))
        }
    }

    async fn format_via_external_command(
        buffer: &FormattableBuffer,
        command: &str,
        arguments: Option<&[String]>,
        cx: &mut AsyncApp,
    ) -> Result<Option<Diff>> {
        let working_dir_path = buffer.handle.update(cx, |buffer, cx| {
            let file = File::from_dyn(buffer.file())?;
            let worktree = file.worktree.read(cx);
            let mut worktree_path = worktree.abs_path().to_path_buf();
            if worktree.root_entry()?.is_file() {
                worktree_path.pop();
            }
            Some(worktree_path)
        })?;

        let mut child = util::command::new_smol_command(command);

        if let Some(buffer_env) = buffer.env.as_ref() {
            child.envs(buffer_env);
        }

        if let Some(working_dir_path) = working_dir_path {
            child.current_dir(working_dir_path);
        }

        if let Some(arguments) = arguments {
            child.args(arguments.iter().map(|arg| {
                if let Some(buffer_abs_path) = buffer.abs_path.as_ref() {
                    arg.replace("{buffer_path}", &buffer_abs_path.to_string_lossy())
                } else {
                    arg.replace("{buffer_path}", "Untitled")
                }
            }));
        }

        let mut child = child
            .stdin(smol::process::Stdio::piped())
            .stdout(smol::process::Stdio::piped())
            .stderr(smol::process::Stdio::piped())
            .spawn()?;

        let stdin = child
            .stdin
            .as_mut()
            .ok_or_else(|| anyhow!("failed to acquire stdin"))?;
        let text = buffer
            .handle
            .update(cx, |buffer, _| buffer.as_rope().clone())?;
        for chunk in text.chunks() {
            stdin.write_all(chunk.as_bytes()).await?;
        }
        stdin.flush().await?;

        let output = child.output().await?;
        if !output.status.success() {
            return Err(anyhow!(
                "command failed with exit code {:?}:\nstdout: {}\nstderr: {}",
                output.status.code(),
                String::from_utf8_lossy(&output.stdout),
                String::from_utf8_lossy(&output.stderr),
            ));
        }

        let stdout = String::from_utf8(output.stdout)?;
        Ok(Some(
            buffer
                .handle
                .update(cx, |buffer, cx| buffer.diff(stdout, cx))?
                .await,
        ))
    }

    async fn try_resolve_code_action(
        lang_server: &LanguageServer,
        action: &mut CodeAction,
    ) -> anyhow::Result<()> {
        if GetCodeActions::can_resolve_actions(&lang_server.capabilities())
            && action.lsp_action.data.is_some()
            && (action.lsp_action.command.is_none() || action.lsp_action.edit.is_none())
        {
            action.lsp_action = lang_server
                .request::<lsp::request::CodeActionResolveRequest>(action.lsp_action.clone())
                .await?;
        }

        anyhow::Ok(())
    }

    fn initialize_buffer(&mut self, buffer_handle: &Entity<Buffer>, cx: &mut Context<LspStore>) {
        let buffer = buffer_handle.read(cx);

        let file = buffer.file().cloned();
        let Some(file) = File::from_dyn(file.as_ref()) else {
            return;
        };
        if !file.is_local() {
            return;
        }

        let worktree_id = file.worktree_id(cx);
        let language = buffer.language().cloned();

        if let Some(diagnostics) = self.diagnostics.get(&worktree_id) {
            for (server_id, diagnostics) in
                diagnostics.get(file.path()).cloned().unwrap_or_default()
            {
                self.update_buffer_diagnostics(buffer_handle, server_id, None, diagnostics, cx)
                    .log_err();
            }
        }
        let Some(language) = language else {
            return;
        };
        for adapter in self.languages.lsp_adapters(&language.name()) {
            let servers = self
                .language_server_ids
                .get(&(worktree_id, adapter.name.clone()));
            if let Some(server_ids) = servers {
                for server_id in server_ids {
                    let server = self
                        .language_servers
                        .get(server_id)
                        .and_then(|server_state| {
                            if let LanguageServerState::Running { server, .. } = server_state {
                                Some(server.clone())
                            } else {
                                None
                            }
                        });
                    let server = match server {
                        Some(server) => server,
                        None => continue,
                    };

                    buffer_handle.update(cx, |buffer, cx| {
                        buffer.set_completion_triggers(
                            server.server_id(),
                            server
                                .capabilities()
                                .completion_provider
                                .as_ref()
                                .and_then(|provider| {
                                    provider
                                        .trigger_characters
                                        .as_ref()
                                        .map(|characters| characters.iter().cloned().collect())
                                })
                                .unwrap_or_default(),
                            cx,
                        );
                    });
                }
            }
        }
    }

    pub(crate) fn reset_buffer(&mut self, buffer: &Entity<Buffer>, old_file: &File, cx: &mut App) {
        buffer.update(cx, |buffer, cx| {
            let Some(language) = buffer.language() else {
                return;
            };
            let path = ProjectPath {
                worktree_id: old_file.worktree_id(cx),
                path: old_file.path.clone(),
            };
            for server_id in self.language_server_ids_for_project_path(path, language, cx) {
                buffer.update_diagnostics(server_id, DiagnosticSet::new([], buffer), cx);
                buffer.set_completion_triggers(server_id, Default::default(), cx);
            }
        });
    }

    fn update_buffer_diagnostics(
        &mut self,
        buffer: &Entity<Buffer>,
        server_id: LanguageServerId,
        version: Option<i32>,
        mut diagnostics: Vec<DiagnosticEntry<Unclipped<PointUtf16>>>,
        cx: &mut Context<LspStore>,
    ) -> Result<()> {
        fn compare_diagnostics(a: &Diagnostic, b: &Diagnostic) -> Ordering {
            Ordering::Equal
                .then_with(|| b.is_primary.cmp(&a.is_primary))
                .then_with(|| a.is_disk_based.cmp(&b.is_disk_based))
                .then_with(|| a.severity.cmp(&b.severity))
                .then_with(|| a.message.cmp(&b.message))
        }

        diagnostics.sort_unstable_by(|a, b| {
            Ordering::Equal
                .then_with(|| a.range.start.cmp(&b.range.start))
                .then_with(|| b.range.end.cmp(&a.range.end))
                .then_with(|| compare_diagnostics(&a.diagnostic, &b.diagnostic))
        });

        let snapshot = self.buffer_snapshot_for_lsp_version(buffer, server_id, version, cx)?;

        let edits_since_save = std::cell::LazyCell::new(|| {
            let saved_version = buffer.read(cx).saved_version();
            Patch::new(snapshot.edits_since::<PointUtf16>(saved_version).collect())
        });

        let mut sanitized_diagnostics = Vec::new();

        for entry in diagnostics {
            let start;
            let end;
            if entry.diagnostic.is_disk_based {
                // Some diagnostics are based on files on disk instead of buffers'
                // current contents. Adjust these diagnostics' ranges to reflect
                // any unsaved edits.
                start = Unclipped((*edits_since_save).old_to_new(entry.range.start.0));
                end = Unclipped((*edits_since_save).old_to_new(entry.range.end.0));
            } else {
                start = entry.range.start;
                end = entry.range.end;
            }

            let mut range = snapshot.clip_point_utf16(start, Bias::Left)
                ..snapshot.clip_point_utf16(end, Bias::Right);

            // Expand empty ranges by one codepoint
            if range.start == range.end {
                // This will be go to the next boundary when being clipped
                range.end.column += 1;
                range.end = snapshot.clip_point_utf16(Unclipped(range.end), Bias::Right);
                if range.start == range.end && range.end.column > 0 {
                    range.start.column -= 1;
                    range.start = snapshot.clip_point_utf16(Unclipped(range.start), Bias::Left);
                }
            }

            sanitized_diagnostics.push(DiagnosticEntry {
                range,
                diagnostic: entry.diagnostic,
            });
        }
        drop(edits_since_save);

        let set = DiagnosticSet::new(sanitized_diagnostics, &snapshot);
        buffer.update(cx, |buffer, cx| {
            buffer.update_diagnostics(server_id, set, cx)
        });
        Ok(())
    }

    fn register_buffer_with_language_servers(
        &mut self,
        buffer_handle: &Entity<Buffer>,
        cx: &mut Context<LspStore>,
    ) {
        let buffer = buffer_handle.read(cx);
        let buffer_id = buffer.remote_id();

        let Some(file) = File::from_dyn(buffer.file()) else {
            return;
        };
        if !file.is_local() {
            return;
        }

        let abs_path = file.abs_path(cx);
        let Some(uri) = lsp::Url::from_file_path(&abs_path).log_err() else {
            return;
        };
        let initial_snapshot = buffer.text_snapshot();
        let worktree_id = file.worktree_id(cx);

        let Some(language) = buffer.language().cloned() else {
            return;
        };
        let path: Arc<Path> = file
            .path()
            .parent()
            .map(Arc::from)
            .unwrap_or_else(|| file.path().clone());
        let Some(worktree) = self
            .worktree_store
            .read(cx)
            .worktree_for_id(worktree_id, cx)
        else {
            return;
        };
        let delegate = LocalLspAdapterDelegate::from_local_lsp(self, &worktree, cx);
        let servers = self.lsp_tree.clone().update(cx, |this, cx| {
            this.get(
                ProjectPath { worktree_id, path },
                AdapterQuery::Language(&language.name()),
                delegate.clone(),
                cx,
            )
            .collect::<Vec<_>>()
        });
        let servers = servers
            .into_iter()
            .filter_map(|server_node| {
                let server_id = server_node.server_id_or_init(
                    |LaunchDisposition {
                         server_name,
                         attach,
                         path,
                         settings,
                     }| match attach {
                        language::Attach::InstancePerRoot => {
                            // todo: handle instance per root proper.
                            if let Some(server_ids) = self
                                .language_server_ids
                                .get(&(worktree_id, server_name.clone()))
                            {
                                server_ids.iter().cloned().next().unwrap()
                            } else {
                                let language_name = language.name();

                                self.start_language_server(
                                    &worktree,
                                    delegate.clone(),
                                    self.languages
                                        .lsp_adapters(&language_name)
                                        .into_iter()
                                        .find(|adapter| &adapter.name() == server_name)
                                        .expect("To find LSP adapter"),
                                    settings,
                                    cx,
                                )
                            }
                        }
                        language::Attach::Shared => {
                            let uri = Url::from_directory_path(
                                worktree.read(cx).abs_path().join(&path.path),
                            );
                            let key = (worktree_id, server_name.clone());
                            if !self.language_server_ids.contains_key(&key) {
                                let language_name = language.name();
                                self.start_language_server(
                                    &worktree,
                                    delegate.clone(),
                                    self.languages
                                        .lsp_adapters(&language_name)
                                        .into_iter()
                                        .find(|adapter| &adapter.name() == server_name)
                                        .expect("To find LSP adapter"),
                                    settings,
                                    cx,
                                );
                            }
                            if let Some(server_ids) = self
                                .language_server_ids
                                .get(&key)
                            {
                                debug_assert_eq!(server_ids.len(), 1);
                                let server_id = server_ids.iter().cloned().next().unwrap();

                                if let Some(state) = self.language_servers.get(&server_id) {
                                    if let Ok(uri) = uri {
                                        state.add_workspace_folder(uri);
                                    };
                                }
                                server_id
                            } else {
                                unreachable!("Language server ID should be available, as it's registered on demand")
                            }
                        }
                    },
                )?;
                let server_state = self.language_servers.get(&server_id)?;
                if let LanguageServerState::Running { server, .. } = server_state {
                    Some(server.clone())
                } else {
                    None
                }
            })
            .collect::<Vec<_>>();
        for server in servers {
            buffer_handle.update(cx, |buffer, cx| {
                buffer.set_completion_triggers(
                    server.server_id(),
                    server
                        .capabilities()
                        .completion_provider
                        .as_ref()
                        .and_then(|provider| {
                            provider
                                .trigger_characters
                                .as_ref()
                                .map(|characters| characters.iter().cloned().collect())
                        })
                        .unwrap_or_default(),
                    cx,
                );
            });
        }
        for adapter in self.languages.lsp_adapters(&language.name()) {
            let servers = self
                .language_server_ids
                .get(&(worktree_id, adapter.name.clone()))
                .map(|ids| {
                    ids.iter().flat_map(|id| {
                        self.language_servers.get(id).and_then(|server_state| {
                            if let LanguageServerState::Running { server, .. } = server_state {
                                Some(server.clone())
                            } else {
                                None
                            }
                        })
                    })
                });
            let servers = match servers {
                Some(server) => server,
                None => continue,
            };

            for server in servers {
                let snapshot = LspBufferSnapshot {
                    version: 0,
                    snapshot: initial_snapshot.clone(),
                };
                self.buffer_snapshots
                    .entry(buffer_id)
                    .or_default()
                    .insert(server.server_id(), vec![snapshot]);

                server.register_buffer(
                    uri.clone(),
                    adapter.language_id(&language.name()),
                    0,
                    initial_snapshot.text(),
                );
            }
        }
    }

    pub(crate) fn unregister_old_buffer_from_language_servers(
        &mut self,
        buffer: &Entity<Buffer>,
        old_file: &File,
        cx: &mut App,
    ) {
        let old_path = match old_file.as_local() {
            Some(local) => local.abs_path(cx),
            None => return,
        };

        let Ok(file_url) = lsp::Url::from_file_path(old_path.as_path()) else {
            debug_panic!(
                "`{}` is not parseable as an URI",
                old_path.to_string_lossy()
            );
            return;
        };
        self.unregister_buffer_from_language_servers(buffer, &file_url, cx);
    }

    pub(crate) fn unregister_buffer_from_language_servers(
        &mut self,
        buffer: &Entity<Buffer>,
        file_url: &lsp::Url,
        cx: &mut App,
    ) {
        buffer.update(cx, |buffer, cx| {
            let _ = self.buffer_snapshots.remove(&buffer.remote_id());

            for (_, language_server) in self.language_servers_for_buffer(buffer, cx) {
                language_server.unregister_buffer(file_url.clone());
            }
        });
    }

    fn buffer_snapshot_for_lsp_version(
        &mut self,
        buffer: &Entity<Buffer>,
        server_id: LanguageServerId,
        version: Option<i32>,
        cx: &App,
    ) -> Result<TextBufferSnapshot> {
        const OLD_VERSIONS_TO_RETAIN: i32 = 10;

        if let Some(version) = version {
            let buffer_id = buffer.read(cx).remote_id();
            let snapshots = self
                .buffer_snapshots
                .get_mut(&buffer_id)
                .and_then(|m| m.get_mut(&server_id))
                .ok_or_else(|| {
                    anyhow!("no snapshots found for buffer {buffer_id} and server {server_id}")
                })?;

            let found_snapshot = snapshots
                    .binary_search_by_key(&version, |e| e.version)
                    .map(|ix| snapshots[ix].snapshot.clone())
                    .map_err(|_| {
                        anyhow!("snapshot not found for buffer {buffer_id} server {server_id} at version {version}")
                    })?;

            snapshots.retain(|snapshot| snapshot.version + OLD_VERSIONS_TO_RETAIN >= version);
            Ok(found_snapshot)
        } else {
            Ok((buffer.read(cx)).text_snapshot())
        }
    }

    async fn execute_code_actions_on_servers(
        this: &WeakEntity<LspStore>,
        adapters_and_servers: &[(Arc<CachedLspAdapter>, Arc<LanguageServer>)],
        code_actions: Vec<lsp::CodeActionKind>,
        buffer: &Entity<Buffer>,
        push_to_history: bool,
        project_transaction: &mut ProjectTransaction,
        cx: &mut AsyncApp,
    ) -> Result<(), anyhow::Error> {
        for (lsp_adapter, language_server) in adapters_and_servers.iter() {
            let code_actions = code_actions.clone();

            let actions = this
                .update(cx, move |this, cx| {
                    let request = GetCodeActions {
                        range: text::Anchor::MIN..text::Anchor::MAX,
                        kinds: Some(code_actions),
                    };
                    let server = LanguageServerToQuery::Other(language_server.server_id());
                    this.request_lsp(buffer.clone(), server, request, cx)
                })?
                .await?;

            for mut action in actions {
                Self::try_resolve_code_action(language_server, &mut action)
                    .await
                    .context("resolving a formatting code action")?;

                if let Some(edit) = action.lsp_action.edit {
                    if edit.changes.is_none() && edit.document_changes.is_none() {
                        continue;
                    }

                    let new = Self::deserialize_workspace_edit(
                        this.upgrade().ok_or_else(|| anyhow!("project dropped"))?,
                        edit,
                        push_to_history,
                        lsp_adapter.clone(),
                        language_server.clone(),
                        cx,
                    )
                    .await?;
                    project_transaction.0.extend(new.0);
                }

                if let Some(command) = action.lsp_action.command {
                    this.update(cx, |this, _| {
                        if let LspStoreMode::Local(mode) = &mut this.mode {
                            mode.last_workspace_edits_by_language_server
                                .remove(&language_server.server_id());
                        }
                    })?;

                    language_server
                        .request::<lsp::request::ExecuteCommand>(lsp::ExecuteCommandParams {
                            command: command.command,
                            arguments: command.arguments.unwrap_or_default(),
                            ..Default::default()
                        })
                        .await?;

                    this.update(cx, |this, _| {
                        if let LspStoreMode::Local(mode) = &mut this.mode {
                            project_transaction.0.extend(
                                mode.last_workspace_edits_by_language_server
                                    .remove(&language_server.server_id())
                                    .unwrap_or_default()
                                    .0,
                            )
                        }
                    })?;
                }
            }
        }

        Ok(())
    }

    pub async fn deserialize_text_edits(
        this: Entity<LspStore>,
        buffer_to_edit: Entity<Buffer>,
        edits: Vec<lsp::TextEdit>,
        push_to_history: bool,
        _: Arc<CachedLspAdapter>,
        language_server: Arc<LanguageServer>,
        cx: &mut AsyncApp,
    ) -> Result<Option<Transaction>> {
        let edits = this
            .update(cx, |this, cx| {
                this.as_local_mut().unwrap().edits_from_lsp(
                    &buffer_to_edit,
                    edits,
                    language_server.server_id(),
                    None,
                    cx,
                )
            })?
            .await?;

        let transaction = buffer_to_edit.update(cx, |buffer, cx| {
            buffer.finalize_last_transaction();
            buffer.start_transaction();
            for (range, text) in edits {
                buffer.edit([(range, text)], None, cx);
            }

            if buffer.end_transaction(cx).is_some() {
                let transaction = buffer.finalize_last_transaction().unwrap().clone();
                if !push_to_history {
                    buffer.forget_transaction(transaction.id);
                }
                Some(transaction)
            } else {
                None
            }
        })?;

        Ok(transaction)
    }

    #[allow(clippy::type_complexity)]
    pub(crate) fn edits_from_lsp(
        &mut self,
        buffer: &Entity<Buffer>,
        lsp_edits: impl 'static + Send + IntoIterator<Item = lsp::TextEdit>,
        server_id: LanguageServerId,
        version: Option<i32>,
        cx: &mut Context<LspStore>,
    ) -> Task<Result<Vec<(Range<Anchor>, String)>>> {
        let snapshot = self.buffer_snapshot_for_lsp_version(buffer, server_id, version, cx);
        cx.background_executor().spawn(async move {
            let snapshot = snapshot?;
            let mut lsp_edits = lsp_edits
                .into_iter()
                .map(|edit| (range_from_lsp(edit.range), edit.new_text))
                .collect::<Vec<_>>();
            lsp_edits.sort_by_key(|(range, _)| range.start);

            let mut lsp_edits = lsp_edits.into_iter().peekable();
            let mut edits = Vec::new();
            while let Some((range, mut new_text)) = lsp_edits.next() {
                // Clip invalid ranges provided by the language server.
                let mut range = snapshot.clip_point_utf16(range.start, Bias::Left)
                    ..snapshot.clip_point_utf16(range.end, Bias::Left);

                // Combine any LSP edits that are adjacent.
                //
                // Also, combine LSP edits that are separated from each other by only
                // a newline. This is important because for some code actions,
                // Rust-analyzer rewrites the entire buffer via a series of edits that
                // are separated by unchanged newline characters.
                //
                // In order for the diffing logic below to work properly, any edits that
                // cancel each other out must be combined into one.
                while let Some((next_range, next_text)) = lsp_edits.peek() {
                    if next_range.start.0 > range.end {
                        if next_range.start.0.row > range.end.row + 1
                            || next_range.start.0.column > 0
                            || snapshot.clip_point_utf16(
                                Unclipped(PointUtf16::new(range.end.row, u32::MAX)),
                                Bias::Left,
                            ) > range.end
                        {
                            break;
                        }
                        new_text.push('\n');
                    }
                    range.end = snapshot.clip_point_utf16(next_range.end, Bias::Left);
                    new_text.push_str(next_text);
                    lsp_edits.next();
                }

                // For multiline edits, perform a diff of the old and new text so that
                // we can identify the changes more precisely, preserving the locations
                // of any anchors positioned in the unchanged regions.
                if range.end.row > range.start.row {
                    let mut offset = range.start.to_offset(&snapshot);
                    let old_text = snapshot.text_for_range(range).collect::<String>();

                    let diff = TextDiff::from_lines(old_text.as_str(), &new_text);
                    let mut moved_since_edit = true;
                    for change in diff.iter_all_changes() {
                        let tag = change.tag();
                        let value = change.value();
                        match tag {
                            ChangeTag::Equal => {
                                offset += value.len();
                                moved_since_edit = true;
                            }
                            ChangeTag::Delete => {
                                let start = snapshot.anchor_after(offset);
                                let end = snapshot.anchor_before(offset + value.len());
                                if moved_since_edit {
                                    edits.push((start..end, String::new()));
                                } else {
                                    edits.last_mut().unwrap().0.end = end;
                                }
                                offset += value.len();
                                moved_since_edit = false;
                            }
                            ChangeTag::Insert => {
                                if moved_since_edit {
                                    let anchor = snapshot.anchor_after(offset);
                                    edits.push((anchor..anchor, value.to_string()));
                                } else {
                                    edits.last_mut().unwrap().1.push_str(value);
                                }
                                moved_since_edit = false;
                            }
                        }
                    }
                } else if range.end == range.start {
                    let anchor = snapshot.anchor_after(range.start);
                    edits.push((anchor..anchor, new_text));
                } else {
                    let edit_start = snapshot.anchor_after(range.start);
                    let edit_end = snapshot.anchor_before(range.end);
                    edits.push((edit_start..edit_end, new_text));
                }
            }

            Ok(edits)
        })
    }

    pub(crate) async fn deserialize_workspace_edit(
        this: Entity<LspStore>,
        edit: lsp::WorkspaceEdit,
        push_to_history: bool,
        lsp_adapter: Arc<CachedLspAdapter>,
        language_server: Arc<LanguageServer>,
        cx: &mut AsyncApp,
    ) -> Result<ProjectTransaction> {
        let fs = this.read_with(cx, |this, _| this.as_local().unwrap().fs.clone())?;

        let mut operations = Vec::new();
        if let Some(document_changes) = edit.document_changes {
            match document_changes {
                lsp::DocumentChanges::Edits(edits) => {
                    operations.extend(edits.into_iter().map(lsp::DocumentChangeOperation::Edit))
                }
                lsp::DocumentChanges::Operations(ops) => operations = ops,
            }
        } else if let Some(changes) = edit.changes {
            operations.extend(changes.into_iter().map(|(uri, edits)| {
                lsp::DocumentChangeOperation::Edit(lsp::TextDocumentEdit {
                    text_document: lsp::OptionalVersionedTextDocumentIdentifier {
                        uri,
                        version: None,
                    },
                    edits: edits.into_iter().map(Edit::Plain).collect(),
                })
            }));
        }

        let mut project_transaction = ProjectTransaction::default();
        for operation in operations {
            match operation {
                lsp::DocumentChangeOperation::Op(lsp::ResourceOp::Create(op)) => {
                    let abs_path = op
                        .uri
                        .to_file_path()
                        .map_err(|_| anyhow!("can't convert URI to path"))?;

                    if let Some(parent_path) = abs_path.parent() {
                        fs.create_dir(parent_path).await?;
                    }
                    if abs_path.ends_with("/") {
                        fs.create_dir(&abs_path).await?;
                    } else {
                        fs.create_file(
                            &abs_path,
                            op.options
                                .map(|options| fs::CreateOptions {
                                    overwrite: options.overwrite.unwrap_or(false),
                                    ignore_if_exists: options.ignore_if_exists.unwrap_or(false),
                                })
                                .unwrap_or_default(),
                        )
                        .await?;
                    }
                }

                lsp::DocumentChangeOperation::Op(lsp::ResourceOp::Rename(op)) => {
                    let source_abs_path = op
                        .old_uri
                        .to_file_path()
                        .map_err(|_| anyhow!("can't convert URI to path"))?;
                    let target_abs_path = op
                        .new_uri
                        .to_file_path()
                        .map_err(|_| anyhow!("can't convert URI to path"))?;
                    fs.rename(
                        &source_abs_path,
                        &target_abs_path,
                        op.options
                            .map(|options| fs::RenameOptions {
                                overwrite: options.overwrite.unwrap_or(false),
                                ignore_if_exists: options.ignore_if_exists.unwrap_or(false),
                            })
                            .unwrap_or_default(),
                    )
                    .await?;
                }

                lsp::DocumentChangeOperation::Op(lsp::ResourceOp::Delete(op)) => {
                    let abs_path = op
                        .uri
                        .to_file_path()
                        .map_err(|_| anyhow!("can't convert URI to path"))?;
                    let options = op
                        .options
                        .map(|options| fs::RemoveOptions {
                            recursive: options.recursive.unwrap_or(false),
                            ignore_if_not_exists: options.ignore_if_not_exists.unwrap_or(false),
                        })
                        .unwrap_or_default();
                    if abs_path.ends_with("/") {
                        fs.remove_dir(&abs_path, options).await?;
                    } else {
                        fs.remove_file(&abs_path, options).await?;
                    }
                }

                lsp::DocumentChangeOperation::Edit(op) => {
                    let buffer_to_edit = this
                        .update(cx, |this, cx| {
                            this.open_local_buffer_via_lsp(
                                op.text_document.uri.clone(),
                                language_server.server_id(),
                                lsp_adapter.name.clone(),
                                cx,
                            )
                        })?
                        .await?;

                    let edits = this
                        .update(cx, |this, cx| {
                            let path = buffer_to_edit.read(cx).project_path(cx);
                            let active_entry = this.active_entry;
                            let is_active_entry = path.clone().map_or(false, |project_path| {
                                this.worktree_store
                                    .read(cx)
                                    .entry_for_path(&project_path, cx)
                                    .map_or(false, |entry| Some(entry.id) == active_entry)
                            });
                            let local = this.as_local_mut().unwrap();

                            let (mut edits, mut snippet_edits) = (vec![], vec![]);
                            for edit in op.edits {
                                match edit {
                                    Edit::Plain(edit) => {
                                        if !edits.contains(&edit) {
                                            edits.push(edit)
                                        }
                                    }
                                    Edit::Annotated(edit) => {
                                        if !edits.contains(&edit.text_edit) {
                                            edits.push(edit.text_edit)
                                        }
                                    }
                                    Edit::Snippet(edit) => {
                                        let Ok(snippet) = Snippet::parse(&edit.snippet.value)
                                        else {
                                            continue;
                                        };

                                        if is_active_entry {
                                            snippet_edits.push((edit.range, snippet));
                                        } else {
                                            // Since this buffer is not focused, apply a normal edit.
                                            let new_edit = TextEdit {
                                                range: edit.range,
                                                new_text: snippet.text,
                                            };
                                            if !edits.contains(&new_edit) {
                                                edits.push(new_edit);
                                            }
                                        }
                                    }
                                }
                            }
                            if !snippet_edits.is_empty() {
                                let buffer_id = buffer_to_edit.read(cx).remote_id();
                                let version = if let Some(buffer_version) = op.text_document.version
                                {
                                    local
                                        .buffer_snapshot_for_lsp_version(
                                            &buffer_to_edit,
                                            language_server.server_id(),
                                            Some(buffer_version),
                                            cx,
                                        )
                                        .ok()
                                        .map(|snapshot| snapshot.version)
                                } else {
                                    Some(buffer_to_edit.read(cx).saved_version().clone())
                                };

                                let most_recent_edit = version.and_then(|version| {
                                    version.iter().max_by_key(|timestamp| timestamp.value)
                                });
                                // Check if the edit that triggered that edit has been made by this participant.

                                if let Some(most_recent_edit) = most_recent_edit {
                                    cx.emit(LspStoreEvent::SnippetEdit {
                                        buffer_id,
                                        edits: snippet_edits,
                                        most_recent_edit,
                                    });
                                }
                            }

                            local.edits_from_lsp(
                                &buffer_to_edit,
                                edits,
                                language_server.server_id(),
                                op.text_document.version,
                                cx,
                            )
                        })?
                        .await?;

                    let transaction = buffer_to_edit.update(cx, |buffer, cx| {
                        buffer.finalize_last_transaction();
                        buffer.start_transaction();
                        for (range, text) in edits {
                            buffer.edit([(range, text)], None, cx);
                        }
                        let transaction = if buffer.end_transaction(cx).is_some() {
                            let transaction = buffer.finalize_last_transaction().unwrap().clone();
                            if !push_to_history {
                                buffer.forget_transaction(transaction.id);
                            }
                            Some(transaction)
                        } else {
                            None
                        };

                        transaction
                    })?;
                    if let Some(transaction) = transaction {
                        project_transaction.0.insert(buffer_to_edit, transaction);
                    }
                }
            }
        }

        Ok(project_transaction)
    }

    async fn on_lsp_workspace_edit(
        this: WeakEntity<LspStore>,
        params: lsp::ApplyWorkspaceEditParams,
        server_id: LanguageServerId,
        adapter: Arc<CachedLspAdapter>,
        mut cx: AsyncApp,
    ) -> Result<lsp::ApplyWorkspaceEditResponse> {
        let this = this
            .upgrade()
            .ok_or_else(|| anyhow!("project project closed"))?;
        let language_server = this
            .update(&mut cx, |this, _| this.language_server_for_id(server_id))?
            .ok_or_else(|| anyhow!("language server not found"))?;
        let transaction = Self::deserialize_workspace_edit(
            this.clone(),
            params.edit,
            true,
            adapter.clone(),
            language_server.clone(),
            &mut cx,
        )
        .await
        .log_err();
        this.update(&mut cx, |this, _| {
            if let Some(transaction) = transaction {
                this.as_local_mut()
                    .unwrap()
                    .last_workspace_edits_by_language_server
                    .insert(server_id, transaction);
            }
        })?;
        Ok(lsp::ApplyWorkspaceEditResponse {
            applied: true,
            failed_change: None,
            failure_reason: None,
        })
    }

    fn remove_worktree(
        &mut self,
        id_to_remove: WorktreeId,
        cx: &mut Context<'_, LspStore>,
    ) -> Vec<LanguageServerId> {
        self.diagnostics.remove(&id_to_remove);
        self.prettier_store.update(cx, |prettier_store, cx| {
            prettier_store.remove_worktree(id_to_remove, cx);
        });

        let mut servers_to_remove = BTreeMap::default();
        let mut servers_to_preserve = HashSet::default();
        for ((path, server_name), ref server_ids) in &self.language_server_ids {
            if *path == id_to_remove {
                servers_to_remove.extend(server_ids.iter().map(|id| (*id, server_name.clone())));
            } else {
                servers_to_preserve.extend(server_ids.iter().cloned());
            }
        }
        servers_to_remove.retain(|server_id, _| !servers_to_preserve.contains(server_id));

        for (server_id_to_remove, _) in &servers_to_remove {
            self.language_server_ids
                .values_mut()
                .for_each(|server_ids| {
                    server_ids.remove(server_id_to_remove);
                });
            self.language_server_watched_paths
                .remove(&server_id_to_remove);
            self.language_server_paths_watched_for_rename
                .remove(&server_id_to_remove);
            self.last_workspace_edits_by_language_server
                .remove(&server_id_to_remove);
            self.language_servers.remove(&server_id_to_remove);
            cx.emit(LspStoreEvent::LanguageServerRemoved(*server_id_to_remove));
        }
        servers_to_remove.into_keys().collect()
    }

    fn rebuild_watched_paths_inner<'a>(
        &'a self,
        language_server_id: LanguageServerId,
        watchers: impl Iterator<Item = &'a FileSystemWatcher>,
        cx: &mut Context<LspStore>,
    ) -> LanguageServerWatchedPathsBuilder {
        let worktrees = self
            .worktree_store
            .read(cx)
            .worktrees()
            .filter_map(|worktree| {
                self.language_servers_for_worktree(worktree.read(cx).id())
                    .find(|server| server.server_id() == language_server_id)
                    .map(|_| worktree)
            })
            .collect::<Vec<_>>();

        let mut worktree_globs = HashMap::default();
        let mut abs_globs = HashMap::default();
        log::trace!(
            "Processing new watcher paths for language server with id {}",
            language_server_id
        );

        enum PathToWatch {
            Worktree {
                literal_prefix: Arc<Path>,
                pattern: String,
            },
            Absolute {
                path: Arc<Path>,
                pattern: String,
            },
        }
        for watcher in watchers {
            let mut found_host = false;
            for worktree in &worktrees {
                let glob_is_inside_worktree = worktree.update(cx, |tree, _| {
                    let worktree_root_path = tree.abs_path();
                    let path_to_watch = match &watcher.glob_pattern {
                        lsp::GlobPattern::String(s) => {
                            let watcher_path = SanitizedPath::from(s);
                            match watcher_path.as_path().strip_prefix(&worktree_root_path) {
                                Ok(relative) => {
                                    let pattern = relative.to_string_lossy().to_string();
                                    let literal_prefix = glob_literal_prefix(relative).into();

                                    PathToWatch::Worktree {
                                        literal_prefix,
                                        pattern,
                                    }
                                }
                                Err(_) => {
                                    let path = glob_literal_prefix(watcher_path.as_path());
                                    let pattern = watcher_path
                                        .as_path()
                                        .strip_prefix(&path)
                                        .map(|p| p.to_string_lossy().to_string())
                                        .unwrap_or_else(|e| {
                                            debug_panic!(
                                                "Failed to strip prefix for string pattern: {}, with prefix: {}, with error: {}",
                                                s,
                                                path.display(),
                                                e
                                            );
                                            watcher_path.as_path().to_string_lossy().to_string()
                                        });
                                    let path = if path.components().next().is_none() {
                                        worktree_root_path.clone()
                                    } else {
                                        path.into()
                                    };

                                    PathToWatch::Absolute { path, pattern }
                                }
                            }
                        }
                        lsp::GlobPattern::Relative(rp) => {
                            let Ok(mut base_uri) = match &rp.base_uri {
                                lsp::OneOf::Left(workspace_folder) => &workspace_folder.uri,
                                lsp::OneOf::Right(base_uri) => base_uri,
                            }
                            .to_file_path() else {
                                return false;
                            };

                            match base_uri.strip_prefix(&worktree_root_path) {
                                Ok(relative) => {
                                    let mut literal_prefix = relative.to_owned();
                                    literal_prefix
                                        .push(glob_literal_prefix(Path::new(&rp.pattern)));

                                    PathToWatch::Worktree {
                                        literal_prefix: literal_prefix.into(),
                                        pattern: rp.pattern.clone(),
                                    }
                                }
                                Err(_) => {
                                    let path = glob_literal_prefix(Path::new(&rp.pattern));
                                    let pattern = Path::new(&rp.pattern)
                                        .strip_prefix(&path)
                                        .map(|p| p.to_string_lossy().to_string())
                                        .unwrap_or_else(|e| {
                                            debug_panic!(
                                                "Failed to strip prefix for relative pattern: {}, with prefix: {}, with error: {}",
                                                rp.pattern,
                                                path.display(),
                                                e
                                            );
                                            rp.pattern.clone()
                                        });
                                    base_uri.push(path);

                                    let path = if base_uri.components().next().is_none() {
                                        debug_panic!("base_uri is empty, {}", base_uri.display());
                                        worktree_root_path.clone()
                                    } else {
                                        base_uri.into()
                                    };
                                    PathToWatch::Absolute { path, pattern }
                                }
                            }
                        }
                    };
                    match path_to_watch {
                        PathToWatch::Worktree {
                            literal_prefix,
                            pattern,
                        } => {
                            if let Some((tree, glob)) =
                                tree.as_local_mut().zip(Glob::new(&pattern).log_err())
                            {
                                tree.add_path_prefix_to_scan(literal_prefix);
                                worktree_globs
                                    .entry(tree.id())
                                    .or_insert_with(GlobSetBuilder::new)
                                    .add(glob);
                            } else {
                                return false;
                            }
                        }
                        PathToWatch::Absolute { path, pattern } => {
                            if let Some(glob) = Glob::new(&pattern).log_err() {
                                abs_globs
                                    .entry(path)
                                    .or_insert_with(GlobSetBuilder::new)
                                    .add(glob);
                            }
                        }
                    }
                    true
                });
                if glob_is_inside_worktree {
                    log::trace!(
                        "Watcher pattern `{}` has been attached to the worktree at `{}`",
                        serde_json::to_string(&watcher.glob_pattern).unwrap(),
                        worktree.read(cx).abs_path().display()
                    );
                    found_host = true;
                }
            }
            if !found_host {
                log::error!(
                    "Watcher pattern `{}` has not been attached to any worktree or absolute path",
                    serde_json::to_string(&watcher.glob_pattern).unwrap()
                )
            }
        }

        let mut watch_builder = LanguageServerWatchedPathsBuilder::default();
        for (worktree_id, builder) in worktree_globs {
            if let Ok(globset) = builder.build() {
                watch_builder.watch_worktree(worktree_id, globset);
            }
        }
        for (abs_path, builder) in abs_globs {
            if let Ok(globset) = builder.build() {
                watch_builder.watch_abs_path(abs_path, globset);
            }
        }
        watch_builder
    }

    fn rebuild_watched_paths(
        &mut self,
        language_server_id: LanguageServerId,
        cx: &mut Context<LspStore>,
    ) {
        let Some(watchers) = self
            .language_server_watcher_registrations
            .get(&language_server_id)
        else {
            return;
        };

        let watch_builder =
            self.rebuild_watched_paths_inner(language_server_id, watchers.values().flatten(), cx);
        let watcher = watch_builder.build(self.fs.clone(), language_server_id, cx);
        self.language_server_watched_paths
            .insert(language_server_id, watcher);

        cx.notify();
    }

    fn on_lsp_did_change_watched_files(
        &mut self,
        language_server_id: LanguageServerId,
        registration_id: &str,
        params: DidChangeWatchedFilesRegistrationOptions,
        cx: &mut Context<LspStore>,
    ) {
        let registrations = self
            .language_server_watcher_registrations
            .entry(language_server_id)
            .or_default();

        registrations.insert(registration_id.to_string(), params.watchers);

        self.rebuild_watched_paths(language_server_id, cx);
    }

    fn on_lsp_unregister_did_change_watched_files(
        &mut self,
        language_server_id: LanguageServerId,
        registration_id: &str,
        cx: &mut Context<LspStore>,
    ) {
        let registrations = self
            .language_server_watcher_registrations
            .entry(language_server_id)
            .or_default();

        if registrations.remove(registration_id).is_some() {
            log::info!(
                    "language server {}: unregistered workspace/DidChangeWatchedFiles capability with id {}",
                    language_server_id,
                    registration_id
                );
        } else {
            log::warn!(
                    "language server {}: failed to unregister workspace/DidChangeWatchedFiles capability with id {}. not registered.",
                    language_server_id,
                    registration_id
                );
        }

        self.rebuild_watched_paths(language_server_id, cx);
    }
}

#[derive(Debug)]
pub struct FormattableBuffer {
    handle: Entity<Buffer>,
    abs_path: Option<PathBuf>,
    env: Option<HashMap<String, String>>,
    ranges: Option<Vec<Range<Anchor>>>,
}

pub struct RemoteLspStore {
    upstream_client: Option<AnyProtoClient>,
    upstream_project_id: u64,
}

#[allow(clippy::large_enum_variant)]
pub(crate) enum LspStoreMode {
    Local(LocalLspStore),   // ssh host and collab host
    Remote(RemoteLspStore), // collab guest
}

impl LspStoreMode {
    fn is_local(&self) -> bool {
        matches!(self, LspStoreMode::Local(_))
    }
}

pub struct LspStore {
    mode: LspStoreMode,
    last_formatting_failure: Option<String>,
    downstream_client: Option<(AnyProtoClient, u64)>,
    nonce: u128,
    buffer_store: Entity<BufferStore>,
    worktree_store: Entity<WorktreeStore>,
    toolchain_store: Option<Entity<ToolchainStore>>,
    pub languages: Arc<LanguageRegistry>,
    pub language_server_statuses: BTreeMap<LanguageServerId, LanguageServerStatus>,
    active_entry: Option<ProjectEntryId>,
    _maintain_workspace_config: (Task<Result<()>>, watch::Sender<()>),
    _maintain_buffer_languages: Task<()>,
    diagnostic_summaries:
        HashMap<WorktreeId, HashMap<Arc<Path>, HashMap<LanguageServerId, DiagnosticSummary>>>,
}

pub enum LspStoreEvent {
    LanguageServerAdded(LanguageServerId, LanguageServerName, Option<WorktreeId>),
    LanguageServerRemoved(LanguageServerId),
    LanguageServerUpdate {
        language_server_id: LanguageServerId,
        message: proto::update_language_server::Variant,
    },
    LanguageServerLog(LanguageServerId, LanguageServerLogType, String),
    LanguageServerPrompt(LanguageServerPromptRequest),
    LanguageDetected {
        buffer: Entity<Buffer>,
        new_language: Option<Arc<Language>>,
    },
    Notification(String),
    RefreshInlayHints,
    DiagnosticsUpdated {
        language_server_id: LanguageServerId,
        path: ProjectPath,
    },
    DiskBasedDiagnosticsStarted {
        language_server_id: LanguageServerId,
    },
    DiskBasedDiagnosticsFinished {
        language_server_id: LanguageServerId,
    },
    SnippetEdit {
        buffer_id: BufferId,
        edits: Vec<(lsp::Range, Snippet)>,
        most_recent_edit: clock::Lamport,
    },
}

#[derive(Clone, Debug, Serialize)]
pub struct LanguageServerStatus {
    pub name: String,
    pub pending_work: BTreeMap<String, LanguageServerProgress>,
    pub has_pending_diagnostic_updates: bool,
    progress_tokens: HashSet<String>,
}

#[derive(Clone, Debug)]
struct CoreSymbol {
    pub language_server_name: LanguageServerName,
    pub source_worktree_id: WorktreeId,
    pub source_language_server_id: LanguageServerId,
    pub path: ProjectPath,
    pub name: String,
    pub kind: lsp::SymbolKind,
    pub range: Range<Unclipped<PointUtf16>>,
    pub signature: [u8; 32],
}

impl LspStore {
    pub fn init(client: &AnyProtoClient) {
        client.add_entity_request_handler(Self::handle_multi_lsp_query);
        client.add_entity_request_handler(Self::handle_restart_language_servers);
        client.add_entity_request_handler(Self::handle_cancel_language_server_work);
        client.add_entity_message_handler(Self::handle_start_language_server);
        client.add_entity_message_handler(Self::handle_update_language_server);
        client.add_entity_message_handler(Self::handle_language_server_log);
        client.add_entity_message_handler(Self::handle_update_diagnostic_summary);
        client.add_entity_request_handler(Self::handle_format_buffers);
        client.add_entity_request_handler(Self::handle_resolve_completion_documentation);
        client.add_entity_request_handler(Self::handle_apply_code_action);
        client.add_entity_request_handler(Self::handle_inlay_hints);
        client.add_entity_request_handler(Self::handle_get_project_symbols);
        client.add_entity_request_handler(Self::handle_resolve_inlay_hint);
        client.add_entity_request_handler(Self::handle_open_buffer_for_symbol);
        client.add_entity_request_handler(Self::handle_refresh_inlay_hints);
        client.add_entity_request_handler(Self::handle_on_type_formatting);
        client.add_entity_request_handler(Self::handle_apply_additional_edits_for_completion);
        client.add_entity_request_handler(Self::handle_register_buffer_with_language_servers);
        client.add_entity_request_handler(Self::handle_rename_project_entry);
        client.add_entity_request_handler(Self::handle_lsp_command::<GetCodeActions>);
        client.add_entity_request_handler(Self::handle_lsp_command::<GetCompletions>);
        client.add_entity_request_handler(Self::handle_lsp_command::<GetHover>);
        client.add_entity_request_handler(Self::handle_lsp_command::<GetDefinition>);
        client.add_entity_request_handler(Self::handle_lsp_command::<GetDeclaration>);
        client.add_entity_request_handler(Self::handle_lsp_command::<GetTypeDefinition>);
        client.add_entity_request_handler(Self::handle_lsp_command::<GetDocumentHighlights>);
        client.add_entity_request_handler(Self::handle_lsp_command::<GetReferences>);
        client.add_entity_request_handler(Self::handle_lsp_command::<PrepareRename>);
        client.add_entity_request_handler(Self::handle_lsp_command::<PerformRename>);
        client.add_entity_request_handler(Self::handle_lsp_command::<lsp_ext_command::ExpandMacro>);
        client.add_entity_request_handler(Self::handle_lsp_command::<LinkedEditingRange>);
    }

    pub fn as_remote(&self) -> Option<&RemoteLspStore> {
        match &self.mode {
            LspStoreMode::Remote(remote_lsp_store) => Some(remote_lsp_store),
            _ => None,
        }
    }

    pub fn as_local(&self) -> Option<&LocalLspStore> {
        match &self.mode {
            LspStoreMode::Local(local_lsp_store) => Some(local_lsp_store),
            _ => None,
        }
    }

    pub fn as_local_mut(&mut self) -> Option<&mut LocalLspStore> {
        match &mut self.mode {
            LspStoreMode::Local(local_lsp_store) => Some(local_lsp_store),
            _ => None,
        }
    }

    pub fn upstream_client(&self) -> Option<(AnyProtoClient, u64)> {
        match &self.mode {
            LspStoreMode::Remote(RemoteLspStore {
                upstream_client: Some(upstream_client),
                upstream_project_id,
                ..
            }) => Some((upstream_client.clone(), *upstream_project_id)),

            LspStoreMode::Remote(RemoteLspStore {
                upstream_client: None,
                ..
            }) => None,
            LspStoreMode::Local(_) => None,
        }
    }

    #[allow(clippy::too_many_arguments)]
    pub fn new_local(
        buffer_store: Entity<BufferStore>,
        worktree_store: Entity<WorktreeStore>,
        dap_store: Entity<DapStore>,
        prettier_store: Entity<PrettierStore>,
        toolchain_store: Entity<ToolchainStore>,
        environment: Entity<ProjectEnvironment>,
        languages: Arc<LanguageRegistry>,
        http_client: Arc<dyn HttpClient>,
        fs: Arc<dyn Fs>,
        cx: &mut Context<Self>,
    ) -> Self {
        let yarn = YarnPathStore::new(fs.clone(), cx);
        cx.subscribe(&buffer_store, Self::on_buffer_store_event)
            .detach();
        cx.subscribe(&worktree_store, Self::on_worktree_store_event)
            .detach();
        cx.subscribe(&prettier_store, Self::on_prettier_store_event)
            .detach();
        cx.subscribe(&toolchain_store, Self::on_toolchain_store_event)
            .detach();
        cx.observe_global::<SettingsStore>(Self::on_settings_changed)
            .detach();

        let _maintain_workspace_config = {
            let (sender, receiver) = watch::channel();
            (
                Self::maintain_workspace_config(fs.clone(), receiver, cx),
                sender,
            )
        };
        let project_tree = ProjectTree::new(worktree_store.clone(), cx);
        Self {
            mode: LspStoreMode::Local(LocalLspStore {
                weak: cx.weak_entity(),
                worktree_store: worktree_store.clone(),
                toolchain_store: toolchain_store.clone(),
                supplementary_language_servers: Default::default(),
                languages: languages.clone(),
                language_server_ids: Default::default(),
                language_servers: Default::default(),
                last_workspace_edits_by_language_server: Default::default(),
                language_server_watched_paths: Default::default(),
                language_server_paths_watched_for_rename: Default::default(),
                language_server_watcher_registrations: Default::default(),
                buffers_being_formatted: Default::default(),
                buffer_snapshots: Default::default(),
                prettier_store,
                dap_store,
                environment,
                http_client,
                fs,
                yarn,
                next_diagnostic_group_id: Default::default(),
                diagnostics: Default::default(),
                _subscription: cx.on_app_quit(|this, cx| {
                    this.as_local_mut().unwrap().shutdown_language_servers(cx)
                }),
                lsp_tree: LanguageServerTree::new(project_tree, languages.clone(), cx),
                registered_buffers: Default::default(),
            }),
            last_formatting_failure: None,
            downstream_client: None,
            buffer_store,
            worktree_store,
            toolchain_store: Some(toolchain_store),
            languages: languages.clone(),
            language_server_statuses: Default::default(),
            nonce: StdRng::from_entropy().gen(),
            diagnostic_summaries: Default::default(),
            active_entry: None,

            _maintain_workspace_config,
            _maintain_buffer_languages: Self::maintain_buffer_languages(languages, cx),
        }
    }

    fn send_lsp_proto_request<R: LspCommand>(
        &self,
        buffer: Entity<Buffer>,
        client: AnyProtoClient,
        upstream_project_id: u64,
        request: R,
        cx: &mut Context<'_, LspStore>,
    ) -> Task<anyhow::Result<<R as LspCommand>::Response>> {
        let message = request.to_proto(upstream_project_id, buffer.read(cx));
        cx.spawn(move |this, cx| async move {
            let response = client.request(message).await?;
            let this = this.upgrade().context("project dropped")?;
            request
                .response_from_proto(response, this, buffer, cx)
                .await
        })
    }

    #[allow(clippy::too_many_arguments)]
    pub(super) fn new_remote(
        buffer_store: Entity<BufferStore>,
        worktree_store: Entity<WorktreeStore>,
        toolchain_store: Option<Entity<ToolchainStore>>,
        languages: Arc<LanguageRegistry>,
        upstream_client: AnyProtoClient,
        project_id: u64,
        fs: Arc<dyn Fs>,
        cx: &mut Context<Self>,
    ) -> Self {
        cx.subscribe(&buffer_store, Self::on_buffer_store_event)
            .detach();
        cx.subscribe(&worktree_store, Self::on_worktree_store_event)
            .detach();
        let _maintain_workspace_config = {
            let (sender, receiver) = watch::channel();
            (Self::maintain_workspace_config(fs, receiver, cx), sender)
        };
        Self {
            mode: LspStoreMode::Remote(RemoteLspStore {
                upstream_client: Some(upstream_client),
                upstream_project_id: project_id,
            }),
            downstream_client: None,
            last_formatting_failure: None,
            buffer_store,
            worktree_store,
            languages: languages.clone(),
            language_server_statuses: Default::default(),
            nonce: StdRng::from_entropy().gen(),
            diagnostic_summaries: Default::default(),
            active_entry: None,
            toolchain_store,
            _maintain_workspace_config,
            _maintain_buffer_languages: Self::maintain_buffer_languages(languages.clone(), cx),
        }
    }

    fn on_buffer_store_event(
        &mut self,
        _: Entity<BufferStore>,
        event: &BufferStoreEvent,
        cx: &mut Context<Self>,
    ) {
        match event {
            BufferStoreEvent::BufferAdded(buffer) => {
                self.on_buffer_added(buffer, cx).log_err();
            }
            BufferStoreEvent::BufferChangedFilePath { buffer, old_file } => {
                let buffer_id = buffer.read(cx).remote_id();
                if let Some(local) = self.as_local_mut() {
                    if let Some(old_file) = File::from_dyn(old_file.as_ref()) {
                        local.reset_buffer(buffer, old_file, cx);

                        if local.registered_buffers.contains_key(&buffer_id) {
                            local.unregister_old_buffer_from_language_servers(buffer, old_file, cx);
                        }
                    }
                }

                self.detect_language_for_buffer(buffer, cx);
                if let Some(local) = self.as_local_mut() {
                    local.initialize_buffer(buffer, cx);
                    if local.registered_buffers.contains_key(&buffer_id) {
                        local.register_buffer_with_language_servers(buffer, cx);
                    }
                }
            }
            BufferStoreEvent::BufferDropped(_) => {}
        }
    }

    fn on_worktree_store_event(
        &mut self,
        _: Entity<WorktreeStore>,
        event: &WorktreeStoreEvent,
        cx: &mut Context<Self>,
    ) {
        match event {
            WorktreeStoreEvent::WorktreeAdded(worktree) => {
                if !worktree.read(cx).is_local() {
                    return;
                }
                cx.subscribe(worktree, |this, worktree, event, cx| match event {
                    worktree::Event::UpdatedEntries(changes) => {
                        this.update_local_worktree_language_servers(&worktree, changes, cx);
                    }
                    worktree::Event::UpdatedGitRepositories(_)
                    | worktree::Event::DeletedEntry(_) => {}
                })
                .detach()
            }
            WorktreeStoreEvent::WorktreeRemoved(_, id) => self.remove_worktree(*id, cx),
            WorktreeStoreEvent::WorktreeUpdateSent(worktree) => {
                worktree.update(cx, |worktree, _cx| self.send_diagnostic_summaries(worktree));
            }
            WorktreeStoreEvent::WorktreeReleased(..)
            | WorktreeStoreEvent::WorktreeOrderChanged
            | WorktreeStoreEvent::WorktreeUpdatedEntries(..)
            | WorktreeStoreEvent::WorktreeUpdatedGitRepositories(..)
            | WorktreeStoreEvent::WorktreeDeletedEntry(..) => {}
        }
    }

    fn on_prettier_store_event(
        &mut self,
        _: Entity<PrettierStore>,
        event: &PrettierStoreEvent,
        cx: &mut Context<Self>,
    ) {
        match event {
            PrettierStoreEvent::LanguageServerRemoved(prettier_server_id) => {
                self.unregister_supplementary_language_server(*prettier_server_id, cx);
            }
            PrettierStoreEvent::LanguageServerAdded {
                new_server_id,
                name,
                prettier_server,
            } => {
                self.register_supplementary_language_server(
                    *new_server_id,
                    name.clone(),
                    prettier_server.clone(),
                    cx,
                );
            }
        }
    }

    fn on_toolchain_store_event(
        &mut self,
        _: Entity<ToolchainStore>,
        event: &ToolchainStoreEvent,
        _: &mut Context<Self>,
    ) {
        match event {
            ToolchainStoreEvent::ToolchainActivated { .. } => {
                self.request_workspace_config_refresh()
            }
        }
    }

    fn request_workspace_config_refresh(&mut self) {
        *self._maintain_workspace_config.1.borrow_mut() = ();
    }

    pub fn prettier_store(&self) -> Option<Entity<PrettierStore>> {
        self.as_local().map(|local| local.prettier_store.clone())
    }

    fn on_buffer_event(
        &mut self,
        buffer: Entity<Buffer>,
        event: &language::BufferEvent,
        cx: &mut Context<Self>,
    ) {
        match event {
            language::BufferEvent::Edited { .. } => {
                self.on_buffer_edited(buffer, cx);
            }

            language::BufferEvent::Saved => {
                self.on_buffer_saved(buffer, cx);
            }

            _ => {}
        }
    }

    fn on_buffer_added(&mut self, buffer: &Entity<Buffer>, cx: &mut Context<Self>) -> Result<()> {
        buffer.update(cx, |buffer, _| {
            buffer.set_language_registry(self.languages.clone())
        });

        cx.subscribe(buffer, |this, buffer, event, cx| {
            this.on_buffer_event(buffer, event, cx);
        })
        .detach();

        self.detect_language_for_buffer(buffer, cx);
        if let Some(local) = self.as_local_mut() {
            local.initialize_buffer(buffer, cx);

            local.dap_store.update(cx, |dap_store, cx| {
                dap_store
                    .breakpoint_store()
                    .update(cx, |breakpoint_store, cx| {
                        breakpoint_store.sync_open_breakpoints_to_closed_breakpoints(buffer, cx);
                    });
            });
        }

        Ok(())
    }

    pub(crate) fn register_buffer_with_language_servers(
        &mut self,
        buffer: &Entity<Buffer>,
        ignore_refcounts: bool,
        cx: &mut Context<Self>,
    ) -> OpenLspBufferHandle {
        let buffer_id = buffer.read(cx).remote_id();
        let handle = cx.new(|_| buffer.clone());
        if let Some(local) = self.as_local_mut() {
            let Some(file) = File::from_dyn(buffer.read(cx).file()) else {
                return handle;
            };
            if !file.is_local() {
                return handle;
            }

            let refcount = local.registered_buffers.entry(buffer_id).or_insert(0);
            if !ignore_refcounts {
                *refcount += 1;
            }

            if !ignore_refcounts || *refcount == 1 {
                local.register_buffer_with_language_servers(buffer, cx);
            }
            if !ignore_refcounts {
                cx.observe_release(&handle, move |this, buffer, cx| {
                    let local = this.as_local_mut().unwrap();
                    let Some(refcount) = local.registered_buffers.get_mut(&buffer_id) else {
                        debug_panic!("bad refcounting");
                        return;
                    };

                    *refcount -= 1;
                    if *refcount == 0 {
                        local.registered_buffers.remove(&buffer_id);
                        if let Some(file) = File::from_dyn(buffer.read(cx).file()).cloned() {
                            local.unregister_old_buffer_from_language_servers(&buffer, &file, cx);
                        }
                    }
                })
                .detach();
            }
        } else if let Some((upstream_client, upstream_project_id)) = self.upstream_client() {
            let buffer_id = buffer.read(cx).remote_id().to_proto();
            cx.background_executor()
                .spawn(async move {
                    upstream_client
                        .request(proto::RegisterBufferWithLanguageServers {
                            project_id: upstream_project_id,
                            buffer_id,
                        })
                        .await
                })
                .detach();
        } else {
            panic!("oops!");
        }
        handle
    }

    fn maintain_buffer_languages(
        languages: Arc<LanguageRegistry>,
        cx: &mut Context<Self>,
    ) -> Task<()> {
        let mut subscription = languages.subscribe();
        let mut prev_reload_count = languages.reload_count();
        cx.spawn(move |this, mut cx| async move {
            while let Some(()) = subscription.next().await {
                if let Some(this) = this.upgrade() {
                    // If the language registry has been reloaded, then remove and
                    // re-assign the languages on all open buffers.
                    let reload_count = languages.reload_count();
                    if reload_count > prev_reload_count {
                        prev_reload_count = reload_count;
                        this.update(&mut cx, |this, cx| {
                            this.buffer_store.clone().update(cx, |buffer_store, cx| {
                                for buffer in buffer_store.buffers() {
                                    if let Some(f) = File::from_dyn(buffer.read(cx).file()).cloned()
                                    {
                                        buffer
                                            .update(cx, |buffer, cx| buffer.set_language(None, cx));
                                        if let Some(local) = this.as_local_mut() {
                                            local.reset_buffer(&buffer, &f, cx);

                                            if local
                                                .registered_buffers
                                                .contains_key(&buffer.read(cx).remote_id())
                                            {
                                                if let Some(file_url) =
                                                    lsp::Url::from_file_path(&f.abs_path(cx))
                                                        .log_err()
                                                {
                                                    local.unregister_buffer_from_language_servers(
                                                        &buffer, &file_url, cx,
                                                    );
                                                }
                                            }
                                        }
                                    }
                                }
                            });
                        })
                        .ok();
                    }

                    this.update(&mut cx, |this, cx| {
                        let mut plain_text_buffers = Vec::new();
                        let mut buffers_with_unknown_injections = Vec::new();
                        for handle in this.buffer_store.read(cx).buffers() {
                            let buffer = handle.read(cx);
                            if buffer.language().is_none()
                                || buffer.language() == Some(&*language::PLAIN_TEXT)
                            {
                                plain_text_buffers.push(handle);
                            } else if buffer.contains_unknown_injections() {
                                buffers_with_unknown_injections.push(handle);
                            }
                        }
                        for buffer in plain_text_buffers {
                            this.detect_language_for_buffer(&buffer, cx);
                            if let Some(local) = this.as_local_mut() {
                                local.initialize_buffer(&buffer, cx);
                                if local
                                    .registered_buffers
                                    .contains_key(&buffer.read(cx).remote_id())
                                {
                                    local.register_buffer_with_language_servers(&buffer, cx);
                                }
                            }
                        }

                        for buffer in buffers_with_unknown_injections {
                            buffer.update(cx, |buffer, cx| buffer.reparse(cx));
                        }
                    })
                    .ok();
                }
            }
        })
    }

    fn detect_language_for_buffer(
        &mut self,
        buffer_handle: &Entity<Buffer>,
        cx: &mut Context<Self>,
    ) -> Option<language::AvailableLanguage> {
        // If the buffer has a language, set it and start the language server if we haven't already.
        let buffer = buffer_handle.read(cx);
        let file = buffer.file()?;

        let content = buffer.as_rope();
        let available_language = self.languages.language_for_file(file, Some(content), cx);
        if let Some(available_language) = &available_language {
            if let Some(Ok(Ok(new_language))) = self
                .languages
                .load_language(available_language)
                .now_or_never()
            {
                self.set_language_for_buffer(buffer_handle, new_language, cx);
            }
        } else {
            cx.emit(LspStoreEvent::LanguageDetected {
                buffer: buffer_handle.clone(),
                new_language: None,
            });
        }

        available_language
    }

    pub(crate) fn set_language_for_buffer(
        &mut self,
        buffer_entity: &Entity<Buffer>,
        new_language: Arc<Language>,
        cx: &mut Context<Self>,
    ) {
        let buffer = buffer_entity.read(cx);
        let buffer_file = buffer.file().cloned();
        let buffer_id = buffer.remote_id();
        if let Some(local_store) = self.as_local_mut() {
            if local_store.registered_buffers.contains_key(&buffer_id) {
                if let Some(abs_path) =
                    File::from_dyn(buffer_file.as_ref()).map(|file| file.abs_path(cx))
                {
                    if let Some(file_url) = lsp::Url::from_file_path(&abs_path).log_err() {
                        local_store.unregister_buffer_from_language_servers(
                            buffer_entity,
                            &file_url,
                            cx,
                        );
                    }
                }
            }
        }
        buffer_entity.update(cx, |buffer, cx| {
            if buffer.language().map_or(true, |old_language| {
                !Arc::ptr_eq(old_language, &new_language)
            }) {
                buffer.set_language(Some(new_language.clone()), cx);
            }
        });

        let settings =
            language_settings(Some(new_language.name()), buffer_file.as_ref(), cx).into_owned();
        let buffer_file = File::from_dyn(buffer_file.as_ref());

        let worktree_id = if let Some(file) = buffer_file {
            let worktree = file.worktree.clone();

            if let Some(local) = self.as_local_mut() {
                if local.registered_buffers.contains_key(&buffer_id) {
                    local.register_buffer_with_language_servers(buffer_entity, cx);
                }
            }
            Some(worktree.read(cx).id())
        } else {
            None
        };

        if settings.prettier.allowed {
            if let Some(prettier_plugins) = prettier_store::prettier_plugins_for_language(&settings)
            {
                let prettier_store = self.as_local().map(|s| s.prettier_store.clone());
                if let Some(prettier_store) = prettier_store {
                    prettier_store.update(cx, |prettier_store, cx| {
                        prettier_store.install_default_prettier(
                            worktree_id,
                            prettier_plugins.iter().map(|s| Arc::from(s.as_str())),
                            cx,
                        )
                    })
                }
            }
        }

        cx.emit(LspStoreEvent::LanguageDetected {
            buffer: buffer_entity.clone(),
            new_language: Some(new_language),
        })
    }

    pub fn buffer_store(&self) -> Entity<BufferStore> {
        self.buffer_store.clone()
    }

    pub fn set_active_entry(&mut self, active_entry: Option<ProjectEntryId>) {
        self.active_entry = active_entry;
    }

    pub(crate) fn send_diagnostic_summaries(&self, worktree: &mut Worktree) {
        if let Some((client, downstream_project_id)) = self.downstream_client.clone() {
            if let Some(summaries) = self.diagnostic_summaries.get(&worktree.id()) {
                for (path, summaries) in summaries {
                    for (&server_id, summary) in summaries {
                        client
                            .send(proto::UpdateDiagnosticSummary {
                                project_id: downstream_project_id,
                                worktree_id: worktree.id().to_proto(),
                                summary: Some(summary.to_proto(server_id, path)),
                            })
                            .log_err();
                    }
                }
            }
        }
    }

    pub fn request_lsp<R: LspCommand>(
        &mut self,
        buffer_handle: Entity<Buffer>,
        server: LanguageServerToQuery,
        request: R,
        cx: &mut Context<Self>,
    ) -> Task<Result<R::Response>>
    where
        <R::LspRequest as lsp::request::Request>::Result: Send,
        <R::LspRequest as lsp::request::Request>::Params: Send,
    {
        if let Some((upstream_client, upstream_project_id)) = self.upstream_client() {
            return self.send_lsp_proto_request(
                buffer_handle,
                upstream_client,
                upstream_project_id,
                request,
                cx,
            );
        }

        let Some(language_server) = buffer_handle.update(cx, |buffer, cx| match server {
            LanguageServerToQuery::Primary => self
                .as_local()
                .and_then(|local| local.primary_language_server_for_buffer(buffer, cx))
                .map(|(_, server)| server.clone()),
            LanguageServerToQuery::Other(id) => self
                .language_server_for_local_buffer(buffer, id, cx)
                .map(|(_, server)| Arc::clone(server)),
        }) else {
            return Task::ready(Ok(Default::default()));
        };

        let buffer = buffer_handle.read(cx);
        let file = File::from_dyn(buffer.file()).and_then(File::as_local);

        if let Some(file) = file {
            let lsp_params = match request.to_lsp_params_or_response(
                &file.abs_path(cx),
                buffer,
                &language_server,
                cx,
            ) {
                Ok(LspParamsOrResponse::Params(lsp_params)) => lsp_params,
                Ok(LspParamsOrResponse::Response(response)) => return Task::ready(Ok(response)),

                Err(err) => {
                    let message = format!(
                        "{} via {} failed: {}",
                        request.display_name(),
                        language_server.name(),
                        err
                    );
                    log::warn!("{}", message);
                    return Task::ready(Err(anyhow!(message)));
                }
            };

            let status = request.status();
            if !request.check_capabilities(language_server.adapter_server_capabilities()) {
                return Task::ready(Ok(Default::default()));
            }
            return cx.spawn(move |this, cx| async move {
                let lsp_request = language_server.request::<R::LspRequest>(lsp_params);

                let id = lsp_request.id();
                let _cleanup = if status.is_some() {
                    cx.update(|cx| {
                        this.update(cx, |this, cx| {
                            this.on_lsp_work_start(
                                language_server.server_id(),
                                id.to_string(),
                                LanguageServerProgress {
                                    is_disk_based_diagnostics_progress: false,
                                    is_cancellable: false,
                                    title: None,
                                    message: status.clone(),
                                    percentage: None,
                                    last_update_at: cx.background_executor().now(),
                                },
                                cx,
                            );
                        })
                    })
                    .log_err();

                    Some(defer(|| {
                        cx.update(|cx| {
                            this.update(cx, |this, cx| {
                                this.on_lsp_work_end(
                                    language_server.server_id(),
                                    id.to_string(),
                                    cx,
                                );
                            })
                        })
                        .log_err();
                    }))
                } else {
                    None
                };

                let result = lsp_request.await;

                let response = result.map_err(|err| {
                    let message = format!(
                        "{} via {} failed: {}",
                        request.display_name(),
                        language_server.name(),
                        err
                    );
                    log::warn!("{}", message);
                    anyhow!(message)
                })?;

                let response = request
                    .response_from_lsp(
                        response,
                        this.upgrade().ok_or_else(|| anyhow!("no app context"))?,
                        buffer_handle,
                        language_server.server_id(),
                        cx.clone(),
                    )
                    .await;
                response
            });
        }

        Task::ready(Ok(Default::default()))
    }

    fn on_settings_changed(&mut self, cx: &mut Context<Self>) {
        let mut language_formatters_to_check = Vec::new();
        for buffer in self.buffer_store.read(cx).buffers() {
            let buffer = buffer.read(cx);
            let buffer_file = File::from_dyn(buffer.file());
            let buffer_language = buffer.language();
            let settings = language_settings(buffer_language.map(|l| l.name()), buffer.file(), cx);
            if buffer_language.is_some() {
                language_formatters_to_check.push((
                    buffer_file.map(|f| f.worktree_id(cx)),
                    settings.into_owned(),
                ));
            }
        }

        self.refresh_server_tree(cx);

        if let Some(prettier_store) = self.as_local().map(|s| s.prettier_store.clone()) {
            prettier_store.update(cx, |prettier_store, cx| {
                prettier_store.on_settings_changed(language_formatters_to_check, cx)
            })
        }

        cx.notify();
    }

    fn refresh_server_tree(&mut self, cx: &mut Context<'_, Self>) {
        let buffer_store = self.buffer_store.clone();
        if let Some(local) = self.as_local_mut() {
            let mut adapters = BTreeMap::default();
            let to_stop = local.lsp_tree.clone().update(cx, |lsp_tree, cx| {
                let get_adapter = {
                    let languages = local.languages.clone();
                    let environment = local.environment.clone();
                    let weak = local.weak.clone();
                    let worktree_store = local.worktree_store.clone();
                    let http_client = local.http_client.clone();
                    let fs = local.fs.clone();
                    move |worktree_id, cx: &mut App| {
                        let worktree = worktree_store.read(cx).worktree_for_id(worktree_id, cx)?;
                        Some(LocalLspAdapterDelegate::new(
                            languages.clone(),
                            &environment,
                            weak.clone(),
                            &worktree,
                            http_client.clone(),
                            fs.clone(),
                            cx,
                        ))
                    }
                };

                let mut rebase = lsp_tree.rebase();
                for buffer in buffer_store.read(cx).buffers().collect::<Vec<_>>() {
                    let buffer = buffer.read(cx);
                    if !local.registered_buffers.contains_key(&buffer.remote_id()) {
                        continue;
                    }
                    if let Some((file, language)) = File::from_dyn(buffer.file())
                        .cloned()
                        .zip(buffer.language().map(|l| l.name()))
                    {
                        let worktree_id = file.worktree_id(cx);
                        let Some(worktree) = local
                            .worktree_store
                            .read(cx)
                            .worktree_for_id(worktree_id, cx)
                        else {
                            continue;
                        };
                        let path: Arc<Path> = file
                            .path()
                            .parent()
                            .map(Arc::from)
                            .unwrap_or_else(|| file.path().clone());
                        let worktree_path = ProjectPath { worktree_id, path };

                        let Some(delegate) = adapters
                            .entry(worktree_id)
                            .or_insert_with(|| get_adapter(worktree_id, cx))
                            .clone()
                        else {
                            continue;
                        };
                        let nodes = rebase.get(
                            worktree_path,
                            AdapterQuery::Language(&language),
                            delegate.clone(),
                            cx,
                        );
                        for node in nodes {
                            node.server_id_or_init(
                                |LaunchDisposition {
                                     server_name,
                                     attach,
                                     path,
                                     settings,
                                 }| match attach {
                                    language::Attach::InstancePerRoot => {
                                        // todo: handle instance per root proper.
                                        if let Some(server_ids) = local
                                            .language_server_ids
                                            .get(&(worktree_id, server_name.clone()))
                                        {
                                            server_ids.iter().cloned().next().unwrap()
                                        } else {
                                            local.start_language_server(
                                                &worktree,
                                                delegate.clone(),
                                                local
                                                    .languages
                                                    .lsp_adapters(&language)
                                                    .into_iter()
                                                    .find(|adapter| &adapter.name() == server_name)
                                                    .expect("To find LSP adapter"),
                                                settings,
                                                cx,
                                            )
                                        }
                                    }
                                    language::Attach::Shared => {
                                        let uri = Url::from_directory_path(
                                            worktree.read(cx).abs_path().join(&path.path),
                                        );
                                        let key = (worktree_id, server_name.clone());
                                        local.language_server_ids.remove(&key);

                                        let server_id = local.start_language_server(
                                            &worktree,
                                            delegate.clone(),
                                            local
                                                .languages
                                                .lsp_adapters(&language)
                                                .into_iter()
                                                .find(|adapter| &adapter.name() == server_name)
                                                .expect("To find LSP adapter"),
                                            settings,
                                            cx,
                                        );
                                        if let Some(state) = local.language_servers.get(&server_id)
                                        {
                                            if let Ok(uri) = uri {
                                                state.add_workspace_folder(uri);
                                            };
                                        }
                                        server_id
                                    }
                                },
                            );
                        }
                    }
                }
                rebase.finish()
            });
            for (id, name) in to_stop {
                self.stop_local_language_server(id, name, cx).detach();
            }
        }
    }

    pub fn apply_code_action(
        &self,
        buffer_handle: Entity<Buffer>,
        mut action: CodeAction,
        push_to_history: bool,
        cx: &mut Context<Self>,
    ) -> Task<Result<ProjectTransaction>> {
        if let Some((upstream_client, project_id)) = self.upstream_client() {
            let request = proto::ApplyCodeAction {
                project_id,
                buffer_id: buffer_handle.read(cx).remote_id().into(),
                action: Some(Self::serialize_code_action(&action)),
            };
            let buffer_store = self.buffer_store();
            cx.spawn(move |_, mut cx| async move {
                let response = upstream_client
                    .request(request)
                    .await?
                    .transaction
                    .ok_or_else(|| anyhow!("missing transaction"))?;

                buffer_store
                    .update(&mut cx, |buffer_store, cx| {
                        buffer_store.deserialize_project_transaction(response, push_to_history, cx)
                    })?
                    .await
            })
        } else if self.mode.is_local() {
            let Some((lsp_adapter, lang_server)) = buffer_handle.update(cx, |buffer, cx| {
                self.language_server_for_local_buffer(buffer, action.server_id, cx)
                    .map(|(adapter, server)| (adapter.clone(), server.clone()))
            }) else {
                return Task::ready(Ok(Default::default()));
            };
            cx.spawn(move |this, mut cx| async move {
                LocalLspStore::try_resolve_code_action(&lang_server, &mut action)
                    .await
                    .context("resolving a code action")?;
                if let Some(edit) = action.lsp_action.edit {
                    if edit.changes.is_some() || edit.document_changes.is_some() {
                        return LocalLspStore::deserialize_workspace_edit(
                            this.upgrade().ok_or_else(|| anyhow!("no app present"))?,
                            edit,
                            push_to_history,
                            lsp_adapter.clone(),
                            lang_server.clone(),
                            &mut cx,
                        )
                        .await;
                    }
                }

                if let Some(command) = action.lsp_action.command {
                    this.update(&mut cx, |this, _| {
                        this.as_local_mut()
                            .unwrap()
                            .last_workspace_edits_by_language_server
                            .remove(&lang_server.server_id());
                    })?;

                    let result = lang_server
                        .request::<lsp::request::ExecuteCommand>(lsp::ExecuteCommandParams {
                            command: command.command,
                            arguments: command.arguments.unwrap_or_default(),
                            ..Default::default()
                        })
                        .await;

                    result?;

                    return this.update(&mut cx, |this, _| {
                        this.as_local_mut()
                            .unwrap()
                            .last_workspace_edits_by_language_server
                            .remove(&lang_server.server_id())
                            .unwrap_or_default()
                    });
                }

                Ok(ProjectTransaction::default())
            })
        } else {
            Task::ready(Err(anyhow!("no upstream client and not local")))
        }
    }

    pub fn resolve_inlay_hint(
        &self,
        hint: InlayHint,
        buffer_handle: Entity<Buffer>,
        server_id: LanguageServerId,
        cx: &mut Context<Self>,
    ) -> Task<anyhow::Result<InlayHint>> {
        if let Some((upstream_client, project_id)) = self.upstream_client() {
            let request = proto::ResolveInlayHint {
                project_id,
                buffer_id: buffer_handle.read(cx).remote_id().into(),
                language_server_id: server_id.0 as u64,
                hint: Some(InlayHints::project_to_proto_hint(hint.clone())),
            };
            cx.spawn(move |_, _| async move {
                let response = upstream_client
                    .request(request)
                    .await
                    .context("inlay hints proto request")?;
                match response.hint {
                    Some(resolved_hint) => InlayHints::proto_to_project_hint(resolved_hint)
                        .context("inlay hints proto resolve response conversion"),
                    None => Ok(hint),
                }
            })
        } else {
            let Some(lang_server) = buffer_handle.update(cx, |buffer, cx| {
                self.language_server_for_local_buffer(buffer, server_id, cx)
                    .map(|(_, server)| server.clone())
            }) else {
                return Task::ready(Ok(hint));
            };
            if !InlayHints::can_resolve_inlays(&lang_server.capabilities()) {
                return Task::ready(Ok(hint));
            }
            let buffer_snapshot = buffer_handle.read(cx).snapshot();
            cx.spawn(move |_, mut cx| async move {
                let resolve_task = lang_server.request::<lsp::request::InlayHintResolveRequest>(
                    InlayHints::project_to_lsp_hint(hint, &buffer_snapshot),
                );
                let resolved_hint = resolve_task
                    .await
                    .context("inlay hint resolve LSP request")?;
                let resolved_hint = InlayHints::lsp_to_project_hint(
                    resolved_hint,
                    &buffer_handle,
                    server_id,
                    ResolveState::Resolved,
                    false,
                    &mut cx,
                )
                .await?;
                Ok(resolved_hint)
            })
        }
    }

    pub(crate) fn linked_edit(
        &mut self,
        buffer: &Entity<Buffer>,
        position: Anchor,
        cx: &mut Context<Self>,
    ) -> Task<Result<Vec<Range<Anchor>>>> {
        let snapshot = buffer.read(cx).snapshot();
        let scope = snapshot.language_scope_at(position);
        let Some(server_id) = self
            .as_local()
            .and_then(|local| {
                buffer.update(cx, |buffer, cx| {
                    local
                        .language_servers_for_buffer(buffer, cx)
                        .filter(|(_, server)| {
                            server
                                .capabilities()
                                .linked_editing_range_provider
                                .is_some()
                        })
                        .filter(|(adapter, _)| {
                            scope
                                .as_ref()
                                .map(|scope| scope.language_allowed(&adapter.name))
                                .unwrap_or(true)
                        })
                        .map(|(_, server)| LanguageServerToQuery::Other(server.server_id()))
                        .next()
                })
            })
            .or_else(|| {
                self.upstream_client()
                    .is_some()
                    .then_some(LanguageServerToQuery::Primary)
            })
            .filter(|_| {
                maybe!({
                    let language = buffer.read(cx).language_at(position)?;
                    Some(
                        language_settings(Some(language.name()), buffer.read(cx).file(), cx)
                            .linked_edits,
                    )
                }) == Some(true)
            })
        else {
            return Task::ready(Ok(vec![]));
        };

        self.request_lsp(
            buffer.clone(),
            server_id,
            LinkedEditingRange { position },
            cx,
        )
    }

    fn apply_on_type_formatting(
        &mut self,
        buffer: Entity<Buffer>,
        position: Anchor,
        trigger: String,
        cx: &mut Context<Self>,
    ) -> Task<Result<Option<Transaction>>> {
        if let Some((client, project_id)) = self.upstream_client() {
            let request = proto::OnTypeFormatting {
                project_id,
                buffer_id: buffer.read(cx).remote_id().into(),
                position: Some(serialize_anchor(&position)),
                trigger,
                version: serialize_version(&buffer.read(cx).version()),
            };
            cx.spawn(move |_, _| async move {
                client
                    .request(request)
                    .await?
                    .transaction
                    .map(language::proto::deserialize_transaction)
                    .transpose()
            })
        } else if let Some(local) = self.as_local_mut() {
            let buffer_id = buffer.read(cx).remote_id();
            local.buffers_being_formatted.insert(buffer_id);
            cx.spawn(move |this, mut cx| async move {
                let _cleanup = defer({
                    let this = this.clone();
                    let mut cx = cx.clone();
                    move || {
                        this.update(&mut cx, |this, _| {
                            if let Some(local) = this.as_local_mut() {
                                local.buffers_being_formatted.remove(&buffer_id);
                            }
                        })
                        .ok();
                    }
                });

                buffer
                    .update(&mut cx, |buffer, _| {
                        buffer.wait_for_edits(Some(position.timestamp))
                    })?
                    .await?;
                this.update(&mut cx, |this, cx| {
                    let position = position.to_point_utf16(buffer.read(cx));
                    this.on_type_format(buffer, position, trigger, false, cx)
                })?
                .await
            })
        } else {
            Task::ready(Err(anyhow!("No upstream client or local language server")))
        }
    }

    pub fn on_type_format<T: ToPointUtf16>(
        &mut self,
        buffer: Entity<Buffer>,
        position: T,
        trigger: String,
        push_to_history: bool,
        cx: &mut Context<Self>,
    ) -> Task<Result<Option<Transaction>>> {
        let position = position.to_point_utf16(buffer.read(cx));
        self.on_type_format_impl(buffer, position, trigger, push_to_history, cx)
    }

    fn on_type_format_impl(
        &mut self,
        buffer: Entity<Buffer>,
        position: PointUtf16,
        trigger: String,
        push_to_history: bool,
        cx: &mut Context<Self>,
    ) -> Task<Result<Option<Transaction>>> {
        let options = buffer.update(cx, |buffer, cx| {
            lsp_command::lsp_formatting_options(
                language_settings(
                    buffer.language_at(position).map(|l| l.name()),
                    buffer.file(),
                    cx,
                )
                .as_ref(),
            )
        });
        self.request_lsp(
            buffer.clone(),
            LanguageServerToQuery::Primary,
            OnTypeFormatting {
                position,
                trigger,
                options,
                push_to_history,
            },
            cx,
        )
    }
    pub fn code_actions(
        &mut self,
        buffer_handle: &Entity<Buffer>,
        range: Range<Anchor>,
        kinds: Option<Vec<CodeActionKind>>,
        cx: &mut Context<Self>,
    ) -> Task<Result<Vec<CodeAction>>> {
        if let Some((upstream_client, project_id)) = self.upstream_client() {
            let request_task = upstream_client.request(proto::MultiLspQuery {
                buffer_id: buffer_handle.read(cx).remote_id().into(),
                version: serialize_version(&buffer_handle.read(cx).version()),
                project_id,
                strategy: Some(proto::multi_lsp_query::Strategy::All(
                    proto::AllLanguageServers {},
                )),
                request: Some(proto::multi_lsp_query::Request::GetCodeActions(
                    GetCodeActions {
                        range: range.clone(),
                        kinds: kinds.clone(),
                    }
                    .to_proto(project_id, buffer_handle.read(cx)),
                )),
            });
            let buffer = buffer_handle.clone();
            cx.spawn(|weak_project, cx| async move {
                let Some(project) = weak_project.upgrade() else {
                    return Ok(Vec::new());
                };
                let responses = request_task.await?.responses;
                let actions = join_all(
                    responses
                        .into_iter()
                        .filter_map(|lsp_response| match lsp_response.response? {
                            proto::lsp_response::Response::GetCodeActionsResponse(response) => {
                                Some(response)
                            }
                            unexpected => {
                                debug_panic!("Unexpected response: {unexpected:?}");
                                None
                            }
                        })
                        .map(|code_actions_response| {
                            GetCodeActions {
                                range: range.clone(),
                                kinds: kinds.clone(),
                            }
                            .response_from_proto(
                                code_actions_response,
                                project.clone(),
                                buffer.clone(),
                                cx.clone(),
                            )
                        }),
                )
                .await;

                Ok(actions
                    .into_iter()
                    .collect::<Result<Vec<Vec<_>>>>()?
                    .into_iter()
                    .flatten()
                    .collect())
            })
        } else {
            let all_actions_task = self.request_multiple_lsp_locally(
                buffer_handle,
                Some(range.start),
                GetCodeActions {
                    range: range.clone(),
                    kinds: kinds.clone(),
                },
                cx,
            );
            cx.spawn(
                |_, _| async move { Ok(all_actions_task.await.into_iter().flatten().collect()) },
            )
        }
    }

    #[inline(never)]
    pub fn completions(
        &self,
        buffer: &Entity<Buffer>,
        position: PointUtf16,
        context: CompletionContext,
        cx: &mut Context<Self>,
    ) -> Task<Result<Vec<Completion>>> {
        let language_registry = self.languages.clone();

        if let Some((upstream_client, project_id)) = self.upstream_client() {
            let task = self.send_lsp_proto_request(
                buffer.clone(),
                upstream_client,
                project_id,
                GetCompletions { position, context },
                cx,
            );
            let language = buffer.read(cx).language().cloned();

            // In the future, we should provide project guests with the names of LSP adapters,
            // so that they can use the correct LSP adapter when computing labels. For now,
            // guests just use the first LSP adapter associated with the buffer's language.
            let lsp_adapter = language.as_ref().and_then(|language| {
                language_registry
                    .lsp_adapters(&language.name())
                    .first()
                    .cloned()
            });

            cx.foreground_executor().spawn(async move {
                let completions = task.await?;
                let mut result = Vec::new();
                populate_labels_for_completions(
                    completions,
                    &language_registry,
                    language,
                    lsp_adapter,
                    &mut result,
                )
                .await;
                Ok(result)
            })
        } else if let Some(local) = self.as_local() {
            let snapshot = buffer.read(cx).snapshot();
            let offset = position.to_offset(&snapshot);
            let scope = snapshot.language_scope_at(offset);
            let language = snapshot.language().cloned();

            let server_ids: Vec<_> = buffer.update(cx, |buffer, cx| {
                local
                    .language_servers_for_buffer(buffer, cx)
                    .filter(|(_, server)| server.capabilities().completion_provider.is_some())
                    .filter(|(adapter, _)| {
                        scope
                            .as_ref()
                            .map(|scope| scope.language_allowed(&adapter.name))
                            .unwrap_or(true)
                    })
                    .map(|(_, server)| server.server_id())
                    .collect()
            });

            let buffer = buffer.clone();
            cx.spawn(move |this, mut cx| async move {
                let mut tasks = Vec::with_capacity(server_ids.len());
                this.update(&mut cx, |this, cx| {
                    for server_id in server_ids {
                        let lsp_adapter = this.language_server_adapter_for_id(server_id);
                        tasks.push((
                            lsp_adapter,
                            this.request_lsp(
                                buffer.clone(),
                                LanguageServerToQuery::Other(server_id),
                                GetCompletions {
                                    position,
                                    context: context.clone(),
                                },
                                cx,
                            ),
                        ));
                    }
                })?;

                let mut completions = Vec::new();
                for (lsp_adapter, task) in tasks {
                    if let Ok(new_completions) = task.await {
                        populate_labels_for_completions(
                            new_completions,
                            &language_registry,
                            language.clone(),
                            lsp_adapter,
                            &mut completions,
                        )
                        .await;
                    }
                }

                Ok(completions)
            })
        } else {
            Task::ready(Err(anyhow!("No upstream client or local language server")))
        }
    }

    pub fn resolve_completions(
        &self,
        buffer: Entity<Buffer>,
        completion_indices: Vec<usize>,
        completions: Rc<RefCell<Box<[Completion]>>>,
        cx: &mut Context<Self>,
    ) -> Task<Result<bool>> {
        let client = self.upstream_client();
        let language_registry = self.languages.clone();

        let buffer_id = buffer.read(cx).remote_id();
        let buffer_snapshot = buffer.read(cx).snapshot();

        cx.spawn(move |this, cx| async move {
            let mut did_resolve = false;
            if let Some((client, project_id)) = client {
                for completion_index in completion_indices {
                    let server_id = completions.borrow()[completion_index].server_id;

                    if Self::resolve_completion_remote(
                        project_id,
                        server_id,
                        buffer_id,
                        completions.clone(),
                        completion_index,
                        client.clone(),
                        language_registry.clone(),
                    )
                    .await
                    .log_err()
                    .is_some()
                    {
                        did_resolve = true;
                    }
                }
            } else {
                for completion_index in completion_indices {
                    let server_id = completions.borrow()[completion_index].server_id;

                    let server_and_adapter = this
                        .read_with(&cx, |lsp_store, _| {
                            let server = lsp_store.language_server_for_id(server_id)?;
                            let adapter =
                                lsp_store.language_server_adapter_for_id(server.server_id())?;
                            Some((server, adapter))
                        })
                        .ok()
                        .flatten();
                    let Some((server, adapter)) = server_and_adapter else {
                        continue;
                    };

                    let resolved = Self::resolve_completion_local(
                        server,
                        &buffer_snapshot,
                        completions.clone(),
                        completion_index,
                    )
                    .await
                    .log_err()
                    .is_some();
                    if resolved {
                        Self::regenerate_completion_labels(
                            adapter,
                            &buffer_snapshot,
                            completions.clone(),
                            completion_index,
                            language_registry.clone(),
                        )
                        .await
                        .log_err();
                        did_resolve = true;
                    }
                }
            }

            Ok(did_resolve)
        })
    }

    async fn resolve_completion_local(
        server: Arc<lsp::LanguageServer>,
        snapshot: &BufferSnapshot,
        completions: Rc<RefCell<Box<[Completion]>>>,
        completion_index: usize,
    ) -> Result<()> {
        let can_resolve = server
            .capabilities()
            .completion_provider
            .as_ref()
            .and_then(|options| options.resolve_provider)
            .unwrap_or(false);
        if !can_resolve {
            return Ok(());
        }

        let request = {
            let completion = &completions.borrow()[completion_index];
            if completion.resolved {
                return Ok(());
            }
            server.request::<lsp::request::ResolveCompletionItem>(completion.lsp_completion.clone())
        };
        let completion_item = request.await?;

        if let Some(text_edit) = completion_item.text_edit.as_ref() {
            // Technically we don't have to parse the whole `text_edit`, since the only
            // language server we currently use that does update `text_edit` in `completionItem/resolve`
            // is `typescript-language-server` and they only update `text_edit.new_text`.
            // But we should not rely on that.
            let edit = parse_completion_text_edit(text_edit, snapshot);

            if let Some((old_range, mut new_text)) = edit {
                LineEnding::normalize(&mut new_text);

                let mut completions = completions.borrow_mut();
                let completion = &mut completions[completion_index];

                completion.new_text = new_text;
                completion.old_range = old_range;
            }
        }
        if completion_item.insert_text_format == Some(InsertTextFormat::SNIPPET) {
            // vtsls might change the type of completion after resolution.
            let mut completions = completions.borrow_mut();
            let completion = &mut completions[completion_index];
            if completion_item.insert_text_format != completion.lsp_completion.insert_text_format {
                completion.lsp_completion.insert_text_format = completion_item.insert_text_format;
            }
        }

        let mut completions = completions.borrow_mut();
        let completion = &mut completions[completion_index];
        completion.lsp_completion = completion_item;
        completion.resolved = true;
        Ok(())
    }

    async fn regenerate_completion_labels(
        adapter: Arc<CachedLspAdapter>,
        snapshot: &BufferSnapshot,
        completions: Rc<RefCell<Box<[Completion]>>>,
        completion_index: usize,
        language_registry: Arc<LanguageRegistry>,
    ) -> Result<()> {
        let completion_item = completions.borrow()[completion_index]
            .lsp_completion
            .clone();
        if let Some(lsp_documentation) = completion_item.documentation.as_ref() {
            let documentation = language::prepare_completion_documentation(
                lsp_documentation,
                &language_registry,
                snapshot.language().cloned(),
            )
            .await;

            let mut completions = completions.borrow_mut();
            let completion = &mut completions[completion_index];
            completion.documentation = Some(documentation);
        } else {
            let mut completions = completions.borrow_mut();
            let completion = &mut completions[completion_index];
            completion.documentation = Some(CompletionDocumentation::Undocumented);
        }

        // NB: Zed does not have `details` inside the completion resolve capabilities, but certain language servers violate the spec and do not return `details` immediately, e.g. https://github.com/yioneko/vtsls/issues/213
        // So we have to update the label here anyway...
        let language = snapshot.language();
        let mut new_label = match language {
            Some(language) => {
                adapter
                    .labels_for_completions(&[completion_item.clone()], language)
                    .await?
            }
            None => Vec::new(),
        }
        .pop()
        .flatten()
        .unwrap_or_else(|| {
            CodeLabel::fallback_for_completion(
                &completion_item,
                language.map(|language| language.as_ref()),
            )
        });
        ensure_uniform_list_compatible_label(&mut new_label);

        let mut completions = completions.borrow_mut();
        let completion = &mut completions[completion_index];
        if completion.label.filter_text() == new_label.filter_text() {
            completion.label = new_label;
        } else {
            log::error!(
                "Resolved completion changed display label from {} to {}. \
                 Refusing to apply this because it changes the fuzzy match text from {} to {}",
                completion.label.text(),
                new_label.text(),
                completion.label.filter_text(),
                new_label.filter_text()
            );
        }

        Ok(())
    }

    #[allow(clippy::too_many_arguments)]
    async fn resolve_completion_remote(
        project_id: u64,
        server_id: LanguageServerId,
        buffer_id: BufferId,
        completions: Rc<RefCell<Box<[Completion]>>>,
        completion_index: usize,
        client: AnyProtoClient,
        language_registry: Arc<LanguageRegistry>,
    ) -> Result<()> {
        let lsp_completion = {
            let completion = &completions.borrow()[completion_index];
            if completion.resolved {
                return Ok(());
            }
            serde_json::to_string(&completion.lsp_completion)
                .unwrap()
                .into_bytes()
        };
        let request = proto::ResolveCompletionDocumentation {
            project_id,
            language_server_id: server_id.0 as u64,
            lsp_completion,
            buffer_id: buffer_id.into(),
        };

        let response = client
            .request(request)
            .await
            .context("completion documentation resolve proto request")?;
        let lsp_completion = serde_json::from_slice(&response.lsp_completion)?;

        let documentation = if response.documentation.is_empty() {
            CompletionDocumentation::Undocumented
        } else if response.documentation_is_markdown {
            CompletionDocumentation::MultiLineMarkdown(
                markdown::parse_markdown(&response.documentation, Some(&language_registry), None)
                    .await,
            )
        } else if response.documentation.lines().count() <= 1 {
            CompletionDocumentation::SingleLine(response.documentation)
        } else {
            CompletionDocumentation::MultiLinePlainText(response.documentation)
        };

        let mut completions = completions.borrow_mut();
        let completion = &mut completions[completion_index];
        completion.documentation = Some(documentation);
        completion.lsp_completion = lsp_completion;
        completion.resolved = true;

        let old_range = response
            .old_start
            .and_then(deserialize_anchor)
            .zip(response.old_end.and_then(deserialize_anchor));
        if let Some((old_start, old_end)) = old_range {
            if !response.new_text.is_empty() {
                completion.new_text = response.new_text;
                completion.old_range = old_start..old_end;
            }
        }

        Ok(())
    }

    pub fn apply_additional_edits_for_completion(
        &self,
        buffer_handle: Entity<Buffer>,
        completions: Rc<RefCell<Box<[Completion]>>>,
        completion_index: usize,
        push_to_history: bool,
        cx: &mut Context<Self>,
    ) -> Task<Result<Option<Transaction>>> {
        if let Some((client, project_id)) = self.upstream_client() {
            let buffer = buffer_handle.read(cx);
            let buffer_id = buffer.remote_id();
            cx.spawn(move |_, mut cx| async move {
                let request = {
                    let completion = completions.borrow()[completion_index].clone();
                    proto::ApplyCompletionAdditionalEdits {
                        project_id,
                        buffer_id: buffer_id.into(),
                        completion: Some(Self::serialize_completion(&CoreCompletion {
                            old_range: completion.old_range,
                            new_text: completion.new_text,
                            server_id: completion.server_id,
                            lsp_completion: completion.lsp_completion,
                            resolved: completion.resolved,
                        })),
                    }
                };

                let response = client.request(request).await?;
                completions.borrow_mut()[completion_index].resolved = true;

                if let Some(transaction) = response.transaction {
                    let transaction = language::proto::deserialize_transaction(transaction)?;
                    buffer_handle
                        .update(&mut cx, |buffer, _| {
                            buffer.wait_for_edits(transaction.edit_ids.iter().copied())
                        })?
                        .await?;
                    if push_to_history {
                        buffer_handle.update(&mut cx, |buffer, _| {
                            buffer.push_transaction(transaction.clone(), Instant::now());
                        })?;
                    }
                    Ok(Some(transaction))
                } else {
                    Ok(None)
                }
            })
        } else {
            let server_id = completions.borrow()[completion_index].server_id;
            let Some(server) = buffer_handle.update(cx, |buffer, cx| {
                Some(
                    self.language_server_for_local_buffer(buffer, server_id, cx)?
                        .1
                        .clone(),
                )
            }) else {
                return Task::ready(Ok(None));
            };
            let snapshot = buffer_handle.read(&cx).snapshot();

            cx.spawn(move |this, mut cx| async move {
                Self::resolve_completion_local(
                    server.clone(),
                    &snapshot,
                    completions.clone(),
                    completion_index,
                )
                .await
                .context("resolving completion")?;
                let completion = completions.borrow()[completion_index].clone();
                let additional_text_edits = completion.lsp_completion.additional_text_edits;
                if let Some(edits) = additional_text_edits {
                    let edits = this
                        .update(&mut cx, |this, cx| {
                            this.as_local_mut().unwrap().edits_from_lsp(
                                &buffer_handle,
                                edits,
                                server.server_id(),
                                None,
                                cx,
                            )
                        })?
                        .await?;

                    buffer_handle.update(&mut cx, |buffer, cx| {
                        buffer.finalize_last_transaction();
                        buffer.start_transaction();

                        for (range, text) in edits {
                            let primary = &completion.old_range;
                            let start_within = primary.start.cmp(&range.start, buffer).is_le()
                                && primary.end.cmp(&range.start, buffer).is_ge();
                            let end_within = range.start.cmp(&primary.end, buffer).is_le()
                                && range.end.cmp(&primary.end, buffer).is_ge();

                            //Skip additional edits which overlap with the primary completion edit
                            //https://github.com/zed-industries/zed/pull/1871
                            if !start_within && !end_within {
                                buffer.edit([(range, text)], None, cx);
                            }
                        }

                        let transaction = if buffer.end_transaction(cx).is_some() {
                            let transaction = buffer.finalize_last_transaction().unwrap().clone();
                            if !push_to_history {
                                buffer.forget_transaction(transaction.id);
                            }
                            Some(transaction)
                        } else {
                            None
                        };
                        Ok(transaction)
                    })?
                } else {
                    Ok(None)
                }
            })
        }
    }

    pub fn inlay_hints(
        &mut self,
        buffer_handle: Entity<Buffer>,
        range: Range<Anchor>,
        cx: &mut Context<Self>,
    ) -> Task<anyhow::Result<Vec<InlayHint>>> {
        let buffer = buffer_handle.read(cx);
        let range_start = range.start;
        let range_end = range.end;
        let buffer_id = buffer.remote_id().into();
        let lsp_request = InlayHints { range };

        if let Some((client, project_id)) = self.upstream_client() {
            let request = proto::InlayHints {
                project_id,
                buffer_id,
                start: Some(serialize_anchor(&range_start)),
                end: Some(serialize_anchor(&range_end)),
                version: serialize_version(&buffer_handle.read(cx).version()),
            };
            cx.spawn(move |project, cx| async move {
                let response = client
                    .request(request)
                    .await
                    .context("inlay hints proto request")?;
                LspCommand::response_from_proto(
                    lsp_request,
                    response,
                    project.upgrade().ok_or_else(|| anyhow!("No project"))?,
                    buffer_handle.clone(),
                    cx.clone(),
                )
                .await
                .context("inlay hints proto response conversion")
            })
        } else {
            let lsp_request_task = self.request_lsp(
                buffer_handle.clone(),
                LanguageServerToQuery::Primary,
                lsp_request,
                cx,
            );
            cx.spawn(move |_, mut cx| async move {
                buffer_handle
                    .update(&mut cx, |buffer, _| {
                        buffer.wait_for_edits(vec![range_start.timestamp, range_end.timestamp])
                    })?
                    .await
                    .context("waiting for inlay hint request range edits")?;
                lsp_request_task.await.context("inlay hints LSP request")
            })
        }
    }

    pub fn signature_help<T: ToPointUtf16>(
        &mut self,
        buffer: &Entity<Buffer>,
        position: T,
        cx: &mut Context<Self>,
    ) -> Task<Vec<SignatureHelp>> {
        let position = position.to_point_utf16(buffer.read(cx));

        if let Some((client, upstream_project_id)) = self.upstream_client() {
            let request_task = client.request(proto::MultiLspQuery {
                buffer_id: buffer.read(cx).remote_id().into(),
                version: serialize_version(&buffer.read(cx).version()),
                project_id: upstream_project_id,
                strategy: Some(proto::multi_lsp_query::Strategy::All(
                    proto::AllLanguageServers {},
                )),
                request: Some(proto::multi_lsp_query::Request::GetSignatureHelp(
                    GetSignatureHelp { position }.to_proto(upstream_project_id, buffer.read(cx)),
                )),
            });
            let buffer = buffer.clone();
            cx.spawn(|weak_project, cx| async move {
                let Some(project) = weak_project.upgrade() else {
                    return Vec::new();
                };
                join_all(
                    request_task
                        .await
                        .log_err()
                        .map(|response| response.responses)
                        .unwrap_or_default()
                        .into_iter()
                        .filter_map(|lsp_response| match lsp_response.response? {
                            proto::lsp_response::Response::GetSignatureHelpResponse(response) => {
                                Some(response)
                            }
                            unexpected => {
                                debug_panic!("Unexpected response: {unexpected:?}");
                                None
                            }
                        })
                        .map(|signature_response| {
                            let response = GetSignatureHelp { position }.response_from_proto(
                                signature_response,
                                project.clone(),
                                buffer.clone(),
                                cx.clone(),
                            );
                            async move { response.await.log_err().flatten() }
                        }),
                )
                .await
                .into_iter()
                .flatten()
                .collect()
            })
        } else {
            let all_actions_task = self.request_multiple_lsp_locally(
                buffer,
                Some(position),
                GetSignatureHelp { position },
                cx,
            );
            cx.spawn(|_, _| async move {
                all_actions_task
                    .await
                    .into_iter()
                    .flatten()
                    .filter(|help| !help.markdown.is_empty())
                    .collect::<Vec<_>>()
            })
        }
    }

    pub fn hover(
        &mut self,
        buffer: &Entity<Buffer>,
        position: PointUtf16,
        cx: &mut Context<Self>,
    ) -> Task<Vec<Hover>> {
        if let Some((client, upstream_project_id)) = self.upstream_client() {
            let request_task = client.request(proto::MultiLspQuery {
                buffer_id: buffer.read(cx).remote_id().into(),
                version: serialize_version(&buffer.read(cx).version()),
                project_id: upstream_project_id,
                strategy: Some(proto::multi_lsp_query::Strategy::All(
                    proto::AllLanguageServers {},
                )),
                request: Some(proto::multi_lsp_query::Request::GetHover(
                    GetHover { position }.to_proto(upstream_project_id, buffer.read(cx)),
                )),
            });
            let buffer = buffer.clone();
            cx.spawn(|weak_project, cx| async move {
                let Some(project) = weak_project.upgrade() else {
                    return Vec::new();
                };
                join_all(
                    request_task
                        .await
                        .log_err()
                        .map(|response| response.responses)
                        .unwrap_or_default()
                        .into_iter()
                        .filter_map(|lsp_response| match lsp_response.response? {
                            proto::lsp_response::Response::GetHoverResponse(response) => {
                                Some(response)
                            }
                            unexpected => {
                                debug_panic!("Unexpected response: {unexpected:?}");
                                None
                            }
                        })
                        .map(|hover_response| {
                            let response = GetHover { position }.response_from_proto(
                                hover_response,
                                project.clone(),
                                buffer.clone(),
                                cx.clone(),
                            );
                            async move {
                                response
                                    .await
                                    .log_err()
                                    .flatten()
                                    .and_then(remove_empty_hover_blocks)
                            }
                        }),
                )
                .await
                .into_iter()
                .flatten()
                .collect()
            })
        } else {
            let all_actions_task = self.request_multiple_lsp_locally(
                buffer,
                Some(position),
                GetHover { position },
                cx,
            );
            cx.spawn(|_, _| async move {
                all_actions_task
                    .await
                    .into_iter()
                    .filter_map(|hover| remove_empty_hover_blocks(hover?))
                    .collect::<Vec<Hover>>()
            })
        }
    }

    pub fn symbols(&self, query: &str, cx: &mut Context<Self>) -> Task<Result<Vec<Symbol>>> {
        let language_registry = self.languages.clone();

        if let Some((upstream_client, project_id)) = self.upstream_client().as_ref() {
            let request = upstream_client.request(proto::GetProjectSymbols {
                project_id: *project_id,
                query: query.to_string(),
            });
            cx.foreground_executor().spawn(async move {
                let response = request.await?;
                let mut symbols = Vec::new();
                let core_symbols = response
                    .symbols
                    .into_iter()
                    .filter_map(|symbol| Self::deserialize_symbol(symbol).log_err())
                    .collect::<Vec<_>>();
                populate_labels_for_symbols(core_symbols, &language_registry, None, &mut symbols)
                    .await;
                Ok(symbols)
            })
        } else if let Some(local) = self.as_local() {
            struct WorkspaceSymbolsResult {
                server_id: LanguageServerId,
                lsp_adapter: Arc<CachedLspAdapter>,
                worktree: WeakEntity<Worktree>,
                worktree_abs_path: Arc<Path>,
                lsp_symbols: Vec<(String, SymbolKind, lsp::Location)>,
            }

            let mut requests = Vec::new();
            let mut requested_servers = BTreeSet::new();
            'next_server: for ((worktree_id, _), server_ids) in local.language_server_ids.iter() {
                let Some(worktree_handle) = self
                    .worktree_store
                    .read(cx)
                    .worktree_for_id(*worktree_id, cx)
                else {
                    continue;
                };
                let worktree = worktree_handle.read(cx);
                if !worktree.is_visible() {
                    continue;
                }

                let mut servers_to_query = server_ids
                    .difference(&requested_servers)
                    .cloned()
                    .collect::<BTreeSet<_>>();
                for server_id in &servers_to_query {
                    let (lsp_adapter, server) = match local.language_servers.get(server_id) {
                        Some(LanguageServerState::Running {
                            adapter, server, ..
                        }) => (adapter.clone(), server),

                        _ => continue 'next_server,
                    };
                    let worktree_abs_path = worktree.abs_path().clone();
                    let worktree_handle = worktree_handle.clone();
                    let server_id = server.server_id();
                    requests.push(
                            server
                                .request::<lsp::request::WorkspaceSymbolRequest>(
                                    lsp::WorkspaceSymbolParams {
                                        query: query.to_string(),
                                        ..Default::default()
                                    },
                                )
                                .log_err()
                                .map(move |response| {
                                    let lsp_symbols = response.flatten().map(|symbol_response| match symbol_response {
                                        lsp::WorkspaceSymbolResponse::Flat(flat_responses) => {
                                            flat_responses.into_iter().map(|lsp_symbol| {
                                            (lsp_symbol.name, lsp_symbol.kind, lsp_symbol.location)
                                            }).collect::<Vec<_>>()
                                        }
                                        lsp::WorkspaceSymbolResponse::Nested(nested_responses) => {
                                            nested_responses.into_iter().filter_map(|lsp_symbol| {
                                                let location = match lsp_symbol.location {
                                                    OneOf::Left(location) => location,
                                                    OneOf::Right(_) => {
                                                        log::error!("Unexpected: client capabilities forbid symbol resolutions in workspace.symbol.resolveSupport");
                                                        return None
                                                    }
                                                };
                                                Some((lsp_symbol.name, lsp_symbol.kind, location))
                                            }).collect::<Vec<_>>()
                                        }
                                    }).unwrap_or_default();

                                    WorkspaceSymbolsResult {
                                        server_id,
                                        lsp_adapter,
                                        worktree: worktree_handle.downgrade(),
                                        worktree_abs_path,
                                        lsp_symbols,
                                    }
                                }),
                        );
                }
                requested_servers.append(&mut servers_to_query);
            }

            cx.spawn(move |this, mut cx| async move {
                let responses = futures::future::join_all(requests).await;
                let this = match this.upgrade() {
                    Some(this) => this,
                    None => return Ok(Vec::new()),
                };

                let mut symbols = Vec::new();
                for result in responses {
                    let core_symbols = this.update(&mut cx, |this, cx| {
                        result
                            .lsp_symbols
                            .into_iter()
                            .filter_map(|(symbol_name, symbol_kind, symbol_location)| {
                                let abs_path = symbol_location.uri.to_file_path().ok()?;
                                let source_worktree = result.worktree.upgrade()?;
                                let source_worktree_id = source_worktree.read(cx).id();

                                let path;
                                let worktree;
                                if let Some((tree, rel_path)) =
                                    this.worktree_store.read(cx).find_worktree(&abs_path, cx)
                                {
                                    worktree = tree;
                                    path = rel_path;
                                } else {
                                    worktree = source_worktree.clone();
                                    path = relativize_path(&result.worktree_abs_path, &abs_path);
                                }

                                let worktree_id = worktree.read(cx).id();
                                let project_path = ProjectPath {
                                    worktree_id,
                                    path: path.into(),
                                };
                                let signature = this.symbol_signature(&project_path);
                                Some(CoreSymbol {
                                    source_language_server_id: result.server_id,
                                    language_server_name: result.lsp_adapter.name.clone(),
                                    source_worktree_id,
                                    path: project_path,
                                    kind: symbol_kind,
                                    name: symbol_name,
                                    range: range_from_lsp(symbol_location.range),
                                    signature,
                                })
                            })
                            .collect()
                    })?;

                    populate_labels_for_symbols(
                        core_symbols,
                        &language_registry,
                        Some(result.lsp_adapter),
                        &mut symbols,
                    )
                    .await;
                }

                Ok(symbols)
            })
        } else {
            Task::ready(Err(anyhow!("No upstream client or local language server")))
        }
    }

    pub fn diagnostic_summary(&self, include_ignored: bool, cx: &App) -> DiagnosticSummary {
        let mut summary = DiagnosticSummary::default();
        for (_, _, path_summary) in self.diagnostic_summaries(include_ignored, cx) {
            summary.error_count += path_summary.error_count;
            summary.warning_count += path_summary.warning_count;
        }
        summary
    }

    pub fn diagnostic_summaries<'a>(
        &'a self,
        include_ignored: bool,
        cx: &'a App,
    ) -> impl Iterator<Item = (ProjectPath, LanguageServerId, DiagnosticSummary)> + 'a {
        self.worktree_store
            .read(cx)
            .visible_worktrees(cx)
            .filter_map(|worktree| {
                let worktree = worktree.read(cx);
                Some((worktree, self.diagnostic_summaries.get(&worktree.id())?))
            })
            .flat_map(move |(worktree, summaries)| {
                let worktree_id = worktree.id();
                summaries
                    .iter()
                    .filter(move |(path, _)| {
                        include_ignored
                            || worktree
                                .entry_for_path(path.as_ref())
                                .map_or(false, |entry| !entry.is_ignored)
                    })
                    .flat_map(move |(path, summaries)| {
                        summaries.iter().map(move |(server_id, summary)| {
                            (
                                ProjectPath {
                                    worktree_id,
                                    path: path.clone(),
                                },
                                *server_id,
                                *summary,
                            )
                        })
                    })
            })
    }

    pub fn on_buffer_edited(
        &mut self,
        buffer: Entity<Buffer>,
        cx: &mut Context<Self>,
    ) -> Option<()> {
        let language_servers: Vec<_> = buffer.update(cx, |buffer, cx| {
            Some(
                self.as_local()?
                    .language_servers_for_buffer(buffer, cx)
                    .map(|i| i.1.clone())
                    .collect(),
            )
        })?;

        let buffer = buffer.read(cx);
        let file = File::from_dyn(buffer.file())?;
        let abs_path = file.as_local()?.abs_path(cx);
        let uri = lsp::Url::from_file_path(abs_path).unwrap();
        let next_snapshot = buffer.text_snapshot();
        for language_server in language_servers {
            let language_server = language_server.clone();

            let buffer_snapshots = self
                .as_local_mut()
                .unwrap()
                .buffer_snapshots
                .get_mut(&buffer.remote_id())
                .and_then(|m| m.get_mut(&language_server.server_id()))?;
            let previous_snapshot = buffer_snapshots.last()?;

            let build_incremental_change = || {
                buffer
                    .edits_since::<(PointUtf16, usize)>(previous_snapshot.snapshot.version())
                    .map(|edit| {
                        let edit_start = edit.new.start.0;
                        let edit_end = edit_start + (edit.old.end.0 - edit.old.start.0);
                        let new_text = next_snapshot
                            .text_for_range(edit.new.start.1..edit.new.end.1)
                            .collect();
                        lsp::TextDocumentContentChangeEvent {
                            range: Some(lsp::Range::new(
                                point_to_lsp(edit_start),
                                point_to_lsp(edit_end),
                            )),
                            range_length: None,
                            text: new_text,
                        }
                    })
                    .collect()
            };

            let document_sync_kind = language_server
                .capabilities()
                .text_document_sync
                .as_ref()
                .and_then(|sync| match sync {
                    lsp::TextDocumentSyncCapability::Kind(kind) => Some(*kind),
                    lsp::TextDocumentSyncCapability::Options(options) => options.change,
                });

            let content_changes: Vec<_> = match document_sync_kind {
                Some(lsp::TextDocumentSyncKind::FULL) => {
                    vec![lsp::TextDocumentContentChangeEvent {
                        range: None,
                        range_length: None,
                        text: next_snapshot.text(),
                    }]
                }
                Some(lsp::TextDocumentSyncKind::INCREMENTAL) => build_incremental_change(),
                _ => {
                    #[cfg(any(test, feature = "test-support"))]
                    {
                        build_incremental_change()
                    }

                    #[cfg(not(any(test, feature = "test-support")))]
                    {
                        continue;
                    }
                }
            };

            let next_version = previous_snapshot.version + 1;
            buffer_snapshots.push(LspBufferSnapshot {
                version: next_version,
                snapshot: next_snapshot.clone(),
            });

            language_server
                .notify::<lsp::notification::DidChangeTextDocument>(
                    &lsp::DidChangeTextDocumentParams {
                        text_document: lsp::VersionedTextDocumentIdentifier::new(
                            uri.clone(),
                            next_version,
                        ),
                        content_changes,
                    },
                )
                .log_err();
        }

        None
    }

    pub fn on_buffer_saved(
        &mut self,
        buffer: Entity<Buffer>,
        cx: &mut Context<Self>,
    ) -> Option<()> {
        let file = File::from_dyn(buffer.read(cx).file())?;
        let worktree_id = file.worktree_id(cx);
        let abs_path = file.as_local()?.abs_path(cx);
        let text_document = lsp::TextDocumentIdentifier {
            uri: lsp::Url::from_file_path(abs_path).log_err()?,
        };
        let local = self.as_local()?;

        for server in local.language_servers_for_worktree(worktree_id) {
            if let Some(include_text) = include_text(server.as_ref()) {
                let text = if include_text {
                    Some(buffer.read(cx).text())
                } else {
                    None
                };
                server
                    .notify::<lsp::notification::DidSaveTextDocument>(
                        &lsp::DidSaveTextDocumentParams {
                            text_document: text_document.clone(),
                            text,
                        },
                    )
                    .log_err();
            }
        }

        let language_servers = buffer.update(cx, |buffer, cx| {
            local.language_server_ids_for_buffer(buffer, cx)
        });
        for language_server_id in language_servers {
            self.simulate_disk_based_diagnostics_events_if_needed(language_server_id, cx);
        }

        None
    }

    pub(crate) async fn refresh_workspace_configurations(
        this: &WeakEntity<Self>,
        fs: Arc<dyn Fs>,
        mut cx: AsyncApp,
    ) {
        maybe!(async move {
            let servers = this
                .update(&mut cx, |this, cx| {
                    let Some(local) = this.as_local() else {
                        return Vec::default();
                    };
                    local
                        .language_server_ids
                        .iter()
                        .flat_map(|((worktree_id, _), server_ids)| {
                            let worktree = this
                                .worktree_store
                                .read(cx)
                                .worktree_for_id(*worktree_id, cx);
                            let delegate = worktree.map(|worktree| {
                                LocalLspAdapterDelegate::new(
                                    local.languages.clone(),
                                    &local.environment,
                                    cx.weak_entity(),
                                    &worktree,
                                    local.http_client.clone(),
                                    local.fs.clone(),
                                    cx,
                                )
                            });

                            server_ids.iter().filter_map(move |server_id| {
                                let states = local.language_servers.get(server_id)?;

                                match states {
                                    LanguageServerState::Starting { .. } => None,
                                    LanguageServerState::Running {
                                        adapter, server, ..
                                    } => Some((
                                        adapter.adapter.clone(),
                                        server.clone(),
                                        delegate.clone()? as Arc<dyn LspAdapterDelegate>,
                                    )),
                                }
                            })
                        })
                        .collect::<Vec<_>>()
                })
                .ok()?;

            let toolchain_store = this
                .update(&mut cx, |this, cx| this.toolchain_store(cx))
                .ok()?;
            for (adapter, server, delegate) in servers {
                let settings = adapter
                    .workspace_configuration(
                        fs.as_ref(),
                        &delegate,
                        toolchain_store.clone(),
                        &mut cx,
                    )
                    .await
                    .ok()?;

                server
                    .notify::<lsp::notification::DidChangeConfiguration>(
                        &lsp::DidChangeConfigurationParams { settings },
                    )
                    .ok();
            }
            Some(())
        })
        .await;
    }

    fn toolchain_store(&self, cx: &App) -> Arc<dyn LanguageToolchainStore> {
        if let Some(toolchain_store) = self.toolchain_store.as_ref() {
            toolchain_store.read(cx).as_language_toolchain_store()
        } else {
            Arc::new(EmptyToolchainStore)
        }
    }
    fn maintain_workspace_config(
        fs: Arc<dyn Fs>,
        external_refresh_requests: watch::Receiver<()>,
        cx: &mut Context<Self>,
    ) -> Task<Result<()>> {
        let (mut settings_changed_tx, mut settings_changed_rx) = watch::channel();
        let _ = postage::stream::Stream::try_recv(&mut settings_changed_rx);

        let settings_observation = cx.observe_global::<SettingsStore>(move |_, _| {
            *settings_changed_tx.borrow_mut() = ();
        });

        let mut joint_future =
            futures::stream::select(settings_changed_rx, external_refresh_requests);
        cx.spawn(move |this, cx| async move {
            while let Some(()) = joint_future.next().await {
                Self::refresh_workspace_configurations(&this, fs.clone(), cx.clone()).await;
            }

            drop(settings_observation);
            anyhow::Ok(())
        })
    }

    pub fn language_servers_for_local_buffer<'a>(
        &'a self,
        buffer: &Buffer,
        cx: &mut App,
    ) -> impl Iterator<Item = (&'a Arc<CachedLspAdapter>, &'a Arc<LanguageServer>)> {
        let local = self.as_local();
        let language_server_ids = local
            .map(|local| local.language_server_ids_for_buffer(buffer, cx))
            .unwrap_or_default();

        language_server_ids
            .into_iter()
            .filter_map(
                move |server_id| match local?.language_servers.get(&server_id)? {
                    LanguageServerState::Running {
                        adapter, server, ..
                    } => Some((adapter, server)),
                    _ => None,
                },
            )
    }

    pub fn language_server_for_local_buffer<'a>(
        &'a self,
        buffer: &'a Buffer,
        server_id: LanguageServerId,
        cx: &'a mut App,
    ) -> Option<(&'a Arc<CachedLspAdapter>, &'a Arc<LanguageServer>)> {
        self.as_local()?
            .language_servers_for_buffer(buffer, cx)
            .find(|(_, s)| s.server_id() == server_id)
    }

    fn remove_worktree(&mut self, id_to_remove: WorktreeId, cx: &mut Context<Self>) {
        self.diagnostic_summaries.remove(&id_to_remove);
        if let Some(local) = self.as_local_mut() {
            let to_remove = local.remove_worktree(id_to_remove, cx);
            for server in to_remove {
                self.language_server_statuses.remove(&server);
            }
        }
    }

    pub fn shared(
        &mut self,
        project_id: u64,
        downstream_client: AnyProtoClient,
        _: &mut Context<Self>,
    ) {
        self.downstream_client = Some((downstream_client.clone(), project_id));

        for (server_id, status) in &self.language_server_statuses {
            downstream_client
                .send(proto::StartLanguageServer {
                    project_id,
                    server: Some(proto::LanguageServer {
                        id: server_id.0 as u64,
                        name: status.name.clone(),
                        worktree_id: None,
                    }),
                })
                .log_err();
        }
    }

    pub fn disconnected_from_host(&mut self) {
        self.downstream_client.take();
    }

    pub fn disconnected_from_ssh_remote(&mut self) {
        if let LspStoreMode::Remote(RemoteLspStore {
            upstream_client, ..
        }) = &mut self.mode
        {
            upstream_client.take();
        }
    }

    pub(crate) fn set_language_server_statuses_from_proto(
        &mut self,
        language_servers: Vec<proto::LanguageServer>,
    ) {
        self.language_server_statuses = language_servers
            .into_iter()
            .map(|server| {
                (
                    LanguageServerId(server.id as usize),
                    LanguageServerStatus {
                        name: server.name,
                        pending_work: Default::default(),
                        has_pending_diagnostic_updates: false,
                        progress_tokens: Default::default(),
                    },
                )
            })
            .collect();
    }

    fn register_local_language_server(
        &mut self,
        worktree: Entity<Worktree>,
        language_server_name: LanguageServerName,
        language_server_id: LanguageServerId,
        cx: &mut App,
    ) {
        let Some(local) = self.as_local_mut() else {
            return;
        };
        let worktree_id = worktree.read(cx).id();
        let path = ProjectPath {
            worktree_id,
            path: Arc::from("".as_ref()),
        };
        let delegate = LocalLspAdapterDelegate::from_local_lsp(local, &worktree, cx);
        local.lsp_tree.update(cx, |this, cx| {
            for node in this.get(
                path,
                AdapterQuery::Adapter(&language_server_name),
                delegate,
                cx,
            ) {
                node.server_id_or_init(|disposition| {
                    assert_eq!(disposition.server_name, &language_server_name);

                    language_server_id
                });
            }
        });
        local
            .language_server_ids
            .entry((worktree_id, language_server_name))
            .or_default()
            .insert(language_server_id);
    }

    pub fn update_diagnostic_entries(
        &mut self,
        server_id: LanguageServerId,
        abs_path: PathBuf,
        version: Option<i32>,
        diagnostics: Vec<DiagnosticEntry<Unclipped<PointUtf16>>>,
        cx: &mut Context<Self>,
    ) -> Result<(), anyhow::Error> {
        let Some((worktree, relative_path)) =
            self.worktree_store.read(cx).find_worktree(&abs_path, cx)
        else {
            log::warn!("skipping diagnostics update, no worktree found for path {abs_path:?}");
            return Ok(());
        };

        let project_path = ProjectPath {
            worktree_id: worktree.read(cx).id(),
            path: relative_path.into(),
        };

        if let Some(buffer) = self.buffer_store.read(cx).get_by_path(&project_path, cx) {
            self.as_local_mut().unwrap().update_buffer_diagnostics(
                &buffer,
                server_id,
                version,
                diagnostics.clone(),
                cx,
            )?;
        }

        let updated = worktree.update(cx, |worktree, cx| {
            self.update_worktree_diagnostics(
                worktree.id(),
                server_id,
                project_path.path.clone(),
                diagnostics,
                cx,
            )
        })?;
        if updated {
            cx.emit(LspStoreEvent::DiagnosticsUpdated {
                language_server_id: server_id,
                path: project_path,
            })
        }
        Ok(())
    }

    fn update_worktree_diagnostics(
        &mut self,
        worktree_id: WorktreeId,
        server_id: LanguageServerId,
        worktree_path: Arc<Path>,
        diagnostics: Vec<DiagnosticEntry<Unclipped<PointUtf16>>>,
        _: &mut Context<Worktree>,
    ) -> Result<bool> {
        let local = match &mut self.mode {
            LspStoreMode::Local(local_lsp_store) => local_lsp_store,
            _ => anyhow::bail!("update_worktree_diagnostics called on remote"),
        };

        let summaries_for_tree = self.diagnostic_summaries.entry(worktree_id).or_default();
        let diagnostics_for_tree = local.diagnostics.entry(worktree_id).or_default();
        let summaries_by_server_id = summaries_for_tree.entry(worktree_path.clone()).or_default();

        let old_summary = summaries_by_server_id
            .remove(&server_id)
            .unwrap_or_default();

        let new_summary = DiagnosticSummary::new(&diagnostics);
        if new_summary.is_empty() {
            if let Some(diagnostics_by_server_id) = diagnostics_for_tree.get_mut(&worktree_path) {
                if let Ok(ix) = diagnostics_by_server_id.binary_search_by_key(&server_id, |e| e.0) {
                    diagnostics_by_server_id.remove(ix);
                }
                if diagnostics_by_server_id.is_empty() {
                    diagnostics_for_tree.remove(&worktree_path);
                }
            }
        } else {
            summaries_by_server_id.insert(server_id, new_summary);
            let diagnostics_by_server_id = diagnostics_for_tree
                .entry(worktree_path.clone())
                .or_default();
            match diagnostics_by_server_id.binary_search_by_key(&server_id, |e| e.0) {
                Ok(ix) => {
                    diagnostics_by_server_id[ix] = (server_id, diagnostics);
                }
                Err(ix) => {
                    diagnostics_by_server_id.insert(ix, (server_id, diagnostics));
                }
            }
        }

        if !old_summary.is_empty() || !new_summary.is_empty() {
            if let Some((downstream_client, project_id)) = &self.downstream_client {
                downstream_client
                    .send(proto::UpdateDiagnosticSummary {
                        project_id: *project_id,
                        worktree_id: worktree_id.to_proto(),
                        summary: Some(proto::DiagnosticSummary {
                            path: worktree_path.to_proto(),
                            language_server_id: server_id.0 as u64,
                            error_count: new_summary.error_count as u32,
                            warning_count: new_summary.warning_count as u32,
                        }),
                    })
                    .log_err();
            }
        }

        Ok(!old_summary.is_empty() || !new_summary.is_empty())
    }

    pub fn open_buffer_for_symbol(
        &mut self,
        symbol: &Symbol,
        cx: &mut Context<Self>,
    ) -> Task<Result<Entity<Buffer>>> {
        if let Some((client, project_id)) = self.upstream_client() {
            let request = client.request(proto::OpenBufferForSymbol {
                project_id,
                symbol: Some(Self::serialize_symbol(symbol)),
            });
            cx.spawn(move |this, mut cx| async move {
                let response = request.await?;
                let buffer_id = BufferId::new(response.buffer_id)?;
                this.update(&mut cx, |this, cx| {
                    this.wait_for_remote_buffer(buffer_id, cx)
                })?
                .await
            })
        } else if let Some(local) = self.as_local() {
            let Some(language_server_id) = local
                .language_server_ids
                .get(&(
                    symbol.source_worktree_id,
                    symbol.language_server_name.clone(),
                ))
                .and_then(|ids| {
                    ids.contains(&symbol.source_language_server_id)
                        .then_some(symbol.source_language_server_id)
                })
            else {
                return Task::ready(Err(anyhow!(
                    "language server for worktree and language not found"
                )));
            };

            let worktree_abs_path = if let Some(worktree_abs_path) = self
                .worktree_store
                .read(cx)
                .worktree_for_id(symbol.path.worktree_id, cx)
                .map(|worktree| worktree.read(cx).abs_path())
            {
                worktree_abs_path
            } else {
                return Task::ready(Err(anyhow!("worktree not found for symbol")));
            };

            let symbol_abs_path = resolve_path(&worktree_abs_path, &symbol.path.path);
            let symbol_uri = if let Ok(uri) = lsp::Url::from_file_path(symbol_abs_path) {
                uri
            } else {
                return Task::ready(Err(anyhow!("invalid symbol path")));
            };

            self.open_local_buffer_via_lsp(
                symbol_uri,
                language_server_id,
                symbol.language_server_name.clone(),
                cx,
            )
        } else {
            Task::ready(Err(anyhow!("no upstream client or local store")))
        }
    }

    pub fn open_local_buffer_via_lsp(
        &mut self,
        mut abs_path: lsp::Url,
        language_server_id: LanguageServerId,
        language_server_name: LanguageServerName,
        cx: &mut Context<Self>,
    ) -> Task<Result<Entity<Buffer>>> {
        cx.spawn(move |lsp_store, mut cx| async move {
            // Escape percent-encoded string.
            let current_scheme = abs_path.scheme().to_owned();
            let _ = abs_path.set_scheme("file");

            let abs_path = abs_path
                .to_file_path()
                .map_err(|_| anyhow!("can't convert URI to path"))?;
            let p = abs_path.clone();
            let yarn_worktree = lsp_store
                .update(&mut cx, move |lsp_store, cx| match lsp_store.as_local() {
                    Some(local_lsp_store) => local_lsp_store.yarn.update(cx, |_, cx| {
                        cx.spawn(|this, mut cx| async move {
                            let t = this
                                .update(&mut cx, |this, cx| {
                                    this.process_path(&p, &current_scheme, cx)
                                })
                                .ok()?;
                            t.await
                        })
                    }),
                    None => Task::ready(None),
                })?
                .await;
            let (worktree_root_target, known_relative_path) =
                if let Some((zip_root, relative_path)) = yarn_worktree {
                    (zip_root, Some(relative_path))
                } else {
                    (Arc::<Path>::from(abs_path.as_path()), None)
                };
            let (worktree, relative_path) = if let Some(result) =
                lsp_store.update(&mut cx, |lsp_store, cx| {
                    lsp_store.worktree_store.update(cx, |worktree_store, cx| {
                        worktree_store.find_worktree(&worktree_root_target, cx)
                    })
                })? {
                let relative_path =
                    known_relative_path.unwrap_or_else(|| Arc::<Path>::from(result.1));
                (result.0, relative_path)
            } else {
                let worktree = lsp_store
                    .update(&mut cx, |lsp_store, cx| {
                        lsp_store.worktree_store.update(cx, |worktree_store, cx| {
                            worktree_store.create_worktree(&worktree_root_target, false, cx)
                        })
                    })?
                    .await?;
                if worktree.update(&mut cx, |worktree, _| worktree.is_local())? {
                    lsp_store
                        .update(&mut cx, |lsp_store, cx| {
                            lsp_store.register_local_language_server(
                                worktree.clone(),
                                language_server_name,
                                language_server_id,
                                cx,
                            )
                        })
                        .ok();
                }
                let worktree_root = worktree.update(&mut cx, |worktree, _| worktree.abs_path())?;
                let relative_path = if let Some(known_path) = known_relative_path {
                    known_path
                } else {
                    abs_path.strip_prefix(worktree_root)?.into()
                };
                (worktree, relative_path)
            };
            let project_path = ProjectPath {
                worktree_id: worktree.update(&mut cx, |worktree, _| worktree.id())?,
                path: relative_path,
            };
            lsp_store
                .update(&mut cx, |lsp_store, cx| {
                    lsp_store.buffer_store().update(cx, |buffer_store, cx| {
                        buffer_store.open_buffer(project_path, cx)
                    })
                })?
                .await
        })
    }

    fn request_multiple_lsp_locally<P, R>(
        &mut self,
        buffer: &Entity<Buffer>,
        position: Option<P>,
        request: R,
        cx: &mut Context<'_, Self>,
    ) -> Task<Vec<R::Response>>
    where
        P: ToOffset,
        R: LspCommand + Clone,
        <R::LspRequest as lsp::request::Request>::Result: Send,
        <R::LspRequest as lsp::request::Request>::Params: Send,
    {
        let Some(local) = self.as_local() else {
            return Task::ready(Vec::new());
        };

        let snapshot = buffer.read(cx).snapshot();
        let scope = position.and_then(|position| snapshot.language_scope_at(position));

        let server_ids = buffer.update(cx, |buffer, cx| {
            local
                .language_servers_for_buffer(buffer, cx)
                .filter(|(adapter, _)| {
                    scope
                        .as_ref()
                        .map(|scope| scope.language_allowed(&adapter.name))
                        .unwrap_or(true)
                })
                .map(|(_, server)| server.server_id())
                .collect::<Vec<_>>()
        });

        let mut response_results = server_ids
            .into_iter()
            .map(|server_id| {
                self.request_lsp(
                    buffer.clone(),
                    LanguageServerToQuery::Other(server_id),
                    request.clone(),
                    cx,
                )
            })
            .collect::<FuturesUnordered<_>>();

        cx.spawn(|_, _| async move {
            let mut responses = Vec::with_capacity(response_results.len());
            while let Some(response_result) = response_results.next().await {
                if let Some(response) = response_result.log_err() {
                    responses.push(response);
                }
            }
            responses
        })
    }

    async fn handle_lsp_command<T: LspCommand>(
        this: Entity<Self>,
        envelope: TypedEnvelope<T::ProtoRequest>,
        mut cx: AsyncApp,
    ) -> Result<<T::ProtoRequest as proto::RequestMessage>::Response>
    where
        <T::LspRequest as lsp::request::Request>::Params: Send,
        <T::LspRequest as lsp::request::Request>::Result: Send,
    {
        let sender_id = envelope.original_sender_id().unwrap_or_default();
        let buffer_id = T::buffer_id_from_proto(&envelope.payload)?;
        let buffer_handle = this.update(&mut cx, |this, cx| {
            this.buffer_store.read(cx).get_existing(buffer_id)
        })??;
        let request = T::from_proto(
            envelope.payload,
            this.clone(),
            buffer_handle.clone(),
            cx.clone(),
        )
        .await?;
        let response = this
            .update(&mut cx, |this, cx| {
                this.request_lsp(
                    buffer_handle.clone(),
                    LanguageServerToQuery::Primary,
                    request,
                    cx,
                )
            })?
            .await?;
        this.update(&mut cx, |this, cx| {
            Ok(T::response_to_proto(
                response,
                this,
                sender_id,
                &buffer_handle.read(cx).version(),
                cx,
            ))
        })?
    }

    async fn handle_multi_lsp_query(
        this: Entity<Self>,
        envelope: TypedEnvelope<proto::MultiLspQuery>,
        mut cx: AsyncApp,
    ) -> Result<proto::MultiLspQueryResponse> {
        let response_from_ssh = this.update(&mut cx, |this, _| {
            let (upstream_client, project_id) = this.upstream_client()?;
            let mut payload = envelope.payload.clone();
            payload.project_id = project_id;

            Some(upstream_client.request(payload))
        })?;
        if let Some(response_from_ssh) = response_from_ssh {
            return response_from_ssh.await;
        }

        let sender_id = envelope.original_sender_id().unwrap_or_default();
        let buffer_id = BufferId::new(envelope.payload.buffer_id)?;
        let version = deserialize_version(&envelope.payload.version);
        let buffer = this.update(&mut cx, |this, cx| {
            this.buffer_store.read(cx).get_existing(buffer_id)
        })??;
        buffer
            .update(&mut cx, |buffer, _| {
                buffer.wait_for_version(version.clone())
            })?
            .await?;
        let buffer_version = buffer.update(&mut cx, |buffer, _| buffer.version())?;
        match envelope
            .payload
            .strategy
            .context("invalid request without the strategy")?
        {
            proto::multi_lsp_query::Strategy::All(_) => {
                // currently, there's only one multiple language servers query strategy,
                // so just ensure it's specified correctly
            }
        }
        match envelope.payload.request {
            Some(proto::multi_lsp_query::Request::GetHover(get_hover)) => {
                let get_hover =
                    GetHover::from_proto(get_hover, this.clone(), buffer.clone(), cx.clone())
                        .await?;
                let all_hovers = this
                    .update(&mut cx, |this, cx| {
                        this.request_multiple_lsp_locally(
                            &buffer,
                            Some(get_hover.position),
                            get_hover,
                            cx,
                        )
                    })?
                    .await
                    .into_iter()
                    .filter_map(|hover| remove_empty_hover_blocks(hover?));
                this.update(&mut cx, |project, cx| proto::MultiLspQueryResponse {
                    responses: all_hovers
                        .map(|hover| proto::LspResponse {
                            response: Some(proto::lsp_response::Response::GetHoverResponse(
                                GetHover::response_to_proto(
                                    Some(hover),
                                    project,
                                    sender_id,
                                    &buffer_version,
                                    cx,
                                ),
                            )),
                        })
                        .collect(),
                })
            }
            Some(proto::multi_lsp_query::Request::GetCodeActions(get_code_actions)) => {
                let get_code_actions = GetCodeActions::from_proto(
                    get_code_actions,
                    this.clone(),
                    buffer.clone(),
                    cx.clone(),
                )
                .await?;

                let all_actions = this
                    .update(&mut cx, |project, cx| {
                        project.request_multiple_lsp_locally(
                            &buffer,
                            Some(get_code_actions.range.start),
                            get_code_actions,
                            cx,
                        )
                    })?
                    .await
                    .into_iter();

                this.update(&mut cx, |project, cx| proto::MultiLspQueryResponse {
                    responses: all_actions
                        .map(|code_actions| proto::LspResponse {
                            response: Some(proto::lsp_response::Response::GetCodeActionsResponse(
                                GetCodeActions::response_to_proto(
                                    code_actions,
                                    project,
                                    sender_id,
                                    &buffer_version,
                                    cx,
                                ),
                            )),
                        })
                        .collect(),
                })
            }
            Some(proto::multi_lsp_query::Request::GetSignatureHelp(get_signature_help)) => {
                let get_signature_help = GetSignatureHelp::from_proto(
                    get_signature_help,
                    this.clone(),
                    buffer.clone(),
                    cx.clone(),
                )
                .await?;

                let all_signatures = this
                    .update(&mut cx, |project, cx| {
                        project.request_multiple_lsp_locally(
                            &buffer,
                            Some(get_signature_help.position),
                            get_signature_help,
                            cx,
                        )
                    })?
                    .await
                    .into_iter();

                this.update(&mut cx, |project, cx| proto::MultiLspQueryResponse {
                    responses: all_signatures
                        .map(|signature_help| proto::LspResponse {
                            response: Some(
                                proto::lsp_response::Response::GetSignatureHelpResponse(
                                    GetSignatureHelp::response_to_proto(
                                        signature_help,
                                        project,
                                        sender_id,
                                        &buffer_version,
                                        cx,
                                    ),
                                ),
                            ),
                        })
                        .collect(),
                })
            }
            None => anyhow::bail!("empty multi lsp query request"),
        }
    }

    async fn handle_apply_code_action(
        this: Entity<Self>,
        envelope: TypedEnvelope<proto::ApplyCodeAction>,
        mut cx: AsyncApp,
    ) -> Result<proto::ApplyCodeActionResponse> {
        let sender_id = envelope.original_sender_id().unwrap_or_default();
        let action = Self::deserialize_code_action(
            envelope
                .payload
                .action
                .ok_or_else(|| anyhow!("invalid action"))?,
        )?;
        let apply_code_action = this.update(&mut cx, |this, cx| {
            let buffer_id = BufferId::new(envelope.payload.buffer_id)?;
            let buffer = this.buffer_store.read(cx).get_existing(buffer_id)?;
            anyhow::Ok(this.apply_code_action(buffer, action, false, cx))
        })??;

        let project_transaction = apply_code_action.await?;
        let project_transaction = this.update(&mut cx, |this, cx| {
            this.buffer_store.update(cx, |buffer_store, cx| {
                buffer_store.serialize_project_transaction_for_peer(
                    project_transaction,
                    sender_id,
                    cx,
                )
            })
        })?;
        Ok(proto::ApplyCodeActionResponse {
            transaction: Some(project_transaction),
        })
    }

    async fn handle_register_buffer_with_language_servers(
        this: Entity<Self>,
        envelope: TypedEnvelope<proto::RegisterBufferWithLanguageServers>,
        mut cx: AsyncApp,
    ) -> Result<proto::Ack> {
        let buffer_id = BufferId::new(envelope.payload.buffer_id)?;
        let peer_id = envelope.original_sender_id.unwrap_or(envelope.sender_id);
        this.update(&mut cx, |this, cx| {
            if let Some((upstream_client, upstream_project_id)) = this.upstream_client() {
                return upstream_client.send(proto::RegisterBufferWithLanguageServers {
                    project_id: upstream_project_id,
                    buffer_id: buffer_id.to_proto(),
                });
            }

            let Some(buffer) = this.buffer_store().read(cx).get(buffer_id) else {
                anyhow::bail!("buffer is not open");
            };

            let handle = this.register_buffer_with_language_servers(&buffer, false, cx);
            this.buffer_store().update(cx, |buffer_store, _| {
                buffer_store.register_shared_lsp_handle(peer_id, buffer_id, handle);
            });

            Ok(())
        })??;
        Ok(proto::Ack {})
    }

    async fn handle_rename_project_entry(
        this: Entity<Self>,
        envelope: TypedEnvelope<proto::RenameProjectEntry>,
        mut cx: AsyncApp,
    ) -> Result<proto::ProjectEntryResponse> {
        let entry_id = ProjectEntryId::from_proto(envelope.payload.entry_id);
        let (worktree_id, worktree, old_path, is_dir) = this
            .update(&mut cx, |this, cx| {
                this.worktree_store
                    .read(cx)
                    .worktree_and_entry_for_id(entry_id, cx)
                    .map(|(worktree, entry)| {
                        (
                            worktree.read(cx).id(),
                            worktree,
                            entry.path.clone(),
                            entry.is_dir(),
                        )
                    })
            })?
            .ok_or_else(|| anyhow!("worktree not found"))?;
        let (old_abs_path, new_abs_path) = {
            let root_path = worktree.update(&mut cx, |this, _| this.abs_path())?;
            let new_path = PathBuf::from_proto(envelope.payload.new_path.clone());
            (root_path.join(&old_path), root_path.join(&new_path))
        };

        Self::will_rename_entry(
            this.downgrade(),
            worktree_id,
            &old_abs_path,
            &new_abs_path,
            is_dir,
            cx.clone(),
        )
        .await;
        let response = Worktree::handle_rename_entry(worktree, envelope.payload, cx.clone()).await;
        this.update(&mut cx, |this, _| {
            this.did_rename_entry(worktree_id, &old_abs_path, &new_abs_path, is_dir);
        })
        .ok();
        response
    }

    async fn handle_update_diagnostic_summary(
        this: Entity<Self>,
        envelope: TypedEnvelope<proto::UpdateDiagnosticSummary>,
        mut cx: AsyncApp,
    ) -> Result<()> {
        this.update(&mut cx, |this, cx| {
            let worktree_id = WorktreeId::from_proto(envelope.payload.worktree_id);
            if let Some(message) = envelope.payload.summary {
                let project_path = ProjectPath {
                    worktree_id,
                    path: Arc::<Path>::from_proto(message.path),
                };
                let path = project_path.path.clone();
                let server_id = LanguageServerId(message.language_server_id as usize);
                let summary = DiagnosticSummary {
                    error_count: message.error_count as usize,
                    warning_count: message.warning_count as usize,
                };

                if summary.is_empty() {
                    if let Some(worktree_summaries) =
                        this.diagnostic_summaries.get_mut(&worktree_id)
                    {
                        if let Some(summaries) = worktree_summaries.get_mut(&path) {
                            summaries.remove(&server_id);
                            if summaries.is_empty() {
                                worktree_summaries.remove(&path);
                            }
                        }
                    }
                } else {
                    this.diagnostic_summaries
                        .entry(worktree_id)
                        .or_default()
                        .entry(path)
                        .or_default()
                        .insert(server_id, summary);
                }
                if let Some((downstream_client, project_id)) = &this.downstream_client {
                    downstream_client
                        .send(proto::UpdateDiagnosticSummary {
                            project_id: *project_id,
                            worktree_id: worktree_id.to_proto(),
                            summary: Some(proto::DiagnosticSummary {
                                path: project_path.path.as_ref().to_proto(),
                                language_server_id: server_id.0 as u64,
                                error_count: summary.error_count as u32,
                                warning_count: summary.warning_count as u32,
                            }),
                        })
                        .log_err();
                }
                cx.emit(LspStoreEvent::DiagnosticsUpdated {
                    language_server_id: LanguageServerId(message.language_server_id as usize),
                    path: project_path,
                });
            }
            Ok(())
        })?
    }

    async fn handle_start_language_server(
        this: Entity<Self>,
        envelope: TypedEnvelope<proto::StartLanguageServer>,
        mut cx: AsyncApp,
    ) -> Result<()> {
        let server = envelope
            .payload
            .server
            .ok_or_else(|| anyhow!("invalid server"))?;

        this.update(&mut cx, |this, cx| {
            let server_id = LanguageServerId(server.id as usize);
            this.language_server_statuses.insert(
                server_id,
                LanguageServerStatus {
                    name: server.name.clone(),
                    pending_work: Default::default(),
                    has_pending_diagnostic_updates: false,
                    progress_tokens: Default::default(),
                },
            );
            cx.emit(LspStoreEvent::LanguageServerAdded(
                server_id,
                LanguageServerName(server.name.into()),
                server.worktree_id.map(WorktreeId::from_proto),
            ));
            cx.notify();
        })?;
        Ok(())
    }

    async fn handle_update_language_server(
        this: Entity<Self>,
        envelope: TypedEnvelope<proto::UpdateLanguageServer>,
        mut cx: AsyncApp,
    ) -> Result<()> {
        this.update(&mut cx, |this, cx| {
            let language_server_id = LanguageServerId(envelope.payload.language_server_id as usize);

            match envelope
                .payload
                .variant
                .ok_or_else(|| anyhow!("invalid variant"))?
            {
                proto::update_language_server::Variant::WorkStart(payload) => {
                    this.on_lsp_work_start(
                        language_server_id,
                        payload.token,
                        LanguageServerProgress {
                            title: payload.title,
                            is_disk_based_diagnostics_progress: false,
                            is_cancellable: payload.is_cancellable.unwrap_or(false),
                            message: payload.message,
                            percentage: payload.percentage.map(|p| p as usize),
                            last_update_at: cx.background_executor().now(),
                        },
                        cx,
                    );
                }

                proto::update_language_server::Variant::WorkProgress(payload) => {
                    this.on_lsp_work_progress(
                        language_server_id,
                        payload.token,
                        LanguageServerProgress {
                            title: None,
                            is_disk_based_diagnostics_progress: false,
                            is_cancellable: payload.is_cancellable.unwrap_or(false),
                            message: payload.message,
                            percentage: payload.percentage.map(|p| p as usize),
                            last_update_at: cx.background_executor().now(),
                        },
                        cx,
                    );
                }

                proto::update_language_server::Variant::WorkEnd(payload) => {
                    this.on_lsp_work_end(language_server_id, payload.token, cx);
                }

                proto::update_language_server::Variant::DiskBasedDiagnosticsUpdating(_) => {
                    this.disk_based_diagnostics_started(language_server_id, cx);
                }

                proto::update_language_server::Variant::DiskBasedDiagnosticsUpdated(_) => {
                    this.disk_based_diagnostics_finished(language_server_id, cx)
                }
            }

            Ok(())
        })?
    }

    async fn handle_language_server_log(
        this: Entity<Self>,
        envelope: TypedEnvelope<proto::LanguageServerLog>,
        mut cx: AsyncApp,
    ) -> Result<()> {
        let language_server_id = LanguageServerId(envelope.payload.language_server_id as usize);
        let log_type = envelope
            .payload
            .log_type
            .map(LanguageServerLogType::from_proto)
            .context("invalid language server log type")?;

        let message = envelope.payload.message;

        this.update(&mut cx, |_, cx| {
            cx.emit(LspStoreEvent::LanguageServerLog(
                language_server_id,
                log_type,
                message,
            ));
        })
    }

    pub fn disk_based_diagnostics_started(
        &mut self,
        language_server_id: LanguageServerId,
        cx: &mut Context<Self>,
    ) {
        if let Some(language_server_status) =
            self.language_server_statuses.get_mut(&language_server_id)
        {
            language_server_status.has_pending_diagnostic_updates = true;
        }

        cx.emit(LspStoreEvent::DiskBasedDiagnosticsStarted { language_server_id });
        cx.emit(LspStoreEvent::LanguageServerUpdate {
            language_server_id,
            message: proto::update_language_server::Variant::DiskBasedDiagnosticsUpdating(
                Default::default(),
            ),
        })
    }

    pub fn disk_based_diagnostics_finished(
        &mut self,
        language_server_id: LanguageServerId,
        cx: &mut Context<Self>,
    ) {
        if let Some(language_server_status) =
            self.language_server_statuses.get_mut(&language_server_id)
        {
            language_server_status.has_pending_diagnostic_updates = false;
        }

        cx.emit(LspStoreEvent::DiskBasedDiagnosticsFinished { language_server_id });
        cx.emit(LspStoreEvent::LanguageServerUpdate {
            language_server_id,
            message: proto::update_language_server::Variant::DiskBasedDiagnosticsUpdated(
                Default::default(),
            ),
        })
    }

    // After saving a buffer using a language server that doesn't provide a disk-based progress token,
    // kick off a timer that will reset every time the buffer is saved. If the timer eventually fires,
    // simulate disk-based diagnostics being finished so that other pieces of UI (e.g., project
    // diagnostics view, diagnostic status bar) can update. We don't emit an event right away because
    // the language server might take some time to publish diagnostics.
    fn simulate_disk_based_diagnostics_events_if_needed(
        &mut self,
        language_server_id: LanguageServerId,
        cx: &mut Context<Self>,
    ) {
        const DISK_BASED_DIAGNOSTICS_DEBOUNCE: Duration = Duration::from_secs(1);

        let Some(LanguageServerState::Running {
            simulate_disk_based_diagnostics_completion,
            adapter,
            ..
        }) = self
            .as_local_mut()
            .and_then(|local_store| local_store.language_servers.get_mut(&language_server_id))
        else {
            return;
        };

        if adapter.disk_based_diagnostics_progress_token.is_some() {
            return;
        }

        let prev_task = simulate_disk_based_diagnostics_completion.replace(cx.spawn(
            move |this, mut cx| async move {
                cx.background_executor()
                    .timer(DISK_BASED_DIAGNOSTICS_DEBOUNCE)
                    .await;

                this.update(&mut cx, |this, cx| {
                    this.disk_based_diagnostics_finished(language_server_id, cx);

                    if let Some(LanguageServerState::Running {
                        simulate_disk_based_diagnostics_completion,
                        ..
                    }) = this.as_local_mut().and_then(|local_store| {
                        local_store.language_servers.get_mut(&language_server_id)
                    }) {
                        *simulate_disk_based_diagnostics_completion = None;
                    }
                })
                .ok();
            },
        ));

        if prev_task.is_none() {
            self.disk_based_diagnostics_started(language_server_id, cx);
        }
    }

    pub fn language_server_statuses(
        &self,
    ) -> impl DoubleEndedIterator<Item = (LanguageServerId, &LanguageServerStatus)> {
        self.language_server_statuses
            .iter()
            .map(|(key, value)| (*key, value))
    }

    pub(super) fn did_rename_entry(
        &self,
        worktree_id: WorktreeId,
        old_path: &Path,
        new_path: &Path,
        is_dir: bool,
    ) {
        maybe!({
            let local_store = self.as_local()?;

            let old_uri = lsp::Url::from_file_path(old_path).ok().map(String::from)?;
            let new_uri = lsp::Url::from_file_path(new_path).ok().map(String::from)?;

            for language_server in local_store.language_servers_for_worktree(worktree_id) {
                let Some(filter) = local_store
                    .language_server_paths_watched_for_rename
                    .get(&language_server.server_id())
                else {
                    continue;
                };

                if filter.should_send_did_rename(&old_uri, is_dir) {
                    language_server
                        .notify::<DidRenameFiles>(&RenameFilesParams {
                            files: vec![FileRename {
                                old_uri: old_uri.clone(),
                                new_uri: new_uri.clone(),
                            }],
                        })
                        .log_err();
                }
            }
            Some(())
        });
    }

    pub(super) fn will_rename_entry(
        this: WeakEntity<Self>,
        worktree_id: WorktreeId,
        old_path: &Path,
        new_path: &Path,
        is_dir: bool,
        cx: AsyncApp,
    ) -> Task<()> {
        let old_uri = lsp::Url::from_file_path(old_path).ok().map(String::from);
        let new_uri = lsp::Url::from_file_path(new_path).ok().map(String::from);
        cx.spawn(move |mut cx| async move {
            let mut tasks = vec![];
            this.update(&mut cx, |this, cx| {
                let local_store = this.as_local()?;
                let old_uri = old_uri?;
                let new_uri = new_uri?;
                for language_server in local_store.language_servers_for_worktree(worktree_id) {
                    let Some(filter) = local_store
                        .language_server_paths_watched_for_rename
                        .get(&language_server.server_id())
                    else {
                        continue;
                    };
                    let Some(adapter) =
                        this.language_server_adapter_for_id(language_server.server_id())
                    else {
                        continue;
                    };
                    if filter.should_send_will_rename(&old_uri, is_dir) {
                        let apply_edit = cx.spawn({
                            let old_uri = old_uri.clone();
                            let new_uri = new_uri.clone();
                            let language_server = language_server.clone();
                            |this, mut cx| async move {
                                let edit = language_server
                                    .request::<WillRenameFiles>(RenameFilesParams {
                                        files: vec![FileRename { old_uri, new_uri }],
                                    })
                                    .log_err()
                                    .await
                                    .flatten()?;

                                LocalLspStore::deserialize_workspace_edit(
                                    this.upgrade()?,
                                    edit,
                                    false,
                                    adapter.clone(),
                                    language_server.clone(),
                                    &mut cx,
                                )
                                .await
                                .ok();
                                Some(())
                            }
                        });
                        tasks.push(apply_edit);
                    }
                }
                Some(())
            })
            .ok()
            .flatten();
            for task in tasks {
                // Await on tasks sequentially so that the order of application of edits is deterministic
                // (at least with regards to the order of registration of language servers)
                task.await;
            }
        })
    }

    fn lsp_notify_abs_paths_changed(
        &mut self,
        server_id: LanguageServerId,
        changes: Vec<PathEvent>,
    ) {
        maybe!({
            let server = self.language_server_for_id(server_id)?;
            let changes = changes
                .into_iter()
                .filter_map(|event| {
                    let typ = match event.kind? {
                        PathEventKind::Created => lsp::FileChangeType::CREATED,
                        PathEventKind::Removed => lsp::FileChangeType::DELETED,
                        PathEventKind::Changed => lsp::FileChangeType::CHANGED,
                    };
                    Some(lsp::FileEvent {
                        uri: lsp::Url::from_file_path(&event.path).ok()?,
                        typ,
                    })
                })
                .collect::<Vec<_>>();
            if !changes.is_empty() {
                server
                    .notify::<lsp::notification::DidChangeWatchedFiles>(
                        &lsp::DidChangeWatchedFilesParams { changes },
                    )
                    .log_err();
            }
            Some(())
        });
    }

    pub fn language_server_for_id(&self, id: LanguageServerId) -> Option<Arc<LanguageServer>> {
        let local_lsp_store = self.as_local()?;
        if let Some(LanguageServerState::Running { server, .. }) =
            local_lsp_store.language_servers.get(&id)
        {
            Some(server.clone())
        } else if let Some((_, server)) = local_lsp_store.supplementary_language_servers.get(&id) {
            Some(Arc::clone(server))
        } else {
            None
        }
    }

    fn on_lsp_progress(
        &mut self,
        progress: lsp::ProgressParams,
        language_server_id: LanguageServerId,
        disk_based_diagnostics_progress_token: Option<String>,
        cx: &mut Context<Self>,
    ) {
        let token = match progress.token {
            lsp::NumberOrString::String(token) => token,
            lsp::NumberOrString::Number(token) => {
                log::info!("skipping numeric progress token {}", token);
                return;
            }
        };

        let lsp::ProgressParamsValue::WorkDone(progress) = progress.value;
        let language_server_status =
            if let Some(status) = self.language_server_statuses.get_mut(&language_server_id) {
                status
            } else {
                return;
            };

        if !language_server_status.progress_tokens.contains(&token) {
            return;
        }

        let is_disk_based_diagnostics_progress = disk_based_diagnostics_progress_token
            .as_ref()
            .map_or(false, |disk_based_token| {
                token.starts_with(disk_based_token)
            });

        match progress {
            lsp::WorkDoneProgress::Begin(report) => {
                if is_disk_based_diagnostics_progress {
                    self.disk_based_diagnostics_started(language_server_id, cx);
                }
                self.on_lsp_work_start(
                    language_server_id,
                    token.clone(),
                    LanguageServerProgress {
                        title: Some(report.title),
                        is_disk_based_diagnostics_progress,
                        is_cancellable: report.cancellable.unwrap_or(false),
                        message: report.message.clone(),
                        percentage: report.percentage.map(|p| p as usize),
                        last_update_at: cx.background_executor().now(),
                    },
                    cx,
                );
            }
            lsp::WorkDoneProgress::Report(report) => {
                if self.on_lsp_work_progress(
                    language_server_id,
                    token.clone(),
                    LanguageServerProgress {
                        title: None,
                        is_disk_based_diagnostics_progress,
                        is_cancellable: report.cancellable.unwrap_or(false),
                        message: report.message.clone(),
                        percentage: report.percentage.map(|p| p as usize),
                        last_update_at: cx.background_executor().now(),
                    },
                    cx,
                ) {
                    cx.emit(LspStoreEvent::LanguageServerUpdate {
                        language_server_id,
                        message: proto::update_language_server::Variant::WorkProgress(
                            proto::LspWorkProgress {
                                token,
                                message: report.message,
                                percentage: report.percentage,
                                is_cancellable: report.cancellable,
                            },
                        ),
                    })
                }
            }
            lsp::WorkDoneProgress::End(_) => {
                language_server_status.progress_tokens.remove(&token);
                self.on_lsp_work_end(language_server_id, token.clone(), cx);
                if is_disk_based_diagnostics_progress {
                    self.disk_based_diagnostics_finished(language_server_id, cx);
                }
            }
        }
    }

    fn on_lsp_work_start(
        &mut self,
        language_server_id: LanguageServerId,
        token: String,
        progress: LanguageServerProgress,
        cx: &mut Context<Self>,
    ) {
        if let Some(status) = self.language_server_statuses.get_mut(&language_server_id) {
            status.pending_work.insert(token.clone(), progress.clone());
            cx.notify();
        }
        cx.emit(LspStoreEvent::LanguageServerUpdate {
            language_server_id,
            message: proto::update_language_server::Variant::WorkStart(proto::LspWorkStart {
                token,
                title: progress.title,
                message: progress.message,
                percentage: progress.percentage.map(|p| p as u32),
                is_cancellable: Some(progress.is_cancellable),
            }),
        })
    }

    fn on_lsp_work_progress(
        &mut self,
        language_server_id: LanguageServerId,
        token: String,
        progress: LanguageServerProgress,
        cx: &mut Context<Self>,
    ) -> bool {
        if let Some(status) = self.language_server_statuses.get_mut(&language_server_id) {
            match status.pending_work.entry(token) {
                btree_map::Entry::Vacant(entry) => {
                    entry.insert(progress);
                    cx.notify();
                    return true;
                }
                btree_map::Entry::Occupied(mut entry) => {
                    let entry = entry.get_mut();
                    if (progress.last_update_at - entry.last_update_at)
                        >= SERVER_PROGRESS_THROTTLE_TIMEOUT
                    {
                        entry.last_update_at = progress.last_update_at;
                        if progress.message.is_some() {
                            entry.message = progress.message;
                        }
                        if progress.percentage.is_some() {
                            entry.percentage = progress.percentage;
                        }
                        if progress.is_cancellable != entry.is_cancellable {
                            entry.is_cancellable = progress.is_cancellable;
                        }
                        cx.notify();
                        return true;
                    }
                }
            }
        }

        false
    }

    fn on_lsp_work_end(
        &mut self,
        language_server_id: LanguageServerId,
        token: String,
        cx: &mut Context<Self>,
    ) {
        if let Some(status) = self.language_server_statuses.get_mut(&language_server_id) {
            if let Some(work) = status.pending_work.remove(&token) {
                if !work.is_disk_based_diagnostics_progress {
                    cx.emit(LspStoreEvent::RefreshInlayHints);
                }
            }
            cx.notify();
        }

        cx.emit(LspStoreEvent::LanguageServerUpdate {
            language_server_id,
            message: proto::update_language_server::Variant::WorkEnd(proto::LspWorkEnd { token }),
        })
    }

    pub async fn handle_resolve_completion_documentation(
        this: Entity<Self>,
        envelope: TypedEnvelope<proto::ResolveCompletionDocumentation>,
        mut cx: AsyncApp,
    ) -> Result<proto::ResolveCompletionDocumentationResponse> {
        let lsp_completion = serde_json::from_slice(&envelope.payload.lsp_completion)?;

        let completion = this
            .read_with(&cx, |this, cx| {
                let id = LanguageServerId(envelope.payload.language_server_id as usize);
                let Some(server) = this.language_server_for_id(id) else {
                    return Err(anyhow!("No language server {id}"));
                };

                Ok(cx.background_executor().spawn(async move {
                    let can_resolve = server
                        .capabilities()
                        .completion_provider
                        .as_ref()
                        .and_then(|options| options.resolve_provider)
                        .unwrap_or(false);
                    if can_resolve {
                        server
                            .request::<lsp::request::ResolveCompletionItem>(lsp_completion)
                            .await
                    } else {
                        anyhow::Ok(lsp_completion)
                    }
                }))
            })??
            .await?;

        let mut documentation_is_markdown = false;
        let lsp_completion = serde_json::to_string(&completion)?.into_bytes();
        let documentation = match completion.documentation {
            Some(lsp::Documentation::String(text)) => text,

            Some(lsp::Documentation::MarkupContent(lsp::MarkupContent { kind, value })) => {
                documentation_is_markdown = kind == lsp::MarkupKind::Markdown;
                value
            }

            _ => String::new(),
        };

        // If we have a new buffer_id, that means we're talking to a new client
        // and want to check for new text_edits in the completion too.
        let mut old_start = None;
        let mut old_end = None;
        let mut new_text = String::default();
        if let Ok(buffer_id) = BufferId::new(envelope.payload.buffer_id) {
            let buffer_snapshot = this.update(&mut cx, |this, cx| {
                let buffer = this.buffer_store.read(cx).get_existing(buffer_id)?;
                anyhow::Ok(buffer.read(cx).snapshot())
            })??;

            if let Some(text_edit) = completion.text_edit.as_ref() {
                let edit = parse_completion_text_edit(text_edit, &buffer_snapshot);

                if let Some((old_range, mut text_edit_new_text)) = edit {
                    LineEnding::normalize(&mut text_edit_new_text);

                    new_text = text_edit_new_text;
                    old_start = Some(serialize_anchor(&old_range.start));
                    old_end = Some(serialize_anchor(&old_range.end));
                }
            }
        }

        Ok(proto::ResolveCompletionDocumentationResponse {
            documentation,
            documentation_is_markdown,
            old_start,
            old_end,
            new_text,
            lsp_completion,
        })
    }

    async fn handle_on_type_formatting(
        this: Entity<Self>,
        envelope: TypedEnvelope<proto::OnTypeFormatting>,
        mut cx: AsyncApp,
    ) -> Result<proto::OnTypeFormattingResponse> {
        let on_type_formatting = this.update(&mut cx, |this, cx| {
            let buffer_id = BufferId::new(envelope.payload.buffer_id)?;
            let buffer = this.buffer_store.read(cx).get_existing(buffer_id)?;
            let position = envelope
                .payload
                .position
                .and_then(deserialize_anchor)
                .ok_or_else(|| anyhow!("invalid position"))?;
            Ok::<_, anyhow::Error>(this.apply_on_type_formatting(
                buffer,
                position,
                envelope.payload.trigger.clone(),
                cx,
            ))
        })??;

        let transaction = on_type_formatting
            .await?
            .as_ref()
            .map(language::proto::serialize_transaction);
        Ok(proto::OnTypeFormattingResponse { transaction })
    }

    async fn handle_refresh_inlay_hints(
        this: Entity<Self>,
        _: TypedEnvelope<proto::RefreshInlayHints>,
        mut cx: AsyncApp,
    ) -> Result<proto::Ack> {
        this.update(&mut cx, |_, cx| {
            cx.emit(LspStoreEvent::RefreshInlayHints);
        })?;
        Ok(proto::Ack {})
    }

    async fn handle_inlay_hints(
        this: Entity<Self>,
        envelope: TypedEnvelope<proto::InlayHints>,
        mut cx: AsyncApp,
    ) -> Result<proto::InlayHintsResponse> {
        let sender_id = envelope.original_sender_id().unwrap_or_default();
        let buffer_id = BufferId::new(envelope.payload.buffer_id)?;
        let buffer = this.update(&mut cx, |this, cx| {
            this.buffer_store.read(cx).get_existing(buffer_id)
        })??;
        buffer
            .update(&mut cx, |buffer, _| {
                buffer.wait_for_version(deserialize_version(&envelope.payload.version))
            })?
            .await
            .with_context(|| format!("waiting for version for buffer {}", buffer.entity_id()))?;

        let start = envelope
            .payload
            .start
            .and_then(deserialize_anchor)
            .context("missing range start")?;
        let end = envelope
            .payload
            .end
            .and_then(deserialize_anchor)
            .context("missing range end")?;
        let buffer_hints = this
            .update(&mut cx, |lsp_store, cx| {
                lsp_store.inlay_hints(buffer.clone(), start..end, cx)
            })?
            .await
            .context("inlay hints fetch")?;

        this.update(&mut cx, |project, cx| {
            InlayHints::response_to_proto(
                buffer_hints,
                project,
                sender_id,
                &buffer.read(cx).version(),
                cx,
            )
        })
    }

    async fn handle_resolve_inlay_hint(
        this: Entity<Self>,
        envelope: TypedEnvelope<proto::ResolveInlayHint>,
        mut cx: AsyncApp,
    ) -> Result<proto::ResolveInlayHintResponse> {
        let proto_hint = envelope
            .payload
            .hint
            .expect("incorrect protobuf resolve inlay hint message: missing the inlay hint");
        let hint = InlayHints::proto_to_project_hint(proto_hint)
            .context("resolved proto inlay hint conversion")?;
        let buffer = this.update(&mut cx, |this, cx| {
            let buffer_id = BufferId::new(envelope.payload.buffer_id)?;
            this.buffer_store.read(cx).get_existing(buffer_id)
        })??;
        let response_hint = this
            .update(&mut cx, |this, cx| {
                this.resolve_inlay_hint(
                    hint,
                    buffer,
                    LanguageServerId(envelope.payload.language_server_id as usize),
                    cx,
                )
            })?
            .await
            .context("inlay hints fetch")?;
        Ok(proto::ResolveInlayHintResponse {
            hint: Some(InlayHints::project_to_proto_hint(response_hint)),
        })
    }

    async fn handle_open_buffer_for_symbol(
        this: Entity<Self>,
        envelope: TypedEnvelope<proto::OpenBufferForSymbol>,
        mut cx: AsyncApp,
    ) -> Result<proto::OpenBufferForSymbolResponse> {
        let peer_id = envelope.original_sender_id().unwrap_or_default();
        let symbol = envelope
            .payload
            .symbol
            .ok_or_else(|| anyhow!("invalid symbol"))?;
        let symbol = Self::deserialize_symbol(symbol)?;
        let symbol = this.update(&mut cx, |this, _| {
            let signature = this.symbol_signature(&symbol.path);
            if signature == symbol.signature {
                Ok(symbol)
            } else {
                Err(anyhow!("invalid symbol signature"))
            }
        })??;
        let buffer = this
            .update(&mut cx, |this, cx| {
                this.open_buffer_for_symbol(
                    &Symbol {
                        language_server_name: symbol.language_server_name,
                        source_worktree_id: symbol.source_worktree_id,
                        source_language_server_id: symbol.source_language_server_id,
                        path: symbol.path,
                        name: symbol.name,
                        kind: symbol.kind,
                        range: symbol.range,
                        signature: symbol.signature,
                        label: CodeLabel {
                            text: Default::default(),
                            runs: Default::default(),
                            filter_range: Default::default(),
                        },
                    },
                    cx,
                )
            })?
            .await?;

        this.update(&mut cx, |this, cx| {
            let is_private = buffer
                .read(cx)
                .file()
                .map(|f| f.is_private())
                .unwrap_or_default();
            if is_private {
                Err(anyhow!(rpc::ErrorCode::UnsharedItem))
            } else {
                this.buffer_store
                    .update(cx, |buffer_store, cx| {
                        buffer_store.create_buffer_for_peer(&buffer, peer_id, cx)
                    })
                    .detach_and_log_err(cx);
                let buffer_id = buffer.read(cx).remote_id().to_proto();
                Ok(proto::OpenBufferForSymbolResponse { buffer_id })
            }
        })?
    }

    fn symbol_signature(&self, project_path: &ProjectPath) -> [u8; 32] {
        let mut hasher = Sha256::new();
        hasher.update(project_path.worktree_id.to_proto().to_be_bytes());
        hasher.update(project_path.path.to_string_lossy().as_bytes());
        hasher.update(self.nonce.to_be_bytes());
        hasher.finalize().as_slice().try_into().unwrap()
    }

    pub async fn handle_get_project_symbols(
        this: Entity<Self>,
        envelope: TypedEnvelope<proto::GetProjectSymbols>,
        mut cx: AsyncApp,
    ) -> Result<proto::GetProjectSymbolsResponse> {
        let symbols = this
            .update(&mut cx, |this, cx| {
                this.symbols(&envelope.payload.query, cx)
            })?
            .await?;

        Ok(proto::GetProjectSymbolsResponse {
            symbols: symbols.iter().map(Self::serialize_symbol).collect(),
        })
    }

    pub async fn handle_restart_language_servers(
        this: Entity<Self>,
        envelope: TypedEnvelope<proto::RestartLanguageServers>,
        mut cx: AsyncApp,
    ) -> Result<proto::Ack> {
        this.update(&mut cx, |this, cx| {
            let buffers = this.buffer_ids_to_buffers(envelope.payload.buffer_ids.into_iter(), cx);
            this.restart_language_servers_for_buffers(buffers, cx);
        })?;

        Ok(proto::Ack {})
    }

    pub async fn handle_cancel_language_server_work(
        this: Entity<Self>,
        envelope: TypedEnvelope<proto::CancelLanguageServerWork>,
        mut cx: AsyncApp,
    ) -> Result<proto::Ack> {
        this.update(&mut cx, |this, cx| {
            if let Some(work) = envelope.payload.work {
                match work {
                    proto::cancel_language_server_work::Work::Buffers(buffers) => {
                        let buffers =
                            this.buffer_ids_to_buffers(buffers.buffer_ids.into_iter(), cx);
                        this.cancel_language_server_work_for_buffers(buffers, cx);
                    }
                    proto::cancel_language_server_work::Work::LanguageServerWork(work) => {
                        let server_id = LanguageServerId::from_proto(work.language_server_id);
                        this.cancel_language_server_work(server_id, work.token, cx);
                    }
                }
            }
        })?;

        Ok(proto::Ack {})
    }

    fn buffer_ids_to_buffers(
        &mut self,
        buffer_ids: impl Iterator<Item = u64>,
        cx: &mut Context<Self>,
    ) -> Vec<Entity<Buffer>> {
        buffer_ids
            .into_iter()
            .flat_map(|buffer_id| {
                self.buffer_store
                    .read(cx)
                    .get(BufferId::new(buffer_id).log_err()?)
            })
            .collect::<Vec<_>>()
    }

    async fn handle_apply_additional_edits_for_completion(
        this: Entity<Self>,
        envelope: TypedEnvelope<proto::ApplyCompletionAdditionalEdits>,
        mut cx: AsyncApp,
    ) -> Result<proto::ApplyCompletionAdditionalEditsResponse> {
        let (buffer, completion) = this.update(&mut cx, |this, cx| {
            let buffer_id = BufferId::new(envelope.payload.buffer_id)?;
            let buffer = this.buffer_store.read(cx).get_existing(buffer_id)?;
            let completion = Self::deserialize_completion(
                envelope
                    .payload
                    .completion
                    .ok_or_else(|| anyhow!("invalid completion"))?,
            )?;
            anyhow::Ok((buffer, completion))
        })??;

        let apply_additional_edits = this.update(&mut cx, |this, cx| {
            this.apply_additional_edits_for_completion(
                buffer,
                Rc::new(RefCell::new(Box::new([Completion {
                    old_range: completion.old_range,
                    new_text: completion.new_text,
                    lsp_completion: completion.lsp_completion,
                    server_id: completion.server_id,
                    documentation: None,
                    label: CodeLabel {
                        text: Default::default(),
                        runs: Default::default(),
                        filter_range: Default::default(),
                    },
                    confirm: None,
                    resolved: completion.resolved,
                }]))),
                0,
                false,
                cx,
            )
        })?;

        Ok(proto::ApplyCompletionAdditionalEditsResponse {
            transaction: apply_additional_edits
                .await?
                .as_ref()
                .map(language::proto::serialize_transaction),
        })
    }

    pub fn last_formatting_failure(&self) -> Option<&str> {
        self.last_formatting_failure.as_deref()
    }

    pub fn reset_last_formatting_failure(&mut self) {
        self.last_formatting_failure = None;
    }

    pub fn environment_for_buffer(
        &self,
        buffer: &Entity<Buffer>,
        cx: &mut Context<Self>,
    ) -> Shared<Task<Option<HashMap<String, String>>>> {
        let worktree_id = buffer.read(cx).file().map(|file| file.worktree_id(cx));
        let worktree_abs_path = worktree_id.and_then(|worktree_id| {
            self.worktree_store
                .read(cx)
                .worktree_for_id(worktree_id, cx)
                .map(|entry| entry.read(cx).abs_path().clone())
        });

        if let Some(environment) = &self.as_local().map(|local| local.environment.clone()) {
            environment.update(cx, |env, cx| {
                env.get_environment(worktree_id, worktree_abs_path, cx)
            })
        } else {
            Task::ready(None).shared()
        }
    }

    pub fn format(
        &mut self,
        buffers: HashSet<Entity<Buffer>>,
        target: LspFormatTarget,
        push_to_history: bool,
        trigger: FormatTrigger,
        cx: &mut Context<Self>,
    ) -> Task<anyhow::Result<ProjectTransaction>> {
        if let Some(_) = self.as_local() {
            let buffers = buffers
                .into_iter()
                .map(|buffer_handle| {
                    let buffer = buffer_handle.read(cx);
                    let buffer_abs_path = File::from_dyn(buffer.file())
                        .and_then(|file| file.as_local().map(|f| f.abs_path(cx)));

                    (buffer_handle, buffer_abs_path, buffer.remote_id())
                })
                .collect::<Vec<_>>();

            cx.spawn(move |lsp_store, mut cx| async move {
                let mut formattable_buffers = Vec::with_capacity(buffers.len());

                for (handle, abs_path, id) in buffers {
                    let env = lsp_store
                        .update(&mut cx, |lsp_store, cx| {
                            lsp_store.environment_for_buffer(&handle, cx)
                        })?
                        .await;

                    let ranges = match &target {
                        LspFormatTarget::Buffers => None,
                        LspFormatTarget::Ranges(ranges) => {
                            let Some(ranges) = ranges.get(&id) else {
                                return Err(anyhow!("No format ranges provided for buffer"));
                            };
                            Some(ranges.clone())
                        }
                    };

                    formattable_buffers.push(FormattableBuffer {
                        handle,
                        abs_path,
                        env,
                        ranges,
                    });
                }

                let result = LocalLspStore::format_locally(
                    lsp_store.clone(),
                    formattable_buffers,
                    push_to_history,
                    trigger,
                    cx.clone(),
                )
                .await;
                lsp_store.update(&mut cx, |lsp_store, _| {
                    lsp_store.update_last_formatting_failure(&result);
                })?;

                result
            })
        } else if let Some((client, project_id)) = self.upstream_client() {
            // Don't support formatting ranges via remote
            match target {
                LspFormatTarget::Buffers => {}
                LspFormatTarget::Ranges(_) => {
                    return Task::ready(Ok(ProjectTransaction::default()));
                }
            }

            let buffer_store = self.buffer_store();
            cx.spawn(move |lsp_store, mut cx| async move {
                let result = client
                    .request(proto::FormatBuffers {
                        project_id,
                        trigger: trigger as i32,
                        buffer_ids: buffers
                            .iter()
                            .map(|buffer| {
                                buffer.update(&mut cx, |buffer, _| buffer.remote_id().into())
                            })
                            .collect::<Result<_>>()?,
                    })
                    .await
                    .and_then(|result| result.transaction.context("missing transaction"));

                lsp_store.update(&mut cx, |lsp_store, _| {
                    lsp_store.update_last_formatting_failure(&result);
                })?;

                let transaction_response = result?;
                buffer_store
                    .update(&mut cx, |buffer_store, cx| {
                        buffer_store.deserialize_project_transaction(
                            transaction_response,
                            push_to_history,
                            cx,
                        )
                    })?
                    .await
            })
        } else {
            Task::ready(Ok(ProjectTransaction::default()))
        }
    }

    async fn handle_format_buffers(
        this: Entity<Self>,
        envelope: TypedEnvelope<proto::FormatBuffers>,
        mut cx: AsyncApp,
    ) -> Result<proto::FormatBuffersResponse> {
        let sender_id = envelope.original_sender_id().unwrap_or_default();
        let format = this.update(&mut cx, |this, cx| {
            let mut buffers = HashSet::default();
            for buffer_id in &envelope.payload.buffer_ids {
                let buffer_id = BufferId::new(*buffer_id)?;
                buffers.insert(this.buffer_store.read(cx).get_existing(buffer_id)?);
            }
            let trigger = FormatTrigger::from_proto(envelope.payload.trigger);
            anyhow::Ok(this.format(buffers, LspFormatTarget::Buffers, false, trigger, cx))
        })??;

        let project_transaction = format.await?;
        let project_transaction = this.update(&mut cx, |this, cx| {
            this.buffer_store.update(cx, |buffer_store, cx| {
                buffer_store.serialize_project_transaction_for_peer(
                    project_transaction,
                    sender_id,
                    cx,
                )
            })
        })?;
        Ok(proto::FormatBuffersResponse {
            transaction: Some(project_transaction),
        })
    }

    async fn shutdown_language_server(
        server_state: Option<LanguageServerState>,
        name: LanguageServerName,
        cx: AsyncApp,
    ) {
        let server = match server_state {
            Some(LanguageServerState::Starting { startup, .. }) => {
                let mut timer = cx
                    .background_executor()
                    .timer(SERVER_LAUNCHING_BEFORE_SHUTDOWN_TIMEOUT)
                    .fuse();

                select! {
                    server = startup.fuse() => server,
                    _ = timer => {
                        log::info!(
                            "timeout waiting for language server {} to finish launching before stopping",
                            name
                        );
                        None
                    },
                }
            }

            Some(LanguageServerState::Running { server, .. }) => Some(server),

            None => None,
        };

        if let Some(server) = server {
            if let Some(shutdown) = server.shutdown() {
                shutdown.await;
            }
        }
    }

    // Returns a list of all of the worktrees which no longer have a language server and the root path
    // for the stopped server
    fn stop_local_language_server(
        &mut self,
        server_id: LanguageServerId,
        name: LanguageServerName,
        cx: &mut Context<Self>,
    ) -> Task<Vec<WorktreeId>> {
        let local = match &mut self.mode {
            LspStoreMode::Local(local) => local,
            _ => {
                return Task::ready(Vec::new());
            }
        };

        let mut orphaned_worktrees = vec![];
        // Remove this server ID from all entries in the given worktree.
        local.language_server_ids.retain(|(worktree, _), ids| {
            if !ids.remove(&server_id) {
                return true;
            }

            if ids.is_empty() {
                orphaned_worktrees.push(*worktree);
                false
            } else {
                true
            }
        });
        let _ = self.language_server_statuses.remove(&server_id);
        log::info!("stopping language server {name}");
        self.buffer_store.update(cx, |buffer_store, cx| {
            for buffer in buffer_store.buffers() {
                buffer.update(cx, |buffer, cx| {
                    buffer.update_diagnostics(server_id, DiagnosticSet::new([], buffer), cx);
                    buffer.set_completion_triggers(server_id, Default::default(), cx);
                });
            }
        });

        for (worktree_id, summaries) in self.diagnostic_summaries.iter_mut() {
            summaries.retain(|path, summaries_by_server_id| {
                if summaries_by_server_id.remove(&server_id).is_some() {
                    if let Some((client, project_id)) = self.downstream_client.clone() {
                        client
                            .send(proto::UpdateDiagnosticSummary {
                                project_id,
                                worktree_id: worktree_id.to_proto(),
                                summary: Some(proto::DiagnosticSummary {
                                    path: path.as_ref().to_proto(),
                                    language_server_id: server_id.0 as u64,
                                    error_count: 0,
                                    warning_count: 0,
                                }),
                            })
                            .log_err();
                    }
                    !summaries_by_server_id.is_empty()
                } else {
                    true
                }
            });
        }

        let local = self.as_local_mut().unwrap();
        for diagnostics in local.diagnostics.values_mut() {
            diagnostics.retain(|_, diagnostics_by_server_id| {
                if let Ok(ix) = diagnostics_by_server_id.binary_search_by_key(&server_id, |e| e.0) {
                    diagnostics_by_server_id.remove(ix);
                    !diagnostics_by_server_id.is_empty()
                } else {
                    true
                }
            });
        }
        local.language_server_watched_paths.remove(&server_id);
        let server_state = local.language_servers.remove(&server_id);
        cx.notify();
        cx.emit(LspStoreEvent::LanguageServerRemoved(server_id));
        cx.spawn(move |_, cx| async move {
            Self::shutdown_language_server(server_state, name, cx).await;
            orphaned_worktrees
        })
    }

    pub fn restart_language_servers_for_buffers(
        &mut self,
        buffers: Vec<Entity<Buffer>>,
        cx: &mut Context<Self>,
    ) {
        if let Some((client, project_id)) = self.upstream_client() {
            let request = client.request(proto::RestartLanguageServers {
                project_id,
                buffer_ids: buffers
                    .into_iter()
                    .map(|b| b.read(cx).remote_id().to_proto())
                    .collect(),
            });
            cx.background_executor()
                .spawn(request)
                .detach_and_log_err(cx);
        } else {
            let Some(local) = self.as_local_mut() else {
                return;
            };
            let language_servers_to_stop = buffers
                .iter()
                .flat_map(|buffer| {
                    buffer.update(cx, |buffer, cx| {
                        local.language_server_ids_for_buffer(buffer, cx)
                    })
                })
                .collect::<BTreeSet<_>>();
            local.lsp_tree.update(cx, |this, _| {
                this.remove_nodes(&language_servers_to_stop);
            });
            let tasks = language_servers_to_stop
                .into_iter()
                .map(|server| {
                    let name = self
                        .language_server_statuses
                        .get(&server)
                        .map(|state| state.name.as_str().into())
                        .unwrap_or_else(|| LanguageServerName::from("Unknown"));
                    self.stop_local_language_server(server, name, cx)
                })
                .collect::<Vec<_>>();

            cx.spawn(|this, mut cx| async move {
                cx.background_executor()
                    .spawn(futures::future::join_all(tasks))
                    .await;
                this.update(&mut cx, |this, cx| {
                    for buffer in buffers {
                        this.register_buffer_with_language_servers(&buffer, true, cx);
                    }
                })
                .ok()
            })
            .detach();
        }
    }

    pub fn update_diagnostics(
        &mut self,
        language_server_id: LanguageServerId,
        mut params: lsp::PublishDiagnosticsParams,
        disk_based_sources: &[String],
        cx: &mut Context<Self>,
    ) -> Result<()> {
        if !self.mode.is_local() {
            anyhow::bail!("called update_diagnostics on remote");
        }
        let abs_path = params
            .uri
            .to_file_path()
            .map_err(|_| anyhow!("URI is not a file"))?;
        let mut diagnostics = Vec::default();
        let mut primary_diagnostic_group_ids = HashMap::default();
        let mut sources_by_group_id = HashMap::default();
        let mut supporting_diagnostics = HashMap::default();

        // Ensure that primary diagnostics are always the most severe
        params.diagnostics.sort_by_key(|item| item.severity);

        for diagnostic in &params.diagnostics {
            let source = diagnostic.source.as_ref();
            let range = range_from_lsp(diagnostic.range);
            let is_supporting = diagnostic
                .related_information
                .as_ref()
                .map_or(false, |infos| {
                    infos.iter().any(|info| {
                        primary_diagnostic_group_ids.contains_key(&(
                            source,
                            diagnostic.code.clone(),
                            range_from_lsp(info.location.range),
                        ))
                    })
                });

            let is_unnecessary = diagnostic.tags.as_ref().map_or(false, |tags| {
                tags.iter().any(|tag| *tag == DiagnosticTag::UNNECESSARY)
            });

            if is_supporting {
                supporting_diagnostics.insert(
                    (source, diagnostic.code.clone(), range),
                    (diagnostic.severity, is_unnecessary),
                );
            } else {
                let group_id = post_inc(&mut self.as_local_mut().unwrap().next_diagnostic_group_id);
                let is_disk_based =
                    source.map_or(false, |source| disk_based_sources.contains(source));

                sources_by_group_id.insert(group_id, source);
                primary_diagnostic_group_ids
                    .insert((source, diagnostic.code.clone(), range.clone()), group_id);

                diagnostics.push(DiagnosticEntry {
                    range,
                    diagnostic: Diagnostic {
                        source: diagnostic.source.clone(),
                        code: diagnostic.code.clone(),
                        severity: diagnostic.severity.unwrap_or(DiagnosticSeverity::ERROR),
                        message: diagnostic.message.trim().to_string(),
                        group_id,
                        is_primary: true,
                        is_disk_based,
                        is_unnecessary,
                        data: diagnostic.data.clone(),
                    },
                });
                if let Some(infos) = &diagnostic.related_information {
                    for info in infos {
                        if info.location.uri == params.uri && !info.message.is_empty() {
                            let range = range_from_lsp(info.location.range);
                            diagnostics.push(DiagnosticEntry {
                                range,
                                diagnostic: Diagnostic {
                                    source: diagnostic.source.clone(),
                                    code: diagnostic.code.clone(),
                                    severity: DiagnosticSeverity::INFORMATION,
                                    message: info.message.trim().to_string(),
                                    group_id,
                                    is_primary: false,
                                    is_disk_based,
                                    is_unnecessary: false,
                                    data: diagnostic.data.clone(),
                                },
                            });
                        }
                    }
                }
            }
        }

        for entry in &mut diagnostics {
            let diagnostic = &mut entry.diagnostic;
            if !diagnostic.is_primary {
                let source = *sources_by_group_id.get(&diagnostic.group_id).unwrap();
                if let Some(&(severity, is_unnecessary)) = supporting_diagnostics.get(&(
                    source,
                    diagnostic.code.clone(),
                    entry.range.clone(),
                )) {
                    if let Some(severity) = severity {
                        diagnostic.severity = severity;
                    }
                    diagnostic.is_unnecessary = is_unnecessary;
                }
            }
        }

        self.update_diagnostic_entries(
            language_server_id,
            abs_path,
            params.version,
            diagnostics,
            cx,
        )?;
        Ok(())
    }

    #[allow(clippy::too_many_arguments)]
    fn insert_newly_running_language_server(
        &mut self,
        adapter: Arc<CachedLspAdapter>,
        language_server: Arc<LanguageServer>,
        server_id: LanguageServerId,
        key: (WorktreeId, LanguageServerName),
        workspace_folders: Arc<Mutex<BTreeSet<Url>>>,
        cx: &mut Context<Self>,
    ) {
        let Some(local) = self.as_local_mut() else {
            return;
        };
        // If the language server for this key doesn't match the server id, don't store the
        // server. Which will cause it to be dropped, killing the process
        if local
            .language_server_ids
            .get(&key)
            .map(|ids| !ids.contains(&server_id))
            .unwrap_or(false)
        {
            return;
        }

        // Update language_servers collection with Running variant of LanguageServerState
        // indicating that the server is up and running and ready
        local.language_servers.insert(
            server_id,
            LanguageServerState::running(
                workspace_folders.lock().clone(),
                adapter.clone(),
                language_server.clone(),
                None,
            ),
        );
        if let Some(file_ops_caps) = language_server
            .capabilities()
            .workspace
            .as_ref()
            .and_then(|ws| ws.file_operations.as_ref())
        {
            let did_rename_caps = file_ops_caps.did_rename.as_ref();
            let will_rename_caps = file_ops_caps.will_rename.as_ref();
            if did_rename_caps.or(will_rename_caps).is_some() {
                let watcher = RenamePathsWatchedForServer::default()
                    .with_did_rename_patterns(did_rename_caps)
                    .with_will_rename_patterns(will_rename_caps);
                local
                    .language_server_paths_watched_for_rename
                    .insert(server_id, watcher);
            }
        }

        self.language_server_statuses.insert(
            server_id,
            LanguageServerStatus {
                name: language_server.name().to_string(),
                pending_work: Default::default(),
                has_pending_diagnostic_updates: false,
                progress_tokens: Default::default(),
            },
        );

        cx.emit(LspStoreEvent::LanguageServerAdded(
            server_id,
            language_server.name(),
            Some(key.0),
        ));
        cx.emit(LspStoreEvent::RefreshInlayHints);

        if let Some((downstream_client, project_id)) = self.downstream_client.as_ref() {
            downstream_client
                .send(proto::StartLanguageServer {
                    project_id: *project_id,
                    server: Some(proto::LanguageServer {
                        id: server_id.0 as u64,
                        name: language_server.name().to_string(),
                        worktree_id: Some(key.0.to_proto()),
                    }),
                })
                .log_err();
        }

        // Tell the language server about every open buffer in the worktree that matches the language.
        self.buffer_store.clone().update(cx, |buffer_store, cx| {
            for buffer_handle in buffer_store.buffers() {
                let buffer = buffer_handle.read(cx);
                let file = match File::from_dyn(buffer.file()) {
                    Some(file) => file,
                    None => continue,
                };
                let language = match buffer.language() {
                    Some(language) => language,
                    None => continue,
                };

                if file.worktree.read(cx).id() != key.0
                    || !self
                        .languages
                        .lsp_adapters(&language.name())
                        .iter()
                        .any(|a| a.name == key.1)
                {
                    continue;
                }
                // didOpen
                let file = match file.as_local() {
                    Some(file) => file,
                    None => continue,
                };

                let local = self.as_local_mut().unwrap();

                if local.registered_buffers.contains_key(&buffer.remote_id()) {
                    let versions = local
                        .buffer_snapshots
                        .entry(buffer.remote_id())
                        .or_default()
                        .entry(server_id)
                        .and_modify(|_| {
                            assert!(
                            false,
                            "There should not be an existing snapshot for a newly inserted buffer"
                        )
                        })
                        .or_insert_with(|| {
                            vec![LspBufferSnapshot {
                                version: 0,
                                snapshot: buffer.text_snapshot(),
                            }]
                        });

                    let snapshot = versions.last().unwrap();
                    let version = snapshot.version;
                    let initial_snapshot = &snapshot.snapshot;
                    let uri = lsp::Url::from_file_path(file.abs_path(cx)).unwrap();
                    language_server.register_buffer(
                        uri,
                        adapter.language_id(&language.name()),
                        version,
                        initial_snapshot.text(),
                    );
                }
                buffer_handle.update(cx, |buffer, cx| {
                    buffer.set_completion_triggers(
                        server_id,
                        language_server
                            .capabilities()
                            .completion_provider
                            .as_ref()
                            .and_then(|provider| {
                                provider
                                    .trigger_characters
                                    .as_ref()
                                    .map(|characters| characters.iter().cloned().collect())
                            })
                            .unwrap_or_default(),
                        cx,
                    )
                });
            }
        });

        cx.notify();
    }

    pub fn language_servers_running_disk_based_diagnostics(
        &self,
    ) -> impl Iterator<Item = LanguageServerId> + '_ {
        self.language_server_statuses
            .iter()
            .filter_map(|(id, status)| {
                if status.has_pending_diagnostic_updates {
                    Some(*id)
                } else {
                    None
                }
            })
    }

    pub(crate) fn cancel_language_server_work_for_buffers(
        &mut self,
        buffers: impl IntoIterator<Item = Entity<Buffer>>,
        cx: &mut Context<Self>,
    ) {
        if let Some((client, project_id)) = self.upstream_client() {
            let request = client.request(proto::CancelLanguageServerWork {
                project_id,
                work: Some(proto::cancel_language_server_work::Work::Buffers(
                    proto::cancel_language_server_work::Buffers {
                        buffer_ids: buffers
                            .into_iter()
                            .map(|b| b.read(cx).remote_id().to_proto())
                            .collect(),
                    },
                )),
            });
            cx.background_executor()
                .spawn(request)
                .detach_and_log_err(cx);
        } else if let Some(local) = self.as_local() {
            let servers = buffers
                .into_iter()
                .flat_map(|buffer| {
                    buffer.update(cx, |buffer, cx| {
                        local.language_server_ids_for_buffer(buffer, cx).into_iter()
                    })
                })
                .collect::<HashSet<_>>();
            for server_id in servers {
                self.cancel_language_server_work(server_id, None, cx);
            }
        }
    }

    pub(crate) fn cancel_language_server_work(
        &mut self,
        server_id: LanguageServerId,
        token_to_cancel: Option<String>,
        cx: &mut Context<Self>,
    ) {
        if let Some(local) = self.as_local() {
            let status = self.language_server_statuses.get(&server_id);
            let server = local.language_servers.get(&server_id);
            if let Some((LanguageServerState::Running { server, .. }, status)) = server.zip(status)
            {
                for (token, progress) in &status.pending_work {
                    if let Some(token_to_cancel) = token_to_cancel.as_ref() {
                        if token != token_to_cancel {
                            continue;
                        }
                    }
                    if progress.is_cancellable {
                        server
                            .notify::<lsp::notification::WorkDoneProgressCancel>(
                                &WorkDoneProgressCancelParams {
                                    token: lsp::NumberOrString::String(token.clone()),
                                },
                            )
                            .ok();
                    }
                }
            }
        } else if let Some((client, project_id)) = self.upstream_client() {
            let request = client.request(proto::CancelLanguageServerWork {
                project_id,
                work: Some(
                    proto::cancel_language_server_work::Work::LanguageServerWork(
                        proto::cancel_language_server_work::LanguageServerWork {
                            language_server_id: server_id.to_proto(),
                            token: token_to_cancel,
                        },
                    ),
                ),
            });
            cx.background_executor()
                .spawn(request)
                .detach_and_log_err(cx);
        }
    }

    fn register_supplementary_language_server(
        &mut self,
        id: LanguageServerId,
        name: LanguageServerName,
        server: Arc<LanguageServer>,
        cx: &mut Context<Self>,
    ) {
        if let Some(local) = self.as_local_mut() {
            local
                .supplementary_language_servers
                .insert(id, (name.clone(), server));
            cx.emit(LspStoreEvent::LanguageServerAdded(id, name, None));
        }
    }

    fn unregister_supplementary_language_server(
        &mut self,
        id: LanguageServerId,
        cx: &mut Context<Self>,
    ) {
        if let Some(local) = self.as_local_mut() {
            local.supplementary_language_servers.remove(&id);
            cx.emit(LspStoreEvent::LanguageServerRemoved(id));
        }
    }

    pub(crate) fn supplementary_language_servers(
        &self,
    ) -> impl '_ + Iterator<Item = (LanguageServerId, LanguageServerName)> {
        self.as_local().into_iter().flat_map(|local| {
            local
                .supplementary_language_servers
                .iter()
                .map(|(id, (name, _))| (*id, name.clone()))
        })
    }

    pub fn language_server_adapter_for_id(
        &self,
        id: LanguageServerId,
    ) -> Option<Arc<CachedLspAdapter>> {
        self.as_local()
            .and_then(|local| local.language_servers.get(&id))
            .and_then(|language_server_state| match language_server_state {
                LanguageServerState::Running { adapter, .. } => Some(adapter.clone()),
                _ => None,
            })
    }

    pub(super) fn update_local_worktree_language_servers(
        &mut self,
        worktree_handle: &Entity<Worktree>,
        changes: &[(Arc<Path>, ProjectEntryId, PathChange)],
        cx: &mut Context<Self>,
    ) {
        if changes.is_empty() {
            return;
        }

        let Some(local) = self.as_local() else { return };

        local.prettier_store.update(cx, |prettier_store, cx| {
            prettier_store.update_prettier_settings(&worktree_handle, changes, cx)
        });

        let worktree_id = worktree_handle.read(cx).id();
        let mut language_server_ids = local
            .language_server_ids
            .iter()
            .flat_map(|((server_worktree, _), server_ids)| {
                server_ids
                    .iter()
                    .filter_map(|server_id| server_worktree.eq(&worktree_id).then(|| *server_id))
            })
            .collect::<Vec<_>>();
        language_server_ids.sort();
        language_server_ids.dedup();

        let abs_path = worktree_handle.read(cx).abs_path();
        for server_id in &language_server_ids {
            if let Some(LanguageServerState::Running { server, .. }) =
                local.language_servers.get(server_id)
            {
                if let Some(watched_paths) = local
                    .language_server_watched_paths
                    .get(server_id)
                    .and_then(|paths| paths.worktree_paths.get(&worktree_id))
                {
                    let params = lsp::DidChangeWatchedFilesParams {
                        changes: changes
                            .iter()
                            .filter_map(|(path, _, change)| {
                                if !watched_paths.is_match(path) {
                                    return None;
                                }
                                let typ = match change {
                                    PathChange::Loaded => return None,
                                    PathChange::Added => lsp::FileChangeType::CREATED,
                                    PathChange::Removed => lsp::FileChangeType::DELETED,
                                    PathChange::Updated => lsp::FileChangeType::CHANGED,
                                    PathChange::AddedOrUpdated => lsp::FileChangeType::CHANGED,
                                };
                                Some(lsp::FileEvent {
                                    uri: lsp::Url::from_file_path(abs_path.join(path)).unwrap(),
                                    typ,
                                })
                            })
                            .collect(),
                    };
                    if !params.changes.is_empty() {
                        server
                            .notify::<lsp::notification::DidChangeWatchedFiles>(&params)
                            .log_err();
                    }
                }
            }
        }
    }

    pub fn wait_for_remote_buffer(
        &mut self,
        id: BufferId,
        cx: &mut Context<Self>,
    ) -> Task<Result<Entity<Buffer>>> {
        self.buffer_store.update(cx, |buffer_store, cx| {
            buffer_store.wait_for_remote_buffer(id, cx)
        })
    }

    fn serialize_symbol(symbol: &Symbol) -> proto::Symbol {
        proto::Symbol {
            language_server_name: symbol.language_server_name.0.to_string(),
            source_worktree_id: symbol.source_worktree_id.to_proto(),
            language_server_id: symbol.source_language_server_id.to_proto(),
            worktree_id: symbol.path.worktree_id.to_proto(),
            path: symbol.path.path.as_ref().to_proto(),
            name: symbol.name.clone(),
            kind: unsafe { mem::transmute::<lsp::SymbolKind, i32>(symbol.kind) },
            start: Some(proto::PointUtf16 {
                row: symbol.range.start.0.row,
                column: symbol.range.start.0.column,
            }),
            end: Some(proto::PointUtf16 {
                row: symbol.range.end.0.row,
                column: symbol.range.end.0.column,
            }),
            signature: symbol.signature.to_vec(),
        }
    }

    fn deserialize_symbol(serialized_symbol: proto::Symbol) -> Result<CoreSymbol> {
        let source_worktree_id = WorktreeId::from_proto(serialized_symbol.source_worktree_id);
        let worktree_id = WorktreeId::from_proto(serialized_symbol.worktree_id);
        let kind = unsafe { mem::transmute::<i32, lsp::SymbolKind>(serialized_symbol.kind) };
        let path = ProjectPath {
            worktree_id,
            path: Arc::<Path>::from_proto(serialized_symbol.path),
        };

        let start = serialized_symbol
            .start
            .ok_or_else(|| anyhow!("invalid start"))?;
        let end = serialized_symbol
            .end
            .ok_or_else(|| anyhow!("invalid end"))?;
        Ok(CoreSymbol {
            language_server_name: LanguageServerName(serialized_symbol.language_server_name.into()),
            source_worktree_id,
            source_language_server_id: LanguageServerId::from_proto(
                serialized_symbol.language_server_id,
            ),
            path,
            name: serialized_symbol.name,
            range: Unclipped(PointUtf16::new(start.row, start.column))
                ..Unclipped(PointUtf16::new(end.row, end.column)),
            kind,
            signature: serialized_symbol
                .signature
                .try_into()
                .map_err(|_| anyhow!("invalid signature"))?,
        })
    }

    pub(crate) fn serialize_completion(completion: &CoreCompletion) -> proto::Completion {
        proto::Completion {
            old_start: Some(serialize_anchor(&completion.old_range.start)),
            old_end: Some(serialize_anchor(&completion.old_range.end)),
            new_text: completion.new_text.clone(),
            server_id: completion.server_id.0 as u64,
            lsp_completion: serde_json::to_vec(&completion.lsp_completion).unwrap(),
            resolved: completion.resolved,
        }
    }

    pub(crate) fn deserialize_completion(completion: proto::Completion) -> Result<CoreCompletion> {
        let old_start = completion
            .old_start
            .and_then(deserialize_anchor)
            .ok_or_else(|| anyhow!("invalid old start"))?;
        let old_end = completion
            .old_end
            .and_then(deserialize_anchor)
            .ok_or_else(|| anyhow!("invalid old end"))?;
        let lsp_completion = serde_json::from_slice(&completion.lsp_completion)?;

        Ok(CoreCompletion {
            old_range: old_start..old_end,
            new_text: completion.new_text,
            server_id: LanguageServerId(completion.server_id as usize),
            lsp_completion,
            resolved: completion.resolved,
        })
    }

    pub(crate) fn serialize_code_action(action: &CodeAction) -> proto::CodeAction {
        proto::CodeAction {
            server_id: action.server_id.0 as u64,
            start: Some(serialize_anchor(&action.range.start)),
            end: Some(serialize_anchor(&action.range.end)),
            lsp_action: serde_json::to_vec(&action.lsp_action).unwrap(),
        }
    }

    pub(crate) fn deserialize_code_action(action: proto::CodeAction) -> Result<CodeAction> {
        let start = action
            .start
            .and_then(deserialize_anchor)
            .ok_or_else(|| anyhow!("invalid start"))?;
        let end = action
            .end
            .and_then(deserialize_anchor)
            .ok_or_else(|| anyhow!("invalid end"))?;
        let lsp_action = serde_json::from_slice(&action.lsp_action)?;
        Ok(CodeAction {
            server_id: LanguageServerId(action.server_id as usize),
            range: start..end,
            lsp_action,
        })
    }

    fn update_last_formatting_failure<T>(&mut self, formatting_result: &anyhow::Result<T>) {
        match &formatting_result {
            Ok(_) => self.last_formatting_failure = None,
            Err(error) => {
                let error_string = format!("{error:#}");
                log::error!("Formatting failed: {error_string}");
                self.last_formatting_failure
                    .replace(error_string.lines().join(" "));
            }
        }
    }
}

impl EventEmitter<LspStoreEvent> for LspStore {}

fn remove_empty_hover_blocks(mut hover: Hover) -> Option<Hover> {
    hover
        .contents
        .retain(|hover_block| !hover_block.text.trim().is_empty());
    if hover.contents.is_empty() {
        None
    } else {
        Some(hover)
    }
}

async fn populate_labels_for_completions(
    mut new_completions: Vec<CoreCompletion>,
    language_registry: &Arc<LanguageRegistry>,
    language: Option<Arc<Language>>,
    lsp_adapter: Option<Arc<CachedLspAdapter>>,
    completions: &mut Vec<Completion>,
) {
    let lsp_completions = new_completions
        .iter_mut()
        .map(|completion| mem::take(&mut completion.lsp_completion))
        .collect::<Vec<_>>();

    let labels = if let Some((language, lsp_adapter)) = language.as_ref().zip(lsp_adapter) {
        lsp_adapter
            .labels_for_completions(&lsp_completions, language)
            .await
            .log_err()
            .unwrap_or_default()
    } else {
        Vec::new()
    };

    for ((completion, lsp_completion), label) in new_completions
        .into_iter()
        .zip(lsp_completions)
        .zip(labels.into_iter().chain(iter::repeat(None)))
    {
        let documentation = if let Some(docs) = &lsp_completion.documentation {
            Some(prepare_completion_documentation(docs, language_registry, language.clone()).await)
        } else {
            None
        };

        let mut label = label.unwrap_or_else(|| {
            CodeLabel::fallback_for_completion(&lsp_completion, language.as_deref())
        });
        ensure_uniform_list_compatible_label(&mut label);

        completions.push(Completion {
            old_range: completion.old_range,
            new_text: completion.new_text,
            label,
            server_id: completion.server_id,
            documentation,
            lsp_completion,
            confirm: None,
            resolved: false,
        })
    }
}

#[derive(Debug)]
pub enum LanguageServerToQuery {
    Primary,
    Other(LanguageServerId),
}

#[derive(Default)]
struct RenamePathsWatchedForServer {
    did_rename: Vec<RenameActionPredicate>,
    will_rename: Vec<RenameActionPredicate>,
}

impl RenamePathsWatchedForServer {
    fn with_did_rename_patterns(
        mut self,
        did_rename: Option<&FileOperationRegistrationOptions>,
    ) -> Self {
        if let Some(did_rename) = did_rename {
            self.did_rename = did_rename
                .filters
                .iter()
                .filter_map(|filter| filter.try_into().log_err())
                .collect();
        }
        self
    }
    fn with_will_rename_patterns(
        mut self,
        will_rename: Option<&FileOperationRegistrationOptions>,
    ) -> Self {
        if let Some(will_rename) = will_rename {
            self.will_rename = will_rename
                .filters
                .iter()
                .filter_map(|filter| filter.try_into().log_err())
                .collect();
        }
        self
    }

    fn should_send_did_rename(&self, path: &str, is_dir: bool) -> bool {
        self.did_rename.iter().any(|pred| pred.eval(path, is_dir))
    }
    fn should_send_will_rename(&self, path: &str, is_dir: bool) -> bool {
        self.will_rename.iter().any(|pred| pred.eval(path, is_dir))
    }
}

impl TryFrom<&FileOperationFilter> for RenameActionPredicate {
    type Error = globset::Error;
    fn try_from(ops: &FileOperationFilter) -> Result<Self, globset::Error> {
        Ok(Self {
            kind: ops.pattern.matches.clone(),
            glob: GlobBuilder::new(&ops.pattern.glob)
                .case_insensitive(
                    ops.pattern
                        .options
                        .as_ref()
                        .map_or(false, |ops| ops.ignore_case.unwrap_or(false)),
                )
                .build()?
                .compile_matcher(),
        })
    }
}
struct RenameActionPredicate {
    glob: GlobMatcher,
    kind: Option<FileOperationPatternKind>,
}

impl RenameActionPredicate {
    // Returns true if language server should be notified
    fn eval(&self, path: &str, is_dir: bool) -> bool {
        self.kind.as_ref().map_or(true, |kind| {
            let expected_kind = if is_dir {
                FileOperationPatternKind::Folder
            } else {
                FileOperationPatternKind::File
            };
            kind == &expected_kind
        }) && self.glob.is_match(path)
    }
}

#[derive(Default)]
struct LanguageServerWatchedPaths {
    worktree_paths: HashMap<WorktreeId, GlobSet>,
    abs_paths: HashMap<Arc<Path>, (GlobSet, Task<()>)>,
}

#[derive(Default)]
struct LanguageServerWatchedPathsBuilder {
    worktree_paths: HashMap<WorktreeId, GlobSet>,
    abs_paths: HashMap<Arc<Path>, GlobSet>,
}

impl LanguageServerWatchedPathsBuilder {
    fn watch_worktree(&mut self, worktree_id: WorktreeId, glob_set: GlobSet) {
        self.worktree_paths.insert(worktree_id, glob_set);
    }
    fn watch_abs_path(&mut self, path: Arc<Path>, glob_set: GlobSet) {
        self.abs_paths.insert(path, glob_set);
    }
    fn build(
        self,
        fs: Arc<dyn Fs>,
        language_server_id: LanguageServerId,
        cx: &mut Context<LspStore>,
    ) -> LanguageServerWatchedPaths {
        let project = cx.weak_entity();

        const LSP_ABS_PATH_OBSERVE: Duration = Duration::from_millis(100);
        let abs_paths = self
            .abs_paths
            .into_iter()
            .map(|(abs_path, globset)| {
                let task = cx.spawn({
                    let abs_path = abs_path.clone();
                    let fs = fs.clone();

                    let lsp_store = project.clone();
                    |_, mut cx| async move {
                        maybe!(async move {
                            let mut push_updates = fs.watch(&abs_path, LSP_ABS_PATH_OBSERVE).await;
                            while let Some(update) = push_updates.0.next().await {
                                let action = lsp_store
                                    .update(&mut cx, |this, _| {
                                        let Some(local) = this.as_local() else {
                                            return ControlFlow::Break(());
                                        };
                                        let Some(watcher) = local
                                            .language_server_watched_paths
                                            .get(&language_server_id)
                                        else {
                                            return ControlFlow::Break(());
                                        };
                                        let (globs, _) = watcher.abs_paths.get(&abs_path).expect(
                                            "Watched abs path is not registered with a watcher",
                                        );
                                        let matching_entries = update
                                            .into_iter()
                                            .filter(|event| globs.is_match(&event.path))
                                            .collect::<Vec<_>>();
                                        this.lsp_notify_abs_paths_changed(
                                            language_server_id,
                                            matching_entries,
                                        );
                                        ControlFlow::Continue(())
                                    })
                                    .ok()?;

                                if action.is_break() {
                                    break;
                                }
                            }
                            Some(())
                        })
                        .await;
                    }
                });
                (abs_path, (globset, task))
            })
            .collect();
        LanguageServerWatchedPaths {
            worktree_paths: self.worktree_paths,
            abs_paths,
        }
    }
}

struct LspBufferSnapshot {
    version: i32,
    snapshot: TextBufferSnapshot,
}

/// A prompt requested by LSP server.
#[derive(Clone, Debug)]
pub struct LanguageServerPromptRequest {
    pub level: PromptLevel,
    pub message: String,
    pub actions: Vec<MessageActionItem>,
    pub lsp_name: String,
    pub(crate) response_channel: Sender<MessageActionItem>,
}

impl LanguageServerPromptRequest {
    pub async fn respond(self, index: usize) -> Option<()> {
        if let Some(response) = self.actions.into_iter().nth(index) {
            self.response_channel.send(response).await.ok()
        } else {
            None
        }
    }
}
impl PartialEq for LanguageServerPromptRequest {
    fn eq(&self, other: &Self) -> bool {
        self.message == other.message && self.actions == other.actions
    }
}

#[derive(Clone, Debug, PartialEq)]
pub enum LanguageServerLogType {
    Log(MessageType),
    Trace(Option<String>),
}

impl LanguageServerLogType {
    pub fn to_proto(&self) -> proto::language_server_log::LogType {
        match self {
            Self::Log(log_type) => {
                let message_type = match *log_type {
                    MessageType::ERROR => 1,
                    MessageType::WARNING => 2,
                    MessageType::INFO => 3,
                    MessageType::LOG => 4,
                    other => {
                        log::warn!("Unknown lsp log message type: {:?}", other);
                        4
                    }
                };
                proto::language_server_log::LogType::LogMessageType(message_type)
            }
            Self::Trace(message) => {
                proto::language_server_log::LogType::LogTrace(proto::LspLogTrace {
                    message: message.clone(),
                })
            }
        }
    }

    pub fn from_proto(log_type: proto::language_server_log::LogType) -> Self {
        match log_type {
            proto::language_server_log::LogType::LogMessageType(message_type) => {
                Self::Log(match message_type {
                    1 => MessageType::ERROR,
                    2 => MessageType::WARNING,
                    3 => MessageType::INFO,
                    4 => MessageType::LOG,
                    _ => MessageType::LOG,
                })
            }
            proto::language_server_log::LogType::LogTrace(trace) => Self::Trace(trace.message),
        }
    }
}

pub enum LanguageServerState {
    Starting {
        startup: Task<Option<Arc<LanguageServer>>>,
        /// List of language servers that will be added to the workspace once it's initialization completes.
        pending_workspace_folders: Arc<Mutex<BTreeSet<Url>>>,
    },

    Running {
        adapter: Arc<CachedLspAdapter>,
        server: Arc<LanguageServer>,
        simulate_disk_based_diagnostics_completion: Option<Task<()>>,
    },
}

impl LanguageServerState {
    fn add_workspace_folder(&self, uri: Url) {
        match self {
            LanguageServerState::Starting {
                pending_workspace_folders,
                ..
            } => {
                pending_workspace_folders.lock().insert(uri);
            }
            LanguageServerState::Running { server, .. } => {
                server.add_workspace_folder(uri);
            }
        }
    }
    fn _remove_workspace_folder(&self, uri: Url) {
        match self {
            LanguageServerState::Starting {
                pending_workspace_folders,
                ..
            } => {
                pending_workspace_folders.lock().remove(&uri);
            }
            LanguageServerState::Running { server, .. } => server.remove_workspace_folder(uri),
        }
    }
    fn running(
        workspace_folders: BTreeSet<Url>,
        adapter: Arc<CachedLspAdapter>,
        server: Arc<LanguageServer>,
        simulate_disk_based_diagnostics_completion: Option<Task<()>>,
    ) -> Self {
        server.set_workspace_folders(workspace_folders);
        Self::Running {
            adapter,
            server,
            simulate_disk_based_diagnostics_completion,
        }
    }
}

impl std::fmt::Debug for LanguageServerState {
    fn fmt(&self, f: &mut std::fmt::Formatter<'_>) -> std::fmt::Result {
        match self {
            LanguageServerState::Starting { .. } => {
                f.debug_struct("LanguageServerState::Starting").finish()
            }
            LanguageServerState::Running { .. } => {
                f.debug_struct("LanguageServerState::Running").finish()
            }
        }
    }
}

#[derive(Clone, Debug, Serialize)]
pub struct LanguageServerProgress {
    pub is_disk_based_diagnostics_progress: bool,
    pub is_cancellable: bool,
    pub title: Option<String>,
    pub message: Option<String>,
    pub percentage: Option<usize>,
    #[serde(skip_serializing)]
    pub last_update_at: Instant,
}

#[derive(Copy, Clone, Debug, Default, PartialEq, Serialize)]
pub struct DiagnosticSummary {
    pub error_count: usize,
    pub warning_count: usize,
}

impl DiagnosticSummary {
    pub fn new<'a, T: 'a>(diagnostics: impl IntoIterator<Item = &'a DiagnosticEntry<T>>) -> Self {
        let mut this = Self {
            error_count: 0,
            warning_count: 0,
        };

        for entry in diagnostics {
            if entry.diagnostic.is_primary {
                match entry.diagnostic.severity {
                    DiagnosticSeverity::ERROR => this.error_count += 1,
                    DiagnosticSeverity::WARNING => this.warning_count += 1,
                    _ => {}
                }
            }
        }

        this
    }

    pub fn is_empty(&self) -> bool {
        self.error_count == 0 && self.warning_count == 0
    }

    pub fn to_proto(
        &self,
        language_server_id: LanguageServerId,
        path: &Path,
    ) -> proto::DiagnosticSummary {
        proto::DiagnosticSummary {
            path: path.to_proto(),
            language_server_id: language_server_id.0 as u64,
            error_count: self.error_count as u32,
            warning_count: self.warning_count as u32,
        }
    }
}

fn glob_literal_prefix(glob: &Path) -> PathBuf {
    glob.components()
        .take_while(|component| match component {
            path::Component::Normal(part) => !part.to_string_lossy().contains(['*', '?', '{', '}']),
            _ => true,
        })
        .collect()
}

pub struct SshLspAdapter {
    name: LanguageServerName,
    binary: LanguageServerBinary,
    initialization_options: Option<String>,
    code_action_kinds: Option<Vec<CodeActionKind>>,
}

impl SshLspAdapter {
    pub fn new(
        name: LanguageServerName,
        binary: LanguageServerBinary,
        initialization_options: Option<String>,
        code_action_kinds: Option<String>,
    ) -> Self {
        Self {
            name,
            binary,
            initialization_options,
            code_action_kinds: code_action_kinds
                .as_ref()
                .and_then(|c| serde_json::from_str(c).ok()),
        }
    }
}

#[async_trait(?Send)]
impl LspAdapter for SshLspAdapter {
    fn name(&self) -> LanguageServerName {
        self.name.clone()
    }

    async fn initialization_options(
        self: Arc<Self>,
        _: &dyn Fs,
        _: &Arc<dyn LspAdapterDelegate>,
    ) -> Result<Option<serde_json::Value>> {
        let Some(options) = &self.initialization_options else {
            return Ok(None);
        };
        let result = serde_json::from_str(options)?;
        Ok(result)
    }

    fn code_action_kinds(&self) -> Option<Vec<CodeActionKind>> {
        self.code_action_kinds.clone()
    }

    async fn check_if_user_installed(
        &self,
        _: &dyn LspAdapterDelegate,
        _: Arc<dyn LanguageToolchainStore>,
        _: &AsyncApp,
    ) -> Option<LanguageServerBinary> {
        Some(self.binary.clone())
    }

    async fn cached_server_binary(
        &self,
        _: PathBuf,
        _: &dyn LspAdapterDelegate,
    ) -> Option<LanguageServerBinary> {
        None
    }

    async fn fetch_latest_server_version(
        &self,
        _: &dyn LspAdapterDelegate,
    ) -> Result<Box<dyn 'static + Send + Any>> {
        anyhow::bail!("SshLspAdapter does not support fetch_latest_server_version")
    }

    async fn fetch_server_binary(
        &self,
        _: Box<dyn 'static + Send + Any>,
        _: PathBuf,
        _: &dyn LspAdapterDelegate,
    ) -> Result<LanguageServerBinary> {
        anyhow::bail!("SshLspAdapter does not support fetch_server_binary")
    }
}

pub fn language_server_settings<'a>(
    delegate: &'a dyn LspAdapterDelegate,
    language: &LanguageServerName,
    cx: &'a App,
) -> Option<&'a LspSettings> {
    language_server_settings_for(
        SettingsLocation {
            worktree_id: delegate.worktree_id(),
            path: delegate.worktree_root_path(),
        },
        language,
        cx,
    )
}

pub(crate) fn language_server_settings_for<'a>(
    location: SettingsLocation<'a>,
    language: &LanguageServerName,
    cx: &'a App,
) -> Option<&'a LspSettings> {
    ProjectSettings::get(Some(location), cx).lsp.get(language)
}

pub struct LocalLspAdapterDelegate {
    lsp_store: WeakEntity<LspStore>,
    worktree: worktree::Snapshot,
    fs: Arc<dyn Fs>,
    http_client: Arc<dyn HttpClient>,
    language_registry: Arc<LanguageRegistry>,
    load_shell_env_task: Shared<Task<Option<HashMap<String, String>>>>,
}

impl LocalLspAdapterDelegate {
    pub fn new(
        language_registry: Arc<LanguageRegistry>,
        environment: &Entity<ProjectEnvironment>,
        lsp_store: WeakEntity<LspStore>,
        worktree: &Entity<Worktree>,
        http_client: Arc<dyn HttpClient>,
        fs: Arc<dyn Fs>,
        cx: &mut App,
    ) -> Arc<Self> {
        let (worktree_id, worktree_abs_path) = {
            let worktree = worktree.read(cx);
            (worktree.id(), worktree.abs_path())
        };

        let load_shell_env_task = environment.update(cx, |env, cx| {
            env.get_environment(Some(worktree_id), Some(worktree_abs_path), cx)
        });

        Arc::new(Self {
            lsp_store,
            worktree: worktree.read(cx).snapshot(),
            fs,
            http_client,
            language_registry,
            load_shell_env_task,
        })
    }

    fn from_local_lsp(
        local: &LocalLspStore,
        worktree: &Entity<Worktree>,
        cx: &mut App,
    ) -> Arc<Self> {
        Self::new(
            local.languages.clone(),
            &local.environment,
            local.weak.clone(),
            worktree,
            local.http_client.clone(),
            local.fs.clone(),
            cx,
        )
    }
}

#[async_trait]
impl LspAdapterDelegate for LocalLspAdapterDelegate {
    fn show_notification(&self, message: &str, cx: &mut App) {
        self.lsp_store
            .update(cx, |_, cx| {
                cx.emit(LspStoreEvent::Notification(message.to_owned()))
            })
            .ok();
    }

    fn http_client(&self) -> Arc<dyn HttpClient> {
        self.http_client.clone()
    }

    fn worktree_id(&self) -> WorktreeId {
        self.worktree.id()
    }

    fn exists(&self, path: &Path, is_dir: Option<bool>) -> bool {
        self.worktree.entry_for_path(path).map_or(false, |entry| {
            is_dir.map_or(true, |is_required_to_be_dir| {
                is_required_to_be_dir == entry.is_dir()
            })
        })
    }

    fn worktree_root_path(&self) -> &Path {
        self.worktree.abs_path().as_ref()
    }

    async fn shell_env(&self) -> HashMap<String, String> {
        let task = self.load_shell_env_task.clone();
        task.await.unwrap_or_default()
    }

    async fn npm_package_installed_version(
        &self,
        package_name: &str,
    ) -> Result<Option<(PathBuf, String)>> {
        let local_package_directory = self.worktree_root_path();
        let node_modules_directory = local_package_directory.join("node_modules");

        if let Some(version) =
            read_package_installed_version(node_modules_directory.clone(), package_name).await?
        {
            return Ok(Some((node_modules_directory, version)));
        }
        let Some(npm) = self.which("npm".as_ref()).await else {
            log::warn!(
                "Failed to find npm executable for {:?}",
                local_package_directory
            );
            return Ok(None);
        };

        let env = self.shell_env().await;
        let output = util::command::new_smol_command(&npm)
            .args(["root", "-g"])
            .envs(env)
            .current_dir(local_package_directory)
            .output()
            .await?;
        let global_node_modules =
            PathBuf::from(String::from_utf8_lossy(&output.stdout).to_string());

        if let Some(version) =
            read_package_installed_version(global_node_modules.clone(), package_name).await?
        {
            return Ok(Some((global_node_modules, version)));
        }
        return Ok(None);
    }

    #[cfg(not(target_os = "windows"))]
    async fn which(&self, command: &OsStr) -> Option<PathBuf> {
        let worktree_abs_path = self.worktree.abs_path();
        let shell_path = self.shell_env().await.get("PATH").cloned();
        which::which_in(command, shell_path.as_ref(), worktree_abs_path).ok()
    }

    #[cfg(target_os = "windows")]
    async fn which(&self, command: &OsStr) -> Option<PathBuf> {
        // todo(windows) Getting the shell env variables in a current directory on Windows is more complicated than other platforms
        //               there isn't a 'default shell' necessarily. The closest would be the default profile on the windows terminal
        //               SEE: https://learn.microsoft.com/en-us/windows/terminal/customize-settings/startup
        which::which(command).ok()
    }

    async fn try_exec(&self, command: LanguageServerBinary) -> Result<()> {
        let working_dir = self.worktree_root_path();
        let output = util::command::new_smol_command(&command.path)
            .args(command.arguments)
            .envs(command.env.clone().unwrap_or_default())
            .current_dir(working_dir)
            .output()
            .await?;

        if output.status.success() {
            return Ok(());
        }
        Err(anyhow!(
            "{}, stdout: {:?}, stderr: {:?}",
            output.status,
            String::from_utf8_lossy(&output.stdout),
            String::from_utf8_lossy(&output.stderr)
        ))
    }

    fn update_status(&self, server_name: LanguageServerName, status: language::BinaryStatus) {
        self.language_registry
            .update_lsp_status(server_name, status);
    }

    async fn language_server_download_dir(&self, name: &LanguageServerName) -> Option<Arc<Path>> {
        let dir = self.language_registry.language_server_download_dir(name)?;

        if !dir.exists() {
            smol::fs::create_dir_all(&dir)
                .await
                .context("failed to create container directory")
                .log_err()?;
        }

        Some(dir)
    }

    async fn read_text_file(&self, path: PathBuf) -> Result<String> {
        let entry = self
            .worktree
            .entry_for_path(&path)
            .with_context(|| format!("no worktree entry for path {path:?}"))?;
        let abs_path = self
            .worktree
            .absolutize(&entry.path)
            .with_context(|| format!("cannot absolutize path {path:?}"))?;

        self.fs.load(&abs_path).await
    }
}

async fn populate_labels_for_symbols(
    symbols: Vec<CoreSymbol>,
    language_registry: &Arc<LanguageRegistry>,
    lsp_adapter: Option<Arc<CachedLspAdapter>>,
    output: &mut Vec<Symbol>,
) {
    #[allow(clippy::mutable_key_type)]
    let mut symbols_by_language = HashMap::<Option<Arc<Language>>, Vec<CoreSymbol>>::default();

    let mut unknown_paths = BTreeSet::new();
    for symbol in symbols {
        let language = language_registry
            .language_for_file_path(&symbol.path.path)
            .await
            .ok()
            .or_else(|| {
                unknown_paths.insert(symbol.path.path.clone());
                None
            });
        symbols_by_language
            .entry(language)
            .or_default()
            .push(symbol);
    }

    for unknown_path in unknown_paths {
        log::info!(
            "no language found for symbol path {}",
            unknown_path.display()
        );
    }

    let mut label_params = Vec::new();
    for (language, mut symbols) in symbols_by_language {
        label_params.clear();
        label_params.extend(
            symbols
                .iter_mut()
                .map(|symbol| (mem::take(&mut symbol.name), symbol.kind)),
        );

        let mut labels = Vec::new();
        if let Some(language) = language {
            let lsp_adapter = lsp_adapter.clone().or_else(|| {
                language_registry
                    .lsp_adapters(&language.name())
                    .first()
                    .cloned()
            });
            if let Some(lsp_adapter) = lsp_adapter {
                labels = lsp_adapter
                    .labels_for_symbols(&label_params, &language)
                    .await
                    .log_err()
                    .unwrap_or_default();
            }
        }

        for ((symbol, (name, _)), label) in symbols
            .into_iter()
            .zip(label_params.drain(..))
            .zip(labels.into_iter().chain(iter::repeat(None)))
        {
            output.push(Symbol {
                language_server_name: symbol.language_server_name,
                source_worktree_id: symbol.source_worktree_id,
                source_language_server_id: symbol.source_language_server_id,
                path: symbol.path,
                label: label.unwrap_or_else(|| CodeLabel::plain(name.clone(), None)),
                name,
                kind: symbol.kind,
                range: symbol.range,
                signature: symbol.signature,
            });
        }
    }
}

fn include_text(server: &lsp::LanguageServer) -> Option<bool> {
    match server.capabilities().text_document_sync.as_ref()? {
        lsp::TextDocumentSyncCapability::Kind(kind) => match *kind {
            lsp::TextDocumentSyncKind::NONE => None,
            lsp::TextDocumentSyncKind::FULL => Some(true),
            lsp::TextDocumentSyncKind::INCREMENTAL => Some(false),
            _ => None,
        },
        lsp::TextDocumentSyncCapability::Options(options) => match options.save.as_ref()? {
            lsp::TextDocumentSyncSaveOptions::Supported(supported) => {
                if *supported {
                    Some(true)
                } else {
                    None
                }
            }
            lsp::TextDocumentSyncSaveOptions::SaveOptions(save_options) => {
                Some(save_options.include_text.unwrap_or(false))
            }
        },
    }
}

/// Completion items are displayed in a `UniformList`.
/// Usually, those items are single-line strings, but in LSP responses,
/// completion items `label`, `detail` and `label_details.description` may contain newlines or long spaces.
/// Many language plugins construct these items by joining these parts together, and we may use `CodeLabel::fallback_for_completion` that uses `label` at least.
/// All that may lead to a newline being inserted into resulting `CodeLabel.text`, which will force `UniformList` to bloat each entry to occupy more space,
/// breaking the completions menu presentation.
///
/// Sanitize the text to ensure there are no newlines, or, if there are some, remove them and also remove long space sequences if there were newlines.
fn ensure_uniform_list_compatible_label(label: &mut CodeLabel) {
    let mut new_text = String::with_capacity(label.text.len());
    let mut offset_map = vec![0; label.text.len() + 1];
    let mut last_char_was_space = false;
    let mut new_idx = 0;
    let mut chars = label.text.char_indices().fuse();
    let mut newlines_removed = false;

    while let Some((idx, c)) = chars.next() {
        offset_map[idx] = new_idx;

        match c {
            '\n' if last_char_was_space => {
                newlines_removed = true;
            }
            '\t' | ' ' if last_char_was_space => {}
            '\n' if !last_char_was_space => {
                new_text.push(' ');
                new_idx += 1;
                last_char_was_space = true;
                newlines_removed = true;
            }
            ' ' | '\t' => {
                new_text.push(' ');
                new_idx += 1;
                last_char_was_space = true;
            }
            _ => {
                new_text.push(c);
                new_idx += 1;
                last_char_was_space = false;
            }
        }
    }
    offset_map[label.text.len()] = new_idx;

    // Only modify the label if newlines were removed.
    if !newlines_removed {
        return;
    }

    let last_index = new_idx;
    let mut run_ranges_errors = Vec::new();
    label.runs.retain_mut(|(range, _)| {
        match offset_map.get(range.start) {
            Some(&start) => range.start = start,
            None => {
                run_ranges_errors.push(range.clone());
                return false;
            }
        }

        match offset_map.get(range.end) {
            Some(&end) => range.end = end,
            None => {
                run_ranges_errors.push(range.clone());
                range.end = last_index;
            }
        }
        true
    });
    if !run_ranges_errors.is_empty() {
        log::error!(
            "Completion label has errors in its run ranges: {run_ranges_errors:?}, label text: {}",
            label.text
        );
    }

    let mut wrong_filter_range = None;
    if label.filter_range == (0..label.text.len()) {
        label.filter_range = 0..new_text.len();
    } else {
        let mut original_filter_range = Some(label.filter_range.clone());
        match offset_map.get(label.filter_range.start) {
            Some(&start) => label.filter_range.start = start,
            None => {
                wrong_filter_range = original_filter_range.take();
                label.filter_range.start = last_index;
            }
        }

        match offset_map.get(label.filter_range.end) {
            Some(&end) => label.filter_range.end = end,
            None => {
                wrong_filter_range = original_filter_range.take();
                label.filter_range.end = last_index;
            }
        }
    }
    if let Some(wrong_filter_range) = wrong_filter_range {
        log::error!(
            "Completion label has an invalid filter range: {wrong_filter_range:?}, label text: {}",
            label.text
        );
    }

    label.text = new_text;
}

#[cfg(test)]
#[test]
fn test_glob_literal_prefix() {
    assert_eq!(glob_literal_prefix(Path::new("**/*.js")), Path::new(""));
    assert_eq!(
        glob_literal_prefix(Path::new("node_modules/**/*.js")),
        Path::new("node_modules")
    );
    assert_eq!(
        glob_literal_prefix(Path::new("foo/{bar,baz}.js")),
        Path::new("foo")
    );
    assert_eq!(
        glob_literal_prefix(Path::new("foo/bar/baz.js")),
        Path::new("foo/bar/baz.js")
    );

    #[cfg(target_os = "windows")]
    {
        assert_eq!(glob_literal_prefix(Path::new("**\\*.js")), Path::new(""));
        assert_eq!(
            glob_literal_prefix(Path::new("node_modules\\**/*.js")),
            Path::new("node_modules")
        );
        assert_eq!(
            glob_literal_prefix(Path::new("foo/{bar,baz}.js")),
            Path::new("foo")
        );
        assert_eq!(
            glob_literal_prefix(Path::new("foo\\bar\\baz.js")),
            Path::new("foo/bar/baz.js")
        );
    }
}<|MERGE_RESOLUTION|>--- conflicted
+++ resolved
@@ -37,19 +37,11 @@
     },
     markdown, point_to_lsp, prepare_completion_documentation,
     proto::{deserialize_anchor, deserialize_version, serialize_anchor, serialize_version},
-<<<<<<< HEAD
     range_from_lsp, range_to_lsp, Bias, BinaryStatus, Buffer, BufferSnapshot, CachedLspAdapter,
     CodeLabel, CompletionDocumentation, Diagnostic, DiagnosticEntry, DiagnosticSet, Diff,
     File as _, Language, LanguageName, LanguageRegistry, LanguageToolchainStore, LocalFile,
     LspAdapter, LspAdapterDelegate, Patch, PointUtf16, TextBufferSnapshot, ToOffset, ToPointUtf16,
     Transaction, Unclipped,
-=======
-    range_from_lsp, range_to_lsp, Bias, Buffer, BufferSnapshot, CachedLspAdapter, CodeLabel,
-    CompletionDocumentation, Diagnostic, DiagnosticEntry, DiagnosticSet, Diff, File as _, Language,
-    LanguageRegistry, LanguageServerBinaryStatus, LanguageToolchainStore, LocalFile, LspAdapter,
-    LspAdapterDelegate, Patch, PointUtf16, TextBufferSnapshot, ToOffset, ToPointUtf16, Transaction,
-    Unclipped,
->>>>>>> 39c9b1f1
 };
 use lsp::{
     notification::DidRenameFiles, CodeActionKind, CompletionContext, DiagnosticSeverity,
