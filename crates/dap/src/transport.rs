--- conflicted
+++ resolved
@@ -218,13 +218,8 @@
     ) -> Result<()> {
         match payload {
             Payload::Response(res) => {
-<<<<<<< HEAD
-                let pending_request = {
-                    let mut pending_requests = self.pending_requests.lock();
-                    pending_requests.remove(&res.request_seq)
-                };
-
-                if let Some(mut tx) = pending_request {
+                if let Some(tx) = self.pending_requests.lock().await.remove(&res.request_seq) {
+
                     if !tx.is_closed() {
                         tx.send(Self::process_response(res)).await?;
                     } else {
@@ -233,10 +228,6 @@
                             &res.request_seq
                         ); // TODO: Fix this case so it never happens
                     }
-=======
-                if let Some(tx) = self.pending_requests.lock().await.remove(&res.request_seq) {
-                    tx.send(Self::process_response(res)).await?;
->>>>>>> 1a421db9
                 } else {
                     client_tx.send(Payload::Response(res)).await?;
                 };
