mod ignore;
mod lsp_command;
pub mod project_settings;
pub mod search;
pub mod terminals;
pub mod worktree;

#[cfg(test)]
mod project_tests;
#[cfg(test)]
mod worktree_tests;

use anyhow::{anyhow, Context, Result};
use client::{proto, Client, TypedEnvelope, UserId, UserStore};
use clock::ReplicaId;
use collections::{hash_map, BTreeMap, HashMap, HashSet};
use copilot::Copilot;
use futures::{
    channel::{
        mpsc::{self, UnboundedReceiver},
        oneshot,
    },
    future::{try_join_all, Shared},
    stream::FuturesUnordered,
    AsyncWriteExt, Future, FutureExt, StreamExt, TryFutureExt,
};
use globset::{Glob, GlobSet, GlobSetBuilder};
use gpui::{
    executor::Background, AnyModelHandle, AppContext, AsyncAppContext, BorrowAppContext, Entity,
    ModelContext, ModelHandle, Task, WeakModelHandle,
};
use itertools::Itertools;
use language::{
    language_settings::{language_settings, FormatOnSave, Formatter, InlayHintKind},
    point_to_lsp,
    proto::{
        deserialize_anchor, deserialize_fingerprint, deserialize_line_ending, deserialize_version,
        serialize_anchor, serialize_version,
    },
    range_from_lsp, range_to_lsp, Bias, Buffer, BufferSnapshot, CachedLspAdapter, CodeAction,
    CodeLabel, Completion, Diagnostic, DiagnosticEntry, DiagnosticSet, Diff, Event as BufferEvent,
    File as _, Language, LanguageRegistry, LanguageServerName, LocalFile, LspAdapterDelegate,
    OffsetRangeExt, Operation, Patch, PendingLanguageServer, PointUtf16, TextBufferSnapshot,
    ToOffset, ToPointUtf16, Transaction, Unclipped,
};
use log::error;
use lsp::{
    DiagnosticSeverity, DiagnosticTag, DidChangeWatchedFilesRegistrationOptions,
    DocumentHighlightKind, LanguageServer, LanguageServerBinary, LanguageServerId, OneOf,
};
use lsp_command::*;
use postage::watch;
use project_settings::{LspSettings, ProjectSettings};
use rand::prelude::*;
use search::SearchQuery;
use serde::Serialize;
use settings::SettingsStore;
use sha2::{Digest, Sha256};
use similar::{ChangeTag, TextDiff};
use smol::channel::{Receiver, Sender};
use std::{
    cmp::{self, Ordering},
    convert::TryInto,
    hash::Hash,
    mem,
    num::NonZeroU32,
    ops::Range,
    path::{self, Component, Path, PathBuf},
    process::Stdio,
    str,
    sync::{
        atomic::{AtomicUsize, Ordering::SeqCst},
        Arc,
    },
    time::{Duration, Instant},
};
use terminals::Terminals;
use text::Anchor;
use util::{
    debug_panic, defer, http::HttpClient, merge_json_value_into,
    paths::LOCAL_SETTINGS_RELATIVE_PATH, post_inc, ResultExt, TryFutureExt as _,
};

pub use fs::*;
pub use worktree::*;

pub trait Item {
    fn entry_id(&self, cx: &AppContext) -> Option<ProjectEntryId>;
    fn project_path(&self, cx: &AppContext) -> Option<ProjectPath>;
}

// Language server state is stored across 3 collections:
//     language_servers =>
//         a mapping from unique server id to LanguageServerState which can either be a task for a
//         server in the process of starting, or a running server with adapter and language server arcs
//     language_server_ids => a mapping from worktreeId and server name to the unique server id
//     language_server_statuses => a mapping from unique server id to the current server status
//
// Multiple worktrees can map to the same language server for example when you jump to the definition
// of a file in the standard library. So language_server_ids is used to look up which server is active
// for a given worktree and language server name
//
// When starting a language server, first the id map is checked to make sure a server isn't already available
// for that worktree. If there is one, it finishes early. Otherwise, a new id is allocated and and
// the Starting variant of LanguageServerState is stored in the language_servers map.
pub struct Project {
    worktrees: Vec<WorktreeHandle>,
    active_entry: Option<ProjectEntryId>,
    buffer_ordered_messages_tx: mpsc::UnboundedSender<BufferOrderedMessage>,
    languages: Arc<LanguageRegistry>,
    language_servers: HashMap<LanguageServerId, LanguageServerState>,
    language_server_ids: HashMap<(WorktreeId, LanguageServerName), LanguageServerId>,
    language_server_statuses: BTreeMap<LanguageServerId, LanguageServerStatus>,
    last_workspace_edits_by_language_server: HashMap<LanguageServerId, ProjectTransaction>,
    client: Arc<client::Client>,
    next_entry_id: Arc<AtomicUsize>,
    join_project_response_message_id: u32,
    next_diagnostic_group_id: usize,
    user_store: ModelHandle<UserStore>,
    fs: Arc<dyn Fs>,
    client_state: Option<ProjectClientState>,
    collaborators: HashMap<proto::PeerId, Collaborator>,
    client_subscriptions: Vec<client::Subscription>,
    _subscriptions: Vec<gpui::Subscription>,
    next_buffer_id: u64,
    opened_buffer: (watch::Sender<()>, watch::Receiver<()>),
    shared_buffers: HashMap<proto::PeerId, HashSet<u64>>,
    #[allow(clippy::type_complexity)]
    loading_buffers_by_path: HashMap<
        ProjectPath,
        postage::watch::Receiver<Option<Result<ModelHandle<Buffer>, Arc<anyhow::Error>>>>,
    >,
    #[allow(clippy::type_complexity)]
    loading_local_worktrees:
        HashMap<Arc<Path>, Shared<Task<Result<ModelHandle<Worktree>, Arc<anyhow::Error>>>>>,
    opened_buffers: HashMap<u64, OpenBuffer>,
    local_buffer_ids_by_path: HashMap<ProjectPath, u64>,
    local_buffer_ids_by_entry_id: HashMap<ProjectEntryId, u64>,
    /// A mapping from a buffer ID to None means that we've started waiting for an ID but haven't finished loading it.
    /// Used for re-issuing buffer requests when peers temporarily disconnect
    incomplete_remote_buffers: HashMap<u64, Option<ModelHandle<Buffer>>>,
    buffer_snapshots: HashMap<u64, HashMap<LanguageServerId, Vec<LspBufferSnapshot>>>, // buffer_id -> server_id -> vec of snapshots
    buffers_being_formatted: HashSet<u64>,
    buffers_needing_diff: HashSet<WeakModelHandle<Buffer>>,
    git_diff_debouncer: DelayedDebounced,
    nonce: u128,
    _maintain_buffer_languages: Task<()>,
    _maintain_workspace_config: Task<()>,
    terminals: Terminals,
    copilot_enabled: bool,
    current_lsp_settings: HashMap<Arc<str>, LspSettings>,
}

struct DelayedDebounced {
    task: Option<Task<()>>,
    cancel_channel: Option<oneshot::Sender<()>>,
}

impl DelayedDebounced {
    fn new() -> DelayedDebounced {
        DelayedDebounced {
            task: None,
            cancel_channel: None,
        }
    }

    fn fire_new<F>(&mut self, delay: Duration, cx: &mut ModelContext<Project>, func: F)
    where
        F: 'static + FnOnce(&mut Project, &mut ModelContext<Project>) -> Task<()>,
    {
        if let Some(channel) = self.cancel_channel.take() {
            _ = channel.send(());
        }

        let (sender, mut receiver) = oneshot::channel::<()>();
        self.cancel_channel = Some(sender);

        let previous_task = self.task.take();
        self.task = Some(cx.spawn(|workspace, mut cx| async move {
            let mut timer = cx.background().timer(delay).fuse();
            if let Some(previous_task) = previous_task {
                previous_task.await;
            }

            futures::select_biased! {
                _ = receiver => return,
                    _ = timer => {}
            }

            workspace
                .update(&mut cx, |workspace, cx| (func)(workspace, cx))
                .await;
        }));
    }
}

struct LspBufferSnapshot {
    version: i32,
    snapshot: TextBufferSnapshot,
}

/// Message ordered with respect to buffer operations
enum BufferOrderedMessage {
    Operation {
        buffer_id: u64,
        operation: proto::Operation,
    },
    LanguageServerUpdate {
        language_server_id: LanguageServerId,
        message: proto::update_language_server::Variant,
    },
    Resync,
}

enum LocalProjectUpdate {
    WorktreesChanged,
    CreateBufferForPeer {
        peer_id: proto::PeerId,
        buffer_id: u64,
    },
}

enum OpenBuffer {
    Strong(ModelHandle<Buffer>),
    Weak(WeakModelHandle<Buffer>),
    Operations(Vec<Operation>),
}

#[derive(Clone)]
enum WorktreeHandle {
    Strong(ModelHandle<Worktree>),
    Weak(WeakModelHandle<Worktree>),
}

enum ProjectClientState {
    Local {
        remote_id: u64,
        updates_tx: mpsc::UnboundedSender<LocalProjectUpdate>,
        _send_updates: Task<()>,
    },
    Remote {
        sharing_has_stopped: bool,
        remote_id: u64,
        replica_id: ReplicaId,
    },
}

#[derive(Clone, Debug)]
pub struct Collaborator {
    pub peer_id: proto::PeerId,
    pub replica_id: ReplicaId,
    pub user_id: UserId,
}

#[derive(Clone, Debug, PartialEq)]
pub enum Event {
    LanguageServerAdded(LanguageServerId),
    LanguageServerRemoved(LanguageServerId),
    LanguageServerLog(LanguageServerId, String),
    Notification(String),
    ActiveEntryChanged(Option<ProjectEntryId>),
    ActivateProjectPanel,
    WorktreeAdded,
    WorktreeRemoved(WorktreeId),
    WorktreeUpdatedEntries(WorktreeId, UpdatedEntriesSet),
    DiskBasedDiagnosticsStarted {
        language_server_id: LanguageServerId,
    },
    DiskBasedDiagnosticsFinished {
        language_server_id: LanguageServerId,
    },
    DiagnosticsUpdated {
        path: ProjectPath,
        language_server_id: LanguageServerId,
    },
    RemoteIdChanged(Option<u64>),
    DisconnectedFromHost,
    Closed,
    DeletedEntry(ProjectEntryId),
    CollaboratorUpdated {
        old_peer_id: proto::PeerId,
        new_peer_id: proto::PeerId,
    },
    CollaboratorJoined(proto::PeerId),
    CollaboratorLeft(proto::PeerId),
    RefreshInlayHints,
}

pub enum LanguageServerState {
    Starting(Task<Option<Arc<LanguageServer>>>),

    Running {
        language: Arc<Language>,
        adapter: Arc<CachedLspAdapter>,
        server: Arc<LanguageServer>,
        watched_paths: HashMap<WorktreeId, GlobSet>,
        simulate_disk_based_diagnostics_completion: Option<Task<()>>,
    },
}

#[derive(Serialize)]
pub struct LanguageServerStatus {
    pub name: String,
    pub pending_work: BTreeMap<String, LanguageServerProgress>,
    pub has_pending_diagnostic_updates: bool,
    progress_tokens: HashSet<String>,
}

#[derive(Clone, Debug, Serialize)]
pub struct LanguageServerProgress {
    pub message: Option<String>,
    pub percentage: Option<usize>,
    #[serde(skip_serializing)]
    pub last_update_at: Instant,
}

#[derive(Clone, Debug, Eq, PartialEq, Hash, PartialOrd, Ord)]
pub struct ProjectPath {
    pub worktree_id: WorktreeId,
    pub path: Arc<Path>,
}

#[derive(Copy, Clone, Debug, Default, PartialEq, Serialize)]
pub struct DiagnosticSummary {
    pub error_count: usize,
    pub warning_count: usize,
}

#[derive(Debug, Clone, PartialEq, Eq, Hash)]
pub struct Location {
    pub buffer: ModelHandle<Buffer>,
    pub range: Range<language::Anchor>,
}

#[derive(Debug, Clone, PartialEq, Eq)]
pub struct InlayHint {
    pub position: language::Anchor,
    pub label: InlayHintLabel,
    pub kind: Option<InlayHintKind>,
    pub padding_left: bool,
    pub padding_right: bool,
    pub tooltip: Option<InlayHintTooltip>,
    pub resolve_state: ResolveState,
}

#[derive(Debug, Clone, PartialEq, Eq)]
pub enum ResolveState {
    Resolved,
    CanResolve(LanguageServerId, Option<lsp::LSPAny>),
    Resolving,
}

impl InlayHint {
    pub fn text(&self) -> String {
        match &self.label {
            InlayHintLabel::String(s) => s.to_owned(),
            InlayHintLabel::LabelParts(parts) => parts.iter().map(|part| &part.value).join(""),
        }
    }
}

#[derive(Debug, Clone, PartialEq, Eq)]
pub enum InlayHintLabel {
    String(String),
    LabelParts(Vec<InlayHintLabelPart>),
}

#[derive(Debug, Clone, PartialEq, Eq)]
pub struct InlayHintLabelPart {
    pub value: String,
    pub tooltip: Option<InlayHintLabelPartTooltip>,
    pub location: Option<(LanguageServerId, lsp::Location)>,
}

#[derive(Debug, Clone, PartialEq, Eq)]
pub enum InlayHintTooltip {
    String(String),
    MarkupContent(MarkupContent),
}

#[derive(Debug, Clone, PartialEq, Eq)]
pub enum InlayHintLabelPartTooltip {
    String(String),
    MarkupContent(MarkupContent),
}

#[derive(Debug, Clone, PartialEq, Eq)]
pub struct MarkupContent {
    pub kind: HoverBlockKind,
    pub value: String,
}

#[derive(Debug, Clone)]
pub struct LocationLink {
    pub origin: Option<Location>,
    pub target: Location,
}

#[derive(Debug)]
pub struct DocumentHighlight {
    pub range: Range<language::Anchor>,
    pub kind: DocumentHighlightKind,
}

#[derive(Clone, Debug)]
pub struct Symbol {
    pub language_server_name: LanguageServerName,
    pub source_worktree_id: WorktreeId,
    pub path: ProjectPath,
    pub label: CodeLabel,
    pub name: String,
    pub kind: lsp::SymbolKind,
    pub range: Range<Unclipped<PointUtf16>>,
    pub signature: [u8; 32],
}

#[derive(Clone, Debug, PartialEq)]
pub struct HoverBlock {
    pub text: String,
    pub kind: HoverBlockKind,
}

#[derive(Clone, Debug, PartialEq, Eq)]
pub enum HoverBlockKind {
    PlainText,
    Markdown,
    Code { language: String },
}

#[derive(Debug)]
pub struct Hover {
    pub contents: Vec<HoverBlock>,
    pub range: Option<Range<language::Anchor>>,
    pub language: Option<Arc<Language>>,
}

impl Hover {
    pub fn is_empty(&self) -> bool {
        self.contents.iter().all(|block| block.text.is_empty())
    }
}

#[derive(Default)]
pub struct ProjectTransaction(pub HashMap<ModelHandle<Buffer>, language::Transaction>);

impl DiagnosticSummary {
    fn new<'a, T: 'a>(diagnostics: impl IntoIterator<Item = &'a DiagnosticEntry<T>>) -> Self {
        let mut this = Self {
            error_count: 0,
            warning_count: 0,
        };

        for entry in diagnostics {
            if entry.diagnostic.is_primary {
                match entry.diagnostic.severity {
                    DiagnosticSeverity::ERROR => this.error_count += 1,
                    DiagnosticSeverity::WARNING => this.warning_count += 1,
                    _ => {}
                }
            }
        }

        this
    }

    pub fn is_empty(&self) -> bool {
        self.error_count == 0 && self.warning_count == 0
    }

    pub fn to_proto(
        &self,
        language_server_id: LanguageServerId,
        path: &Path,
    ) -> proto::DiagnosticSummary {
        proto::DiagnosticSummary {
            path: path.to_string_lossy().to_string(),
            language_server_id: language_server_id.0 as u64,
            error_count: self.error_count as u32,
            warning_count: self.warning_count as u32,
        }
    }
}

#[derive(Clone, Copy, Debug, Default, Hash, PartialEq, Eq, PartialOrd, Ord)]
pub struct ProjectEntryId(usize);

impl ProjectEntryId {
    pub const MAX: Self = Self(usize::MAX);

    pub fn new(counter: &AtomicUsize) -> Self {
        Self(counter.fetch_add(1, SeqCst))
    }

    pub fn from_proto(id: u64) -> Self {
        Self(id as usize)
    }

    pub fn to_proto(&self) -> u64 {
        self.0 as u64
    }

    pub fn to_usize(&self) -> usize {
        self.0
    }
}

#[derive(Debug, Clone, Copy, PartialEq, Eq)]
pub enum FormatTrigger {
    Save,
    Manual,
}

struct ProjectLspAdapterDelegate {
    project: ModelHandle<Project>,
    http_client: Arc<dyn HttpClient>,
}

impl FormatTrigger {
    fn from_proto(value: i32) -> FormatTrigger {
        match value {
            0 => FormatTrigger::Save,
            1 => FormatTrigger::Manual,
            _ => FormatTrigger::Save,
        }
    }
}
#[derive(Clone, Debug, PartialEq)]
enum SearchMatchCandidate {
    OpenBuffer {
        buffer: ModelHandle<Buffer>,
        // This might be an unnamed file without representation on filesystem
        path: Option<Arc<Path>>,
    },
    Path {
        worktree_id: WorktreeId,
        path: Arc<Path>,
    },
}

type SearchMatchCandidateIndex = usize;
impl SearchMatchCandidate {
    fn path(&self) -> Option<Arc<Path>> {
        match self {
            SearchMatchCandidate::OpenBuffer { path, .. } => path.clone(),
            SearchMatchCandidate::Path { path, .. } => Some(path.clone()),
        }
    }
}

impl Project {
    pub fn init_settings(cx: &mut AppContext) {
        settings::register::<ProjectSettings>(cx);
    }

    pub fn init(client: &Arc<Client>, cx: &mut AppContext) {
        Self::init_settings(cx);

        client.add_model_message_handler(Self::handle_add_collaborator);
        client.add_model_message_handler(Self::handle_update_project_collaborator);
        client.add_model_message_handler(Self::handle_remove_collaborator);
        client.add_model_message_handler(Self::handle_buffer_reloaded);
        client.add_model_message_handler(Self::handle_buffer_saved);
        client.add_model_message_handler(Self::handle_start_language_server);
        client.add_model_message_handler(Self::handle_update_language_server);
        client.add_model_message_handler(Self::handle_update_project);
        client.add_model_message_handler(Self::handle_unshare_project);
        client.add_model_message_handler(Self::handle_create_buffer_for_peer);
        client.add_model_message_handler(Self::handle_update_buffer_file);
        client.add_model_request_handler(Self::handle_update_buffer);
        client.add_model_message_handler(Self::handle_update_diagnostic_summary);
        client.add_model_message_handler(Self::handle_update_worktree);
        client.add_model_message_handler(Self::handle_update_worktree_settings);
        client.add_model_request_handler(Self::handle_create_project_entry);
        client.add_model_request_handler(Self::handle_rename_project_entry);
        client.add_model_request_handler(Self::handle_copy_project_entry);
        client.add_model_request_handler(Self::handle_delete_project_entry);
        client.add_model_request_handler(Self::handle_expand_project_entry);
        client.add_model_request_handler(Self::handle_apply_additional_edits_for_completion);
        client.add_model_request_handler(Self::handle_apply_code_action);
        client.add_model_request_handler(Self::handle_on_type_formatting);
        client.add_model_request_handler(Self::handle_inlay_hints);
        client.add_model_request_handler(Self::handle_resolve_inlay_hint);
        client.add_model_request_handler(Self::handle_refresh_inlay_hints);
        client.add_model_request_handler(Self::handle_reload_buffers);
        client.add_model_request_handler(Self::handle_synchronize_buffers);
        client.add_model_request_handler(Self::handle_format_buffers);
        client.add_model_request_handler(Self::handle_lsp_command::<GetCodeActions>);
        client.add_model_request_handler(Self::handle_lsp_command::<GetCompletions>);
        client.add_model_request_handler(Self::handle_lsp_command::<GetHover>);
        client.add_model_request_handler(Self::handle_lsp_command::<GetDefinition>);
        client.add_model_request_handler(Self::handle_lsp_command::<GetTypeDefinition>);
        client.add_model_request_handler(Self::handle_lsp_command::<GetDocumentHighlights>);
        client.add_model_request_handler(Self::handle_lsp_command::<GetReferences>);
        client.add_model_request_handler(Self::handle_lsp_command::<PrepareRename>);
        client.add_model_request_handler(Self::handle_lsp_command::<PerformRename>);
        client.add_model_request_handler(Self::handle_search_project);
        client.add_model_request_handler(Self::handle_get_project_symbols);
        client.add_model_request_handler(Self::handle_open_buffer_for_symbol);
        client.add_model_request_handler(Self::handle_open_buffer_by_id);
        client.add_model_request_handler(Self::handle_open_buffer_by_path);
        client.add_model_request_handler(Self::handle_save_buffer);
        client.add_model_message_handler(Self::handle_update_diff_base);
    }

    pub fn local(
        client: Arc<Client>,
        user_store: ModelHandle<UserStore>,
        languages: Arc<LanguageRegistry>,
        fs: Arc<dyn Fs>,
        cx: &mut AppContext,
    ) -> ModelHandle<Self> {
        cx.add_model(|cx: &mut ModelContext<Self>| {
            let (tx, rx) = mpsc::unbounded();
            cx.spawn_weak(|this, cx| Self::send_buffer_ordered_messages(this, rx, cx))
                .detach();
            Self {
                worktrees: Default::default(),
                buffer_ordered_messages_tx: tx,
                collaborators: Default::default(),
                next_buffer_id: 0,
                opened_buffers: Default::default(),
                shared_buffers: Default::default(),
                incomplete_remote_buffers: Default::default(),
                loading_buffers_by_path: Default::default(),
                loading_local_worktrees: Default::default(),
                local_buffer_ids_by_path: Default::default(),
                local_buffer_ids_by_entry_id: Default::default(),
                buffer_snapshots: Default::default(),
                join_project_response_message_id: 0,
                client_state: None,
                opened_buffer: watch::channel(),
                client_subscriptions: Vec::new(),
                _subscriptions: vec![
                    cx.observe_global::<SettingsStore, _>(Self::on_settings_changed)
                ],
                _maintain_buffer_languages: Self::maintain_buffer_languages(languages.clone(), cx),
                _maintain_workspace_config: Self::maintain_workspace_config(cx),
                active_entry: None,
                languages,
                client,
                user_store,
                fs,
                next_entry_id: Default::default(),
                next_diagnostic_group_id: Default::default(),
                language_servers: Default::default(),
                language_server_ids: Default::default(),
                language_server_statuses: Default::default(),
                last_workspace_edits_by_language_server: Default::default(),
                buffers_being_formatted: Default::default(),
                buffers_needing_diff: Default::default(),
                git_diff_debouncer: DelayedDebounced::new(),
                nonce: StdRng::from_entropy().gen(),
                terminals: Terminals {
                    local_handles: Vec::new(),
                },
                copilot_enabled: Copilot::global(cx).is_some(),
                current_lsp_settings: settings::get::<ProjectSettings>(cx).lsp.clone(),
            }
        })
    }

    pub async fn remote(
        remote_id: u64,
        client: Arc<Client>,
        user_store: ModelHandle<UserStore>,
        languages: Arc<LanguageRegistry>,
        fs: Arc<dyn Fs>,
        mut cx: AsyncAppContext,
    ) -> Result<ModelHandle<Self>> {
        client.authenticate_and_connect(true, &cx).await?;

        let subscription = client.subscribe_to_entity(remote_id)?;
        let response = client
            .request_envelope(proto::JoinProject {
                project_id: remote_id,
            })
            .await?;
        let this = cx.add_model(|cx| {
            let replica_id = response.payload.replica_id as ReplicaId;

            let mut worktrees = Vec::new();
            for worktree in response.payload.worktrees {
                let worktree = cx.update(|cx| {
                    Worktree::remote(remote_id, replica_id, worktree, client.clone(), cx)
                });
                worktrees.push(worktree);
            }

            let (tx, rx) = mpsc::unbounded();
            cx.spawn_weak(|this, cx| Self::send_buffer_ordered_messages(this, rx, cx))
                .detach();
            let mut this = Self {
                worktrees: Vec::new(),
                buffer_ordered_messages_tx: tx,
                loading_buffers_by_path: Default::default(),
                next_buffer_id: 0,
                opened_buffer: watch::channel(),
                shared_buffers: Default::default(),
                incomplete_remote_buffers: Default::default(),
                loading_local_worktrees: Default::default(),
                local_buffer_ids_by_path: Default::default(),
                local_buffer_ids_by_entry_id: Default::default(),
                active_entry: None,
                collaborators: Default::default(),
                join_project_response_message_id: response.message_id,
                _maintain_buffer_languages: Self::maintain_buffer_languages(languages.clone(), cx),
                _maintain_workspace_config: Self::maintain_workspace_config(cx),
                languages,
                user_store: user_store.clone(),
                fs,
                next_entry_id: Default::default(),
                next_diagnostic_group_id: Default::default(),
                client_subscriptions: Default::default(),
                _subscriptions: Default::default(),
                client: client.clone(),
                client_state: Some(ProjectClientState::Remote {
                    sharing_has_stopped: false,
                    remote_id,
                    replica_id,
                }),
                language_servers: Default::default(),
                language_server_ids: Default::default(),
                language_server_statuses: response
                    .payload
                    .language_servers
                    .into_iter()
                    .map(|server| {
                        (
                            LanguageServerId(server.id as usize),
                            LanguageServerStatus {
                                name: server.name,
                                pending_work: Default::default(),
                                has_pending_diagnostic_updates: false,
                                progress_tokens: Default::default(),
                            },
                        )
                    })
                    .collect(),
                last_workspace_edits_by_language_server: Default::default(),
                opened_buffers: Default::default(),
                buffers_being_formatted: Default::default(),
                buffers_needing_diff: Default::default(),
                git_diff_debouncer: DelayedDebounced::new(),
                buffer_snapshots: Default::default(),
                nonce: StdRng::from_entropy().gen(),
                terminals: Terminals {
                    local_handles: Vec::new(),
                },
                copilot_enabled: Copilot::global(cx).is_some(),
                current_lsp_settings: settings::get::<ProjectSettings>(cx).lsp.clone(),
            };
            for worktree in worktrees {
                let _ = this.add_worktree(&worktree, cx);
            }
            this
        });
        let subscription = subscription.set_model(&this, &mut cx);

        let user_ids = response
            .payload
            .collaborators
            .iter()
            .map(|peer| peer.user_id)
            .collect();
        user_store
            .update(&mut cx, |user_store, cx| user_store.get_users(user_ids, cx))
            .await?;

        this.update(&mut cx, |this, cx| {
            this.set_collaborators_from_proto(response.payload.collaborators, cx)?;
            this.client_subscriptions.push(subscription);
            anyhow::Ok(())
        })?;

        Ok(this)
    }

    #[cfg(any(test, feature = "test-support"))]
    pub async fn test(
        fs: Arc<dyn Fs>,
        root_paths: impl IntoIterator<Item = &Path>,
        cx: &mut gpui::TestAppContext,
    ) -> ModelHandle<Project> {
        let mut languages = LanguageRegistry::test();
        languages.set_executor(cx.background());
        let http_client = util::http::FakeHttpClient::with_404_response();
        let client = cx.update(|cx| client::Client::new(http_client.clone(), cx));
        let user_store = cx.add_model(|cx| UserStore::new(client.clone(), http_client, cx));
        let project =
            cx.update(|cx| Project::local(client, user_store, Arc::new(languages), fs, cx));
        for path in root_paths {
            let (tree, _) = project
                .update(cx, |project, cx| {
                    project.find_or_create_local_worktree(path, true, cx)
                })
                .await
                .unwrap();
            tree.read_with(cx, |tree, _| tree.as_local().unwrap().scan_complete())
                .await;
        }
        project
    }

    fn on_settings_changed(&mut self, cx: &mut ModelContext<Self>) {
        let mut language_servers_to_start = Vec::new();
        for buffer in self.opened_buffers.values() {
            if let Some(buffer) = buffer.upgrade(cx) {
                let buffer = buffer.read(cx);
                if let Some((file, language)) = buffer.file().zip(buffer.language()) {
                    let settings = language_settings(Some(language), Some(file), cx);
                    if settings.enable_language_server {
                        if let Some(file) = File::from_dyn(Some(file)) {
                            language_servers_to_start
                                .push((file.worktree.clone(), language.clone()));
                        }
                    }
                }
            }
        }

        let mut language_servers_to_stop = Vec::new();
        let mut language_servers_to_restart = Vec::new();
        let languages = self.languages.to_vec();

        let new_lsp_settings = settings::get::<ProjectSettings>(cx).lsp.clone();
        let current_lsp_settings = &self.current_lsp_settings;
        for (worktree_id, started_lsp_name) in self.language_server_ids.keys() {
            let language = languages.iter().find_map(|l| {
                let adapter = l
                    .lsp_adapters()
                    .iter()
                    .find(|adapter| &adapter.name == started_lsp_name)?;
                Some((l, adapter))
            });
            if let Some((language, adapter)) = language {
                let worktree = self.worktree_for_id(*worktree_id, cx);
                let file = worktree.as_ref().and_then(|tree| {
                    tree.update(cx, |tree, cx| tree.root_file(cx).map(|f| f as _))
                });
                if !language_settings(Some(language), file.as_ref(), cx).enable_language_server {
                    language_servers_to_stop.push((*worktree_id, started_lsp_name.clone()));
                } else if let Some(worktree) = worktree {
                    let server_name = &adapter.name.0;
                    match (
                        current_lsp_settings.get(server_name),
                        new_lsp_settings.get(server_name),
                    ) {
                        (None, None) => {}
                        (Some(_), None) | (None, Some(_)) => {
                            language_servers_to_restart.push((worktree, Arc::clone(language)));
                        }
                        (Some(current_lsp_settings), Some(new_lsp_settings)) => {
                            if current_lsp_settings != new_lsp_settings {
                                language_servers_to_restart.push((worktree, Arc::clone(language)));
                            }
                        }
                    }
                }
            }
        }
        self.current_lsp_settings = new_lsp_settings;

        // Stop all newly-disabled language servers.
        for (worktree_id, adapter_name) in language_servers_to_stop {
            self.stop_language_server(worktree_id, adapter_name, cx)
                .detach();
        }

        // Start all the newly-enabled language servers.
        for (worktree, language) in language_servers_to_start {
            let worktree_path = worktree.read(cx).abs_path();
            self.start_language_servers(&worktree, worktree_path, language, cx);
        }

        // Restart all language servers with changed initialization options.
        for (worktree, language) in language_servers_to_restart {
            self.restart_language_servers(worktree, language, cx);
        }

        if !self.copilot_enabled && Copilot::global(cx).is_some() {
            self.copilot_enabled = true;
            for buffer in self.opened_buffers.values() {
                if let Some(buffer) = buffer.upgrade(cx) {
                    self.register_buffer_with_copilot(&buffer, cx);
                }
            }
        }

        cx.notify();
    }

    pub fn buffer_for_id(&self, remote_id: u64, cx: &AppContext) -> Option<ModelHandle<Buffer>> {
        self.opened_buffers
            .get(&remote_id)
            .and_then(|buffer| buffer.upgrade(cx))
    }

    pub fn languages(&self) -> &Arc<LanguageRegistry> {
        &self.languages
    }

    pub fn client(&self) -> Arc<Client> {
        self.client.clone()
    }

    pub fn user_store(&self) -> ModelHandle<UserStore> {
        self.user_store.clone()
    }

    #[cfg(any(test, feature = "test-support"))]
    pub fn opened_buffers(&self, cx: &AppContext) -> Vec<ModelHandle<Buffer>> {
        self.opened_buffers
            .values()
            .filter_map(|b| b.upgrade(cx))
            .collect()
    }

    #[cfg(any(test, feature = "test-support"))]
    pub fn has_open_buffer(&self, path: impl Into<ProjectPath>, cx: &AppContext) -> bool {
        let path = path.into();
        if let Some(worktree) = self.worktree_for_id(path.worktree_id, cx) {
            self.opened_buffers.iter().any(|(_, buffer)| {
                if let Some(buffer) = buffer.upgrade(cx) {
                    if let Some(file) = File::from_dyn(buffer.read(cx).file()) {
                        if file.worktree == worktree && file.path() == &path.path {
                            return true;
                        }
                    }
                }
                false
            })
        } else {
            false
        }
    }

    pub fn fs(&self) -> &Arc<dyn Fs> {
        &self.fs
    }

    pub fn remote_id(&self) -> Option<u64> {
        match self.client_state.as_ref()? {
            ProjectClientState::Local { remote_id, .. }
            | ProjectClientState::Remote { remote_id, .. } => Some(*remote_id),
        }
    }

    pub fn replica_id(&self) -> ReplicaId {
        match &self.client_state {
            Some(ProjectClientState::Remote { replica_id, .. }) => *replica_id,
            _ => 0,
        }
    }

    fn metadata_changed(&mut self, cx: &mut ModelContext<Self>) {
        if let Some(ProjectClientState::Local { updates_tx, .. }) = &mut self.client_state {
            updates_tx
                .unbounded_send(LocalProjectUpdate::WorktreesChanged)
                .ok();
        }
        cx.notify();
    }

    pub fn collaborators(&self) -> &HashMap<proto::PeerId, Collaborator> {
        &self.collaborators
    }

    /// Collect all worktrees, including ones that don't appear in the project panel
    pub fn worktrees<'a>(
        &'a self,
        cx: &'a AppContext,
    ) -> impl 'a + DoubleEndedIterator<Item = ModelHandle<Worktree>> {
        self.worktrees
            .iter()
            .filter_map(move |worktree| worktree.upgrade(cx))
    }

    /// Collect all user-visible worktrees, the ones that appear in the project panel
    pub fn visible_worktrees<'a>(
        &'a self,
        cx: &'a AppContext,
    ) -> impl 'a + DoubleEndedIterator<Item = ModelHandle<Worktree>> {
        self.worktrees.iter().filter_map(|worktree| {
            worktree.upgrade(cx).and_then(|worktree| {
                if worktree.read(cx).is_visible() {
                    Some(worktree)
                } else {
                    None
                }
            })
        })
    }

    pub fn worktree_root_names<'a>(&'a self, cx: &'a AppContext) -> impl Iterator<Item = &'a str> {
        self.visible_worktrees(cx)
            .map(|tree| tree.read(cx).root_name())
    }

    pub fn worktree_for_id(
        &self,
        id: WorktreeId,
        cx: &AppContext,
    ) -> Option<ModelHandle<Worktree>> {
        self.worktrees(cx)
            .find(|worktree| worktree.read(cx).id() == id)
    }

    pub fn worktree_for_entry(
        &self,
        entry_id: ProjectEntryId,
        cx: &AppContext,
    ) -> Option<ModelHandle<Worktree>> {
        self.worktrees(cx)
            .find(|worktree| worktree.read(cx).contains_entry(entry_id))
    }

    pub fn worktree_id_for_entry(
        &self,
        entry_id: ProjectEntryId,
        cx: &AppContext,
    ) -> Option<WorktreeId> {
        self.worktree_for_entry(entry_id, cx)
            .map(|worktree| worktree.read(cx).id())
    }

    pub fn contains_paths(&self, paths: &[PathBuf], cx: &AppContext) -> bool {
        paths.iter().all(|path| self.contains_path(path, cx))
    }

    pub fn contains_path(&self, path: &Path, cx: &AppContext) -> bool {
        for worktree in self.worktrees(cx) {
            let worktree = worktree.read(cx).as_local();
            if worktree.map_or(false, |w| w.contains_abs_path(path)) {
                return true;
            }
        }
        false
    }

    pub fn create_entry(
        &mut self,
        project_path: impl Into<ProjectPath>,
        is_directory: bool,
        cx: &mut ModelContext<Self>,
    ) -> Option<Task<Result<Entry>>> {
        let project_path = project_path.into();
        let worktree = self.worktree_for_id(project_path.worktree_id, cx)?;
        if self.is_local() {
            Some(worktree.update(cx, |worktree, cx| {
                worktree
                    .as_local_mut()
                    .unwrap()
                    .create_entry(project_path.path, is_directory, cx)
            }))
        } else {
            let client = self.client.clone();
            let project_id = self.remote_id().unwrap();
            Some(cx.spawn_weak(|_, mut cx| async move {
                let response = client
                    .request(proto::CreateProjectEntry {
                        worktree_id: project_path.worktree_id.to_proto(),
                        project_id,
                        path: project_path.path.to_string_lossy().into(),
                        is_directory,
                    })
                    .await?;
                let entry = response
                    .entry
                    .ok_or_else(|| anyhow!("missing entry in response"))?;
                worktree
                    .update(&mut cx, |worktree, cx| {
                        worktree.as_remote_mut().unwrap().insert_entry(
                            entry,
                            response.worktree_scan_id as usize,
                            cx,
                        )
                    })
                    .await
            }))
        }
    }

    pub fn copy_entry(
        &mut self,
        entry_id: ProjectEntryId,
        new_path: impl Into<Arc<Path>>,
        cx: &mut ModelContext<Self>,
    ) -> Option<Task<Result<Entry>>> {
        let worktree = self.worktree_for_entry(entry_id, cx)?;
        let new_path = new_path.into();
        if self.is_local() {
            worktree.update(cx, |worktree, cx| {
                worktree
                    .as_local_mut()
                    .unwrap()
                    .copy_entry(entry_id, new_path, cx)
            })
        } else {
            let client = self.client.clone();
            let project_id = self.remote_id().unwrap();

            Some(cx.spawn_weak(|_, mut cx| async move {
                let response = client
                    .request(proto::CopyProjectEntry {
                        project_id,
                        entry_id: entry_id.to_proto(),
                        new_path: new_path.to_string_lossy().into(),
                    })
                    .await?;
                let entry = response
                    .entry
                    .ok_or_else(|| anyhow!("missing entry in response"))?;
                worktree
                    .update(&mut cx, |worktree, cx| {
                        worktree.as_remote_mut().unwrap().insert_entry(
                            entry,
                            response.worktree_scan_id as usize,
                            cx,
                        )
                    })
                    .await
            }))
        }
    }

    pub fn rename_entry(
        &mut self,
        entry_id: ProjectEntryId,
        new_path: impl Into<Arc<Path>>,
        cx: &mut ModelContext<Self>,
    ) -> Option<Task<Result<Entry>>> {
        let worktree = self.worktree_for_entry(entry_id, cx)?;
        let new_path = new_path.into();
        if self.is_local() {
            worktree.update(cx, |worktree, cx| {
                worktree
                    .as_local_mut()
                    .unwrap()
                    .rename_entry(entry_id, new_path, cx)
            })
        } else {
            let client = self.client.clone();
            let project_id = self.remote_id().unwrap();

            Some(cx.spawn_weak(|_, mut cx| async move {
                let response = client
                    .request(proto::RenameProjectEntry {
                        project_id,
                        entry_id: entry_id.to_proto(),
                        new_path: new_path.to_string_lossy().into(),
                    })
                    .await?;
                let entry = response
                    .entry
                    .ok_or_else(|| anyhow!("missing entry in response"))?;
                worktree
                    .update(&mut cx, |worktree, cx| {
                        worktree.as_remote_mut().unwrap().insert_entry(
                            entry,
                            response.worktree_scan_id as usize,
                            cx,
                        )
                    })
                    .await
            }))
        }
    }

    pub fn delete_entry(
        &mut self,
        entry_id: ProjectEntryId,
        cx: &mut ModelContext<Self>,
    ) -> Option<Task<Result<()>>> {
        let worktree = self.worktree_for_entry(entry_id, cx)?;

        cx.emit(Event::DeletedEntry(entry_id));

        if self.is_local() {
            worktree.update(cx, |worktree, cx| {
                worktree.as_local_mut().unwrap().delete_entry(entry_id, cx)
            })
        } else {
            let client = self.client.clone();
            let project_id = self.remote_id().unwrap();
            Some(cx.spawn_weak(|_, mut cx| async move {
                let response = client
                    .request(proto::DeleteProjectEntry {
                        project_id,
                        entry_id: entry_id.to_proto(),
                    })
                    .await?;
                worktree
                    .update(&mut cx, move |worktree, cx| {
                        worktree.as_remote_mut().unwrap().delete_entry(
                            entry_id,
                            response.worktree_scan_id as usize,
                            cx,
                        )
                    })
                    .await
            }))
        }
    }

    pub fn expand_entry(
        &mut self,
        worktree_id: WorktreeId,
        entry_id: ProjectEntryId,
        cx: &mut ModelContext<Self>,
    ) -> Option<Task<Result<()>>> {
        let worktree = self.worktree_for_id(worktree_id, cx)?;
        if self.is_local() {
            worktree.update(cx, |worktree, cx| {
                worktree.as_local_mut().unwrap().expand_entry(entry_id, cx)
            })
        } else {
            let worktree = worktree.downgrade();
            let request = self.client.request(proto::ExpandProjectEntry {
                project_id: self.remote_id().unwrap(),
                entry_id: entry_id.to_proto(),
            });
            Some(cx.spawn_weak(|_, mut cx| async move {
                let response = request.await?;
                if let Some(worktree) = worktree.upgrade(&cx) {
                    worktree
                        .update(&mut cx, |worktree, _| {
                            worktree
                                .as_remote_mut()
                                .unwrap()
                                .wait_for_snapshot(response.worktree_scan_id as usize)
                        })
                        .await?;
                }
                Ok(())
            }))
        }
    }

    pub fn shared(&mut self, project_id: u64, cx: &mut ModelContext<Self>) -> Result<()> {
        if self.client_state.is_some() {
            return Err(anyhow!("project was already shared"));
        }
        self.client_subscriptions.push(
            self.client
                .subscribe_to_entity(project_id)?
                .set_model(&cx.handle(), &mut cx.to_async()),
        );

        for open_buffer in self.opened_buffers.values_mut() {
            match open_buffer {
                OpenBuffer::Strong(_) => {}
                OpenBuffer::Weak(buffer) => {
                    if let Some(buffer) = buffer.upgrade(cx) {
                        *open_buffer = OpenBuffer::Strong(buffer);
                    }
                }
                OpenBuffer::Operations(_) => unreachable!(),
            }
        }

        for worktree_handle in self.worktrees.iter_mut() {
            match worktree_handle {
                WorktreeHandle::Strong(_) => {}
                WorktreeHandle::Weak(worktree) => {
                    if let Some(worktree) = worktree.upgrade(cx) {
                        *worktree_handle = WorktreeHandle::Strong(worktree);
                    }
                }
            }
        }

        for (server_id, status) in &self.language_server_statuses {
            self.client
                .send(proto::StartLanguageServer {
                    project_id,
                    server: Some(proto::LanguageServer {
                        id: server_id.0 as u64,
                        name: status.name.clone(),
                    }),
                })
                .log_err();
        }

        let store = cx.global::<SettingsStore>();
        for worktree in self.worktrees(cx) {
            let worktree_id = worktree.read(cx).id().to_proto();
            for (path, content) in store.local_settings(worktree.id()) {
                self.client
                    .send(proto::UpdateWorktreeSettings {
                        project_id,
                        worktree_id,
                        path: path.to_string_lossy().into(),
                        content: Some(content),
                    })
                    .log_err();
            }
        }

        let (updates_tx, mut updates_rx) = mpsc::unbounded();
        let client = self.client.clone();
        self.client_state = Some(ProjectClientState::Local {
            remote_id: project_id,
            updates_tx,
            _send_updates: cx.spawn_weak(move |this, mut cx| async move {
                while let Some(update) = updates_rx.next().await {
                    let Some(this) = this.upgrade(&cx) else { break };

                    match update {
                        LocalProjectUpdate::WorktreesChanged => {
                            let worktrees = this
                                .read_with(&cx, |this, cx| this.worktrees(cx).collect::<Vec<_>>());
                            let update_project = this
                                .read_with(&cx, |this, cx| {
                                    this.client.request(proto::UpdateProject {
                                        project_id,
                                        worktrees: this.worktree_metadata_protos(cx),
                                    })
                                })
                                .await;
                            if update_project.is_ok() {
                                for worktree in worktrees {
                                    worktree.update(&mut cx, |worktree, cx| {
                                        let worktree = worktree.as_local_mut().unwrap();
                                        worktree.share(project_id, cx).detach_and_log_err(cx)
                                    });
                                }
                            }
                        }
                        LocalProjectUpdate::CreateBufferForPeer { peer_id, buffer_id } => {
                            let buffer = this.update(&mut cx, |this, _| {
                                let buffer = this.opened_buffers.get(&buffer_id).unwrap();
                                let shared_buffers =
                                    this.shared_buffers.entry(peer_id).or_default();
                                if shared_buffers.insert(buffer_id) {
                                    if let OpenBuffer::Strong(buffer) = buffer {
                                        Some(buffer.clone())
                                    } else {
                                        None
                                    }
                                } else {
                                    None
                                }
                            });

                            let Some(buffer) = buffer else { continue };
                            let operations =
                                buffer.read_with(&cx, |b, cx| b.serialize_ops(None, cx));
                            let operations = operations.await;
                            let state = buffer.read_with(&cx, |buffer, _| buffer.to_proto());

                            let initial_state = proto::CreateBufferForPeer {
                                project_id,
                                peer_id: Some(peer_id),
                                variant: Some(proto::create_buffer_for_peer::Variant::State(state)),
                            };
                            if client.send(initial_state).log_err().is_some() {
                                let client = client.clone();
                                cx.background()
                                    .spawn(async move {
                                        let mut chunks = split_operations(operations).peekable();
                                        while let Some(chunk) = chunks.next() {
                                            let is_last = chunks.peek().is_none();
                                            client.send(proto::CreateBufferForPeer {
                                                project_id,
                                                peer_id: Some(peer_id),
                                                variant: Some(
                                                    proto::create_buffer_for_peer::Variant::Chunk(
                                                        proto::BufferChunk {
                                                            buffer_id,
                                                            operations: chunk,
                                                            is_last,
                                                        },
                                                    ),
                                                ),
                                            })?;
                                        }
                                        anyhow::Ok(())
                                    })
                                    .await
                                    .log_err();
                            }
                        }
                    }
                }
            }),
        });

        self.metadata_changed(cx);
        cx.emit(Event::RemoteIdChanged(Some(project_id)));
        cx.notify();
        Ok(())
    }

    pub fn reshared(
        &mut self,
        message: proto::ResharedProject,
        cx: &mut ModelContext<Self>,
    ) -> Result<()> {
        self.shared_buffers.clear();
        self.set_collaborators_from_proto(message.collaborators, cx)?;
        self.metadata_changed(cx);
        Ok(())
    }

    pub fn rejoined(
        &mut self,
        message: proto::RejoinedProject,
        message_id: u32,
        cx: &mut ModelContext<Self>,
    ) -> Result<()> {
        cx.update_global::<SettingsStore, _, _>(|store, cx| {
            for worktree in &self.worktrees {
                store
                    .clear_local_settings(worktree.handle_id(), cx)
                    .log_err();
            }
        });

        self.join_project_response_message_id = message_id;
        self.set_worktrees_from_proto(message.worktrees, cx)?;
        self.set_collaborators_from_proto(message.collaborators, cx)?;
        self.language_server_statuses = message
            .language_servers
            .into_iter()
            .map(|server| {
                (
                    LanguageServerId(server.id as usize),
                    LanguageServerStatus {
                        name: server.name,
                        pending_work: Default::default(),
                        has_pending_diagnostic_updates: false,
                        progress_tokens: Default::default(),
                    },
                )
            })
            .collect();
        self.buffer_ordered_messages_tx
            .unbounded_send(BufferOrderedMessage::Resync)
            .unwrap();
        cx.notify();
        Ok(())
    }

    pub fn unshare(&mut self, cx: &mut ModelContext<Self>) -> Result<()> {
        self.unshare_internal(cx)?;
        self.metadata_changed(cx);
        cx.notify();
        Ok(())
    }

    fn unshare_internal(&mut self, cx: &mut AppContext) -> Result<()> {
        if self.is_remote() {
            return Err(anyhow!("attempted to unshare a remote project"));
        }

        if let Some(ProjectClientState::Local { remote_id, .. }) = self.client_state.take() {
            self.collaborators.clear();
            self.shared_buffers.clear();
            self.client_subscriptions.clear();

            for worktree_handle in self.worktrees.iter_mut() {
                if let WorktreeHandle::Strong(worktree) = worktree_handle {
                    let is_visible = worktree.update(cx, |worktree, _| {
                        worktree.as_local_mut().unwrap().unshare();
                        worktree.is_visible()
                    });
                    if !is_visible {
                        *worktree_handle = WorktreeHandle::Weak(worktree.downgrade());
                    }
                }
            }

            for open_buffer in self.opened_buffers.values_mut() {
                // Wake up any tasks waiting for peers' edits to this buffer.
                if let Some(buffer) = open_buffer.upgrade(cx) {
                    buffer.update(cx, |buffer, _| buffer.give_up_waiting());
                }

                if let OpenBuffer::Strong(buffer) = open_buffer {
                    *open_buffer = OpenBuffer::Weak(buffer.downgrade());
                }
            }

            self.client.send(proto::UnshareProject {
                project_id: remote_id,
            })?;

            Ok(())
        } else {
            Err(anyhow!("attempted to unshare an unshared project"))
        }
    }

    pub fn disconnected_from_host(&mut self, cx: &mut ModelContext<Self>) {
        self.disconnected_from_host_internal(cx);
        cx.emit(Event::DisconnectedFromHost);
        cx.notify();
    }

    fn disconnected_from_host_internal(&mut self, cx: &mut AppContext) {
        if let Some(ProjectClientState::Remote {
            sharing_has_stopped,
            ..
        }) = &mut self.client_state
        {
            *sharing_has_stopped = true;

            self.collaborators.clear();

            for worktree in &self.worktrees {
                if let Some(worktree) = worktree.upgrade(cx) {
                    worktree.update(cx, |worktree, _| {
                        if let Some(worktree) = worktree.as_remote_mut() {
                            worktree.disconnected_from_host();
                        }
                    });
                }
            }

            for open_buffer in self.opened_buffers.values_mut() {
                // Wake up any tasks waiting for peers' edits to this buffer.
                if let Some(buffer) = open_buffer.upgrade(cx) {
                    buffer.update(cx, |buffer, _| buffer.give_up_waiting());
                }

                if let OpenBuffer::Strong(buffer) = open_buffer {
                    *open_buffer = OpenBuffer::Weak(buffer.downgrade());
                }
            }

            // Wake up all futures currently waiting on a buffer to get opened,
            // to give them a chance to fail now that we've disconnected.
            *self.opened_buffer.0.borrow_mut() = ();
        }
    }

    pub fn close(&mut self, cx: &mut ModelContext<Self>) {
        cx.emit(Event::Closed);
    }

    pub fn is_read_only(&self) -> bool {
        match &self.client_state {
            Some(ProjectClientState::Remote {
                sharing_has_stopped,
                ..
            }) => *sharing_has_stopped,
            _ => false,
        }
    }

    pub fn is_local(&self) -> bool {
        match &self.client_state {
            Some(ProjectClientState::Remote { .. }) => false,
            _ => true,
        }
    }

    pub fn is_remote(&self) -> bool {
        !self.is_local()
    }

    pub fn create_buffer(
        &mut self,
        text: &str,
        language: Option<Arc<Language>>,
        cx: &mut ModelContext<Self>,
    ) -> Result<ModelHandle<Buffer>> {
        if self.is_remote() {
            return Err(anyhow!("creating buffers as a guest is not supported yet"));
        }
        let id = post_inc(&mut self.next_buffer_id);
        let buffer = cx.add_model(|cx| {
            Buffer::new(self.replica_id(), id, text)
                .with_language(language.unwrap_or_else(|| language::PLAIN_TEXT.clone()), cx)
        });
        self.register_buffer(&buffer, cx)?;
        Ok(buffer)
    }

    pub fn open_path(
        &mut self,
        path: impl Into<ProjectPath>,
        cx: &mut ModelContext<Self>,
    ) -> Task<Result<(ProjectEntryId, AnyModelHandle)>> {
        let task = self.open_buffer(path, cx);
        cx.spawn_weak(|_, cx| async move {
            let buffer = task.await?;
            let project_entry_id = buffer
                .read_with(&cx, |buffer, cx| {
                    File::from_dyn(buffer.file()).and_then(|file| file.project_entry_id(cx))
                })
                .ok_or_else(|| anyhow!("no project entry"))?;

            let buffer: &AnyModelHandle = &buffer;
            Ok((project_entry_id, buffer.clone()))
        })
    }

    pub fn open_local_buffer(
        &mut self,
        abs_path: impl AsRef<Path>,
        cx: &mut ModelContext<Self>,
    ) -> Task<Result<ModelHandle<Buffer>>> {
        if let Some((worktree, relative_path)) = self.find_local_worktree(abs_path.as_ref(), cx) {
            self.open_buffer((worktree.read(cx).id(), relative_path), cx)
        } else {
            Task::ready(Err(anyhow!("no such path")))
        }
    }

    pub fn open_buffer(
        &mut self,
        path: impl Into<ProjectPath>,
        cx: &mut ModelContext<Self>,
    ) -> Task<Result<ModelHandle<Buffer>>> {
        let project_path = path.into();
        let worktree = if let Some(worktree) = self.worktree_for_id(project_path.worktree_id, cx) {
            worktree
        } else {
            return Task::ready(Err(anyhow!("no such worktree")));
        };

        // If there is already a buffer for the given path, then return it.
        let existing_buffer = self.get_open_buffer(&project_path, cx);
        if let Some(existing_buffer) = existing_buffer {
            return Task::ready(Ok(existing_buffer));
        }

        let loading_watch = match self.loading_buffers_by_path.entry(project_path.clone()) {
            // If the given path is already being loaded, then wait for that existing
            // task to complete and return the same buffer.
            hash_map::Entry::Occupied(e) => e.get().clone(),

            // Otherwise, record the fact that this path is now being loaded.
            hash_map::Entry::Vacant(entry) => {
                let (mut tx, rx) = postage::watch::channel();
                entry.insert(rx.clone());

                let load_buffer = if worktree.read(cx).is_local() {
                    self.open_local_buffer_internal(&project_path.path, &worktree, cx)
                } else {
                    self.open_remote_buffer_internal(&project_path.path, &worktree, cx)
                };

                cx.spawn(move |this, mut cx| async move {
                    let load_result = load_buffer.await;
                    *tx.borrow_mut() = Some(this.update(&mut cx, |this, _| {
                        // Record the fact that the buffer is no longer loading.
                        this.loading_buffers_by_path.remove(&project_path);
                        let buffer = load_result.map_err(Arc::new)?;
                        Ok(buffer)
                    }));
                })
                .detach();
                rx
            }
        };

        cx.foreground().spawn(async move {
            wait_for_loading_buffer(loading_watch)
                .await
                .map_err(|error| anyhow!("{}", error))
        })
    }

    fn open_local_buffer_internal(
        &mut self,
        path: &Arc<Path>,
        worktree: &ModelHandle<Worktree>,
        cx: &mut ModelContext<Self>,
    ) -> Task<Result<ModelHandle<Buffer>>> {
        let buffer_id = post_inc(&mut self.next_buffer_id);
        let load_buffer = worktree.update(cx, |worktree, cx| {
            let worktree = worktree.as_local_mut().unwrap();
            worktree.load_buffer(buffer_id, path, cx)
        });
        cx.spawn(|this, mut cx| async move {
            let buffer = load_buffer.await?;
            this.update(&mut cx, |this, cx| this.register_buffer(&buffer, cx))?;
            Ok(buffer)
        })
    }

    fn open_remote_buffer_internal(
        &mut self,
        path: &Arc<Path>,
        worktree: &ModelHandle<Worktree>,
        cx: &mut ModelContext<Self>,
    ) -> Task<Result<ModelHandle<Buffer>>> {
        let rpc = self.client.clone();
        let project_id = self.remote_id().unwrap();
        let remote_worktree_id = worktree.read(cx).id();
        let path = path.clone();
        let path_string = path.to_string_lossy().to_string();
        cx.spawn(|this, mut cx| async move {
            let response = rpc
                .request(proto::OpenBufferByPath {
                    project_id,
                    worktree_id: remote_worktree_id.to_proto(),
                    path: path_string,
                })
                .await?;
            this.update(&mut cx, |this, cx| {
                this.wait_for_remote_buffer(response.buffer_id, cx)
            })
            .await
        })
    }

    /// LanguageServerName is owned, because it is inserted into a map
    pub fn open_local_buffer_via_lsp(
        &mut self,
        abs_path: lsp::Url,
        language_server_id: LanguageServerId,
        language_server_name: LanguageServerName,
        cx: &mut ModelContext<Self>,
    ) -> Task<Result<ModelHandle<Buffer>>> {
        cx.spawn(|this, mut cx| async move {
            let abs_path = abs_path
                .to_file_path()
                .map_err(|_| anyhow!("can't convert URI to path"))?;
            let (worktree, relative_path) = if let Some(result) =
                this.read_with(&cx, |this, cx| this.find_local_worktree(&abs_path, cx))
            {
                result
            } else {
                let worktree = this
                    .update(&mut cx, |this, cx| {
                        this.create_local_worktree(&abs_path, false, cx)
                    })
                    .await?;
                this.update(&mut cx, |this, cx| {
                    this.language_server_ids.insert(
                        (worktree.read(cx).id(), language_server_name),
                        language_server_id,
                    );
                });
                (worktree, PathBuf::new())
            };

            let project_path = ProjectPath {
                worktree_id: worktree.read_with(&cx, |worktree, _| worktree.id()),
                path: relative_path.into(),
            };
            this.update(&mut cx, |this, cx| this.open_buffer(project_path, cx))
                .await
        })
    }

    pub fn open_buffer_by_id(
        &mut self,
        id: u64,
        cx: &mut ModelContext<Self>,
    ) -> Task<Result<ModelHandle<Buffer>>> {
        if let Some(buffer) = self.buffer_for_id(id, cx) {
            Task::ready(Ok(buffer))
        } else if self.is_local() {
            Task::ready(Err(anyhow!("buffer {} does not exist", id)))
        } else if let Some(project_id) = self.remote_id() {
            let request = self
                .client
                .request(proto::OpenBufferById { project_id, id });
            cx.spawn(|this, mut cx| async move {
                let buffer_id = request.await?.buffer_id;
                this.update(&mut cx, |this, cx| {
                    this.wait_for_remote_buffer(buffer_id, cx)
                })
                .await
            })
        } else {
            Task::ready(Err(anyhow!("cannot open buffer while disconnected")))
        }
    }

    pub fn save_buffers(
        &self,
        buffers: HashSet<ModelHandle<Buffer>>,
        cx: &mut ModelContext<Self>,
    ) -> Task<Result<()>> {
        cx.spawn(|this, mut cx| async move {
            let save_tasks = buffers
                .into_iter()
                .map(|buffer| this.update(&mut cx, |this, cx| this.save_buffer(buffer, cx)));
            try_join_all(save_tasks).await?;
            Ok(())
        })
    }

    pub fn save_buffer(
        &self,
        buffer: ModelHandle<Buffer>,
        cx: &mut ModelContext<Self>,
    ) -> Task<Result<()>> {
        let Some(file) = File::from_dyn(buffer.read(cx).file()) else {
            return Task::ready(Err(anyhow!("buffer doesn't have a file")));
        };
        let worktree = file.worktree.clone();
        let path = file.path.clone();
        worktree.update(cx, |worktree, cx| match worktree {
            Worktree::Local(worktree) => worktree.save_buffer(buffer, path, false, cx),
            Worktree::Remote(worktree) => worktree.save_buffer(buffer, cx),
        })
    }

    pub fn save_buffer_as(
        &mut self,
        buffer: ModelHandle<Buffer>,
        abs_path: PathBuf,
        cx: &mut ModelContext<Self>,
    ) -> Task<Result<()>> {
        let worktree_task = self.find_or_create_local_worktree(&abs_path, true, cx);
        let old_file = File::from_dyn(buffer.read(cx).file())
            .filter(|f| f.is_local())
            .cloned();
        cx.spawn(|this, mut cx| async move {
            if let Some(old_file) = &old_file {
                this.update(&mut cx, |this, cx| {
                    this.unregister_buffer_from_language_servers(&buffer, old_file, cx);
                });
            }
            let (worktree, path) = worktree_task.await?;
            worktree
                .update(&mut cx, |worktree, cx| match worktree {
                    Worktree::Local(worktree) => {
                        worktree.save_buffer(buffer.clone(), path.into(), true, cx)
                    }
                    Worktree::Remote(_) => panic!("cannot remote buffers as new files"),
                })
                .await?;
            this.update(&mut cx, |this, cx| {
                this.detect_language_for_buffer(&buffer, cx);
                this.register_buffer_with_language_servers(&buffer, cx);
            });
            Ok(())
        })
    }

    pub fn get_open_buffer(
        &mut self,
        path: &ProjectPath,
        cx: &mut ModelContext<Self>,
    ) -> Option<ModelHandle<Buffer>> {
        let worktree = self.worktree_for_id(path.worktree_id, cx)?;
        self.opened_buffers.values().find_map(|buffer| {
            let buffer = buffer.upgrade(cx)?;
            let file = File::from_dyn(buffer.read(cx).file())?;
            if file.worktree == worktree && file.path() == &path.path {
                Some(buffer)
            } else {
                None
            }
        })
    }

    fn register_buffer(
        &mut self,
        buffer: &ModelHandle<Buffer>,
        cx: &mut ModelContext<Self>,
    ) -> Result<()> {
        self.request_buffer_diff_recalculation(buffer, cx);
        buffer.update(cx, |buffer, _| {
            buffer.set_language_registry(self.languages.clone())
        });

        let remote_id = buffer.read(cx).remote_id();
        let is_remote = self.is_remote();
        let open_buffer = if is_remote || self.is_shared() {
            OpenBuffer::Strong(buffer.clone())
        } else {
            OpenBuffer::Weak(buffer.downgrade())
        };

        match self.opened_buffers.entry(remote_id) {
            hash_map::Entry::Vacant(entry) => {
                entry.insert(open_buffer);
            }
            hash_map::Entry::Occupied(mut entry) => {
                if let OpenBuffer::Operations(operations) = entry.get_mut() {
                    buffer.update(cx, |b, cx| b.apply_ops(operations.drain(..), cx))?;
                } else if entry.get().upgrade(cx).is_some() {
                    if is_remote {
                        return Ok(());
                    } else {
                        debug_panic!("buffer {} was already registered", remote_id);
                        Err(anyhow!("buffer {} was already registered", remote_id))?;
                    }
                }
                entry.insert(open_buffer);
            }
        }
        cx.subscribe(buffer, |this, buffer, event, cx| {
            this.on_buffer_event(buffer, event, cx);
        })
        .detach();

        if let Some(file) = File::from_dyn(buffer.read(cx).file()) {
            if file.is_local {
                self.local_buffer_ids_by_path.insert(
                    ProjectPath {
                        worktree_id: file.worktree_id(cx),
                        path: file.path.clone(),
                    },
                    remote_id,
                );

                self.local_buffer_ids_by_entry_id
                    .insert(file.entry_id, remote_id);
            }
        }

        self.detect_language_for_buffer(buffer, cx);
        self.register_buffer_with_language_servers(buffer, cx);
        self.register_buffer_with_copilot(buffer, cx);
        cx.observe_release(buffer, |this, buffer, cx| {
            if let Some(file) = File::from_dyn(buffer.file()) {
                if file.is_local() {
                    let uri = lsp::Url::from_file_path(file.abs_path(cx)).unwrap();
                    for server in this.language_servers_for_buffer(buffer, cx) {
                        server
                            .1
                            .notify::<lsp::notification::DidCloseTextDocument>(
                                lsp::DidCloseTextDocumentParams {
                                    text_document: lsp::TextDocumentIdentifier::new(uri.clone()),
                                },
                            )
                            .log_err();
                    }
                }
            }
        })
        .detach();

        *self.opened_buffer.0.borrow_mut() = ();
        Ok(())
    }

    fn register_buffer_with_language_servers(
        &mut self,
        buffer_handle: &ModelHandle<Buffer>,
        cx: &mut ModelContext<Self>,
    ) {
        let buffer = buffer_handle.read(cx);
        let buffer_id = buffer.remote_id();

        if let Some(file) = File::from_dyn(buffer.file()) {
            if !file.is_local() {
                return;
            }

            let abs_path = file.abs_path(cx);
            let uri = lsp::Url::from_file_path(&abs_path)
                .unwrap_or_else(|()| panic!("Failed to register file {abs_path:?}"));
            let initial_snapshot = buffer.text_snapshot();
            let language = buffer.language().cloned();
            let worktree_id = file.worktree_id(cx);

            if let Some(local_worktree) = file.worktree.read(cx).as_local() {
                for (server_id, diagnostics) in local_worktree.diagnostics_for_path(file.path()) {
                    self.update_buffer_diagnostics(buffer_handle, server_id, None, diagnostics, cx)
                        .log_err();
                }
            }

            if let Some(language) = language {
                for adapter in language.lsp_adapters() {
                    let language_id = adapter.language_ids.get(language.name().as_ref()).cloned();
                    let server = self
                        .language_server_ids
                        .get(&(worktree_id, adapter.name.clone()))
                        .and_then(|id| self.language_servers.get(id))
                        .and_then(|server_state| {
                            if let LanguageServerState::Running { server, .. } = server_state {
                                Some(server.clone())
                            } else {
                                None
                            }
                        });
                    let server = match server {
                        Some(server) => server,
                        None => continue,
                    };

                    server
                        .notify::<lsp::notification::DidOpenTextDocument>(
                            lsp::DidOpenTextDocumentParams {
                                text_document: lsp::TextDocumentItem::new(
                                    uri.clone(),
                                    language_id.unwrap_or_default(),
                                    0,
                                    initial_snapshot.text(),
                                ),
                            },
                        )
                        .log_err();

                    buffer_handle.update(cx, |buffer, cx| {
                        buffer.set_completion_triggers(
                            server
                                .capabilities()
                                .completion_provider
                                .as_ref()
                                .and_then(|provider| provider.trigger_characters.clone())
                                .unwrap_or_default(),
                            cx,
                        );
                    });

                    let snapshot = LspBufferSnapshot {
                        version: 0,
                        snapshot: initial_snapshot.clone(),
                    };
                    self.buffer_snapshots
                        .entry(buffer_id)
                        .or_default()
                        .insert(server.server_id(), vec![snapshot]);
                }
            }
        }
    }

    fn unregister_buffer_from_language_servers(
        &mut self,
        buffer: &ModelHandle<Buffer>,
        old_file: &File,
        cx: &mut ModelContext<Self>,
    ) {
        let old_path = match old_file.as_local() {
            Some(local) => local.abs_path(cx),
            None => return,
        };

        buffer.update(cx, |buffer, cx| {
            let worktree_id = old_file.worktree_id(cx);
            let ids = &self.language_server_ids;

            let language = buffer.language().cloned();
            let adapters = language.iter().flat_map(|language| language.lsp_adapters());
            for &server_id in adapters.flat_map(|a| ids.get(&(worktree_id, a.name.clone()))) {
                buffer.update_diagnostics(server_id, Default::default(), cx);
            }

            self.buffer_snapshots.remove(&buffer.remote_id());
            let file_url = lsp::Url::from_file_path(old_path).unwrap();
            for (_, language_server) in self.language_servers_for_buffer(buffer, cx) {
                language_server
                    .notify::<lsp::notification::DidCloseTextDocument>(
                        lsp::DidCloseTextDocumentParams {
                            text_document: lsp::TextDocumentIdentifier::new(file_url.clone()),
                        },
                    )
                    .log_err();
            }
        });
    }

    fn register_buffer_with_copilot(
        &self,
        buffer_handle: &ModelHandle<Buffer>,
        cx: &mut ModelContext<Self>,
    ) {
        if let Some(copilot) = Copilot::global(cx) {
            copilot.update(cx, |copilot, cx| copilot.register_buffer(buffer_handle, cx));
        }
    }

    async fn send_buffer_ordered_messages(
        this: WeakModelHandle<Self>,
        rx: UnboundedReceiver<BufferOrderedMessage>,
        mut cx: AsyncAppContext,
    ) -> Option<()> {
        const MAX_BATCH_SIZE: usize = 128;

        let mut operations_by_buffer_id = HashMap::default();
        async fn flush_operations(
            this: &ModelHandle<Project>,
            operations_by_buffer_id: &mut HashMap<u64, Vec<proto::Operation>>,
            needs_resync_with_host: &mut bool,
            is_local: bool,
            cx: &AsyncAppContext,
        ) {
            for (buffer_id, operations) in operations_by_buffer_id.drain() {
                let request = this.read_with(cx, |this, _| {
                    let project_id = this.remote_id()?;
                    Some(this.client.request(proto::UpdateBuffer {
                        buffer_id,
                        project_id,
                        operations,
                    }))
                });
                if let Some(request) = request {
                    if request.await.is_err() && !is_local {
                        *needs_resync_with_host = true;
                        break;
                    }
                }
            }
        }

        let mut needs_resync_with_host = false;
        let mut changes = rx.ready_chunks(MAX_BATCH_SIZE);

        while let Some(changes) = changes.next().await {
            let this = this.upgrade(&mut cx)?;
            let is_local = this.read_with(&cx, |this, _| this.is_local());

            for change in changes {
                match change {
                    BufferOrderedMessage::Operation {
                        buffer_id,
                        operation,
                    } => {
                        if needs_resync_with_host {
                            continue;
                        }

                        operations_by_buffer_id
                            .entry(buffer_id)
                            .or_insert(Vec::new())
                            .push(operation);
                    }

                    BufferOrderedMessage::Resync => {
                        operations_by_buffer_id.clear();
                        if this
                            .update(&mut cx, |this, cx| this.synchronize_remote_buffers(cx))
                            .await
                            .is_ok()
                        {
                            needs_resync_with_host = false;
                        }
                    }

                    BufferOrderedMessage::LanguageServerUpdate {
                        language_server_id,
                        message,
                    } => {
                        flush_operations(
                            &this,
                            &mut operations_by_buffer_id,
                            &mut needs_resync_with_host,
                            is_local,
                            &cx,
                        )
                        .await;

                        this.read_with(&cx, |this, _| {
                            if let Some(project_id) = this.remote_id() {
                                this.client
                                    .send(proto::UpdateLanguageServer {
                                        project_id,
                                        language_server_id: language_server_id.0 as u64,
                                        variant: Some(message),
                                    })
                                    .log_err();
                            }
                        });
                    }
                }
            }

            flush_operations(
                &this,
                &mut operations_by_buffer_id,
                &mut needs_resync_with_host,
                is_local,
                &cx,
            )
            .await;
        }

        None
    }

    fn on_buffer_event(
        &mut self,
        buffer: ModelHandle<Buffer>,
        event: &BufferEvent,
        cx: &mut ModelContext<Self>,
    ) -> Option<()> {
        if matches!(
            event,
            BufferEvent::Edited { .. } | BufferEvent::Reloaded | BufferEvent::DiffBaseChanged
        ) {
            self.request_buffer_diff_recalculation(&buffer, cx);
        }

        match event {
            BufferEvent::Operation(operation) => {
                self.buffer_ordered_messages_tx
                    .unbounded_send(BufferOrderedMessage::Operation {
                        buffer_id: buffer.read(cx).remote_id(),
                        operation: language::proto::serialize_operation(operation),
                    })
                    .ok();
            }

            BufferEvent::Edited { .. } => {
                let buffer = buffer.read(cx);
                let file = File::from_dyn(buffer.file())?;
                let abs_path = file.as_local()?.abs_path(cx);
                let uri = lsp::Url::from_file_path(abs_path).unwrap();
                let next_snapshot = buffer.text_snapshot();

                let language_servers: Vec<_> = self
                    .language_servers_for_buffer(buffer, cx)
                    .map(|i| i.1.clone())
                    .collect();

                for language_server in language_servers {
                    let language_server = language_server.clone();

                    let buffer_snapshots = self
                        .buffer_snapshots
                        .get_mut(&buffer.remote_id())
                        .and_then(|m| m.get_mut(&language_server.server_id()))?;
                    let previous_snapshot = buffer_snapshots.last()?;
                    let next_version = previous_snapshot.version + 1;

                    let content_changes = buffer
                        .edits_since::<(PointUtf16, usize)>(previous_snapshot.snapshot.version())
                        .map(|edit| {
                            let edit_start = edit.new.start.0;
                            let edit_end = edit_start + (edit.old.end.0 - edit.old.start.0);
                            let new_text = next_snapshot
                                .text_for_range(edit.new.start.1..edit.new.end.1)
                                .collect();
                            lsp::TextDocumentContentChangeEvent {
                                range: Some(lsp::Range::new(
                                    point_to_lsp(edit_start),
                                    point_to_lsp(edit_end),
                                )),
                                range_length: None,
                                text: new_text,
                            }
                        })
                        .collect();

                    buffer_snapshots.push(LspBufferSnapshot {
                        version: next_version,
                        snapshot: next_snapshot.clone(),
                    });

                    language_server
                        .notify::<lsp::notification::DidChangeTextDocument>(
                            lsp::DidChangeTextDocumentParams {
                                text_document: lsp::VersionedTextDocumentIdentifier::new(
                                    uri.clone(),
                                    next_version,
                                ),
                                content_changes,
                            },
                        )
                        .log_err();
                }
            }

            BufferEvent::Saved => {
                let file = File::from_dyn(buffer.read(cx).file())?;
                let worktree_id = file.worktree_id(cx);
                let abs_path = file.as_local()?.abs_path(cx);
                let text_document = lsp::TextDocumentIdentifier {
                    uri: lsp::Url::from_file_path(abs_path).unwrap(),
                };

                for (_, _, server) in self.language_servers_for_worktree(worktree_id) {
                    server
                        .notify::<lsp::notification::DidSaveTextDocument>(
                            lsp::DidSaveTextDocumentParams {
                                text_document: text_document.clone(),
                                text: None,
                            },
                        )
                        .log_err();
                }

                let language_server_ids = self.language_server_ids_for_buffer(buffer.read(cx), cx);
                for language_server_id in language_server_ids {
                    if let Some(LanguageServerState::Running {
                        adapter,
                        simulate_disk_based_diagnostics_completion,
                        ..
                    }) = self.language_servers.get_mut(&language_server_id)
                    {
                        // After saving a buffer using a language server that doesn't provide
                        // a disk-based progress token, kick off a timer that will reset every
                        // time the buffer is saved. If the timer eventually fires, simulate
                        // disk-based diagnostics being finished so that other pieces of UI
                        // (e.g., project diagnostics view, diagnostic status bar) can update.
                        // We don't emit an event right away because the language server might take
                        // some time to publish diagnostics.
                        if adapter.disk_based_diagnostics_progress_token.is_none() {
                            const DISK_BASED_DIAGNOSTICS_DEBOUNCE: Duration =
                                Duration::from_secs(1);

                            let task = cx.spawn_weak(|this, mut cx| async move {
                                cx.background().timer(DISK_BASED_DIAGNOSTICS_DEBOUNCE).await;
                                if let Some(this) = this.upgrade(&cx) {
                                    this.update(&mut cx, |this, cx| {
                                        this.disk_based_diagnostics_finished(
                                            language_server_id,
                                            cx,
                                        );
                                        this.buffer_ordered_messages_tx
                                            .unbounded_send(
                                                BufferOrderedMessage::LanguageServerUpdate {
                                                    language_server_id,
                                                    message:proto::update_language_server::Variant::DiskBasedDiagnosticsUpdated(Default::default())
                                                },
                                            )
                                            .ok();
                                    });
                                }
                            });
                            *simulate_disk_based_diagnostics_completion = Some(task);
                        }
                    }
                }
            }

            _ => {}
        }

        None
    }

    fn request_buffer_diff_recalculation(
        &mut self,
        buffer: &ModelHandle<Buffer>,
        cx: &mut ModelContext<Self>,
    ) {
        self.buffers_needing_diff.insert(buffer.downgrade());
        let first_insertion = self.buffers_needing_diff.len() == 1;

        let settings = settings::get::<ProjectSettings>(cx);
        let delay = if let Some(delay) = settings.git.gutter_debounce {
            delay
        } else {
            if first_insertion {
                let this = cx.weak_handle();
                cx.defer(move |cx| {
                    if let Some(this) = this.upgrade(cx) {
                        this.update(cx, |this, cx| {
                            this.recalculate_buffer_diffs(cx).detach();
                        });
                    }
                });
            }
            return;
        };

        const MIN_DELAY: u64 = 50;
        let delay = delay.max(MIN_DELAY);
        let duration = Duration::from_millis(delay);

        self.git_diff_debouncer
            .fire_new(duration, cx, move |this, cx| {
                this.recalculate_buffer_diffs(cx)
            });
    }

    fn recalculate_buffer_diffs(&mut self, cx: &mut ModelContext<Self>) -> Task<()> {
        cx.spawn(|this, mut cx| async move {
            let buffers: Vec<_> = this.update(&mut cx, |this, _| {
                this.buffers_needing_diff.drain().collect()
            });

            let tasks: Vec<_> = this.update(&mut cx, |_, cx| {
                buffers
                    .iter()
                    .filter_map(|buffer| {
                        let buffer = buffer.upgrade(cx)?;
                        buffer.update(cx, |buffer, cx| buffer.git_diff_recalc(cx))
                    })
                    .collect()
            });

            futures::future::join_all(tasks).await;

            this.update(&mut cx, |this, cx| {
                if !this.buffers_needing_diff.is_empty() {
                    this.recalculate_buffer_diffs(cx).detach();
                } else {
                    // TODO: Would a `ModelContext<Project>.notify()` suffice here?
                    for buffer in buffers {
                        if let Some(buffer) = buffer.upgrade(cx) {
                            buffer.update(cx, |_, cx| cx.notify());
                        }
                    }
                }
            });
        })
    }

    fn language_servers_for_worktree(
        &self,
        worktree_id: WorktreeId,
    ) -> impl Iterator<Item = (&Arc<CachedLspAdapter>, &Arc<Language>, &Arc<LanguageServer>)> {
        self.language_server_ids
            .iter()
            .filter_map(move |((language_server_worktree_id, _), id)| {
                if *language_server_worktree_id == worktree_id {
                    if let Some(LanguageServerState::Running {
                        adapter,
                        language,
                        server,
                        ..
                    }) = self.language_servers.get(id)
                    {
                        return Some((adapter, language, server));
                    }
                }
                None
            })
    }

    fn maintain_buffer_languages(
        languages: Arc<LanguageRegistry>,
        cx: &mut ModelContext<Project>,
    ) -> Task<()> {
        let mut subscription = languages.subscribe();
        let mut prev_reload_count = languages.reload_count();
        cx.spawn_weak(|project, mut cx| async move {
            while let Some(()) = subscription.next().await {
                if let Some(project) = project.upgrade(&cx) {
                    // If the language registry has been reloaded, then remove and
                    // re-assign the languages on all open buffers.
                    let reload_count = languages.reload_count();
                    if reload_count > prev_reload_count {
                        prev_reload_count = reload_count;
                        project.update(&mut cx, |this, cx| {
                            let buffers = this
                                .opened_buffers
                                .values()
                                .filter_map(|b| b.upgrade(cx))
                                .collect::<Vec<_>>();
                            for buffer in buffers {
                                if let Some(f) = File::from_dyn(buffer.read(cx).file()).cloned() {
                                    this.unregister_buffer_from_language_servers(&buffer, &f, cx);
                                    buffer.update(cx, |buffer, cx| buffer.set_language(None, cx));
                                }
                            }
                        });
                    }

                    project.update(&mut cx, |project, cx| {
                        let mut plain_text_buffers = Vec::new();
                        let mut buffers_with_unknown_injections = Vec::new();
                        for buffer in project.opened_buffers.values() {
                            if let Some(handle) = buffer.upgrade(cx) {
                                let buffer = &handle.read(cx);
                                if buffer.language().is_none()
                                    || buffer.language() == Some(&*language::PLAIN_TEXT)
                                {
                                    plain_text_buffers.push(handle);
                                } else if buffer.contains_unknown_injections() {
                                    buffers_with_unknown_injections.push(handle);
                                }
                            }
                        }

                        for buffer in plain_text_buffers {
                            project.detect_language_for_buffer(&buffer, cx);
                            project.register_buffer_with_language_servers(&buffer, cx);
                        }

                        for buffer in buffers_with_unknown_injections {
                            buffer.update(cx, |buffer, cx| buffer.reparse(cx));
                        }
                    });
                }
            }
        })
    }

    fn maintain_workspace_config(cx: &mut ModelContext<Project>) -> Task<()> {
        let (mut settings_changed_tx, mut settings_changed_rx) = watch::channel();
        let _ = postage::stream::Stream::try_recv(&mut settings_changed_rx);

        let settings_observation = cx.observe_global::<SettingsStore, _>(move |_, _| {
            *settings_changed_tx.borrow_mut() = ();
        });

        cx.spawn_weak(|this, mut cx| async move {
            while let Some(_) = settings_changed_rx.next().await {
                let Some(this) = this.upgrade(&cx) else {
                    break;
                };

                let servers: Vec<_> = this.read_with(&cx, |this, _| {
                    this.language_servers
                        .values()
                        .filter_map(|state| match state {
                            LanguageServerState::Starting(_) => None,
                            LanguageServerState::Running {
                                adapter, server, ..
                            } => Some((adapter.clone(), server.clone())),
                        })
                        .collect()
                });

                for (adapter, server) in servers {
                    let workspace_config =
                        cx.update(|cx| adapter.workspace_configuration(cx)).await;
                    server
                        .notify::<lsp::notification::DidChangeConfiguration>(
                            lsp::DidChangeConfigurationParams {
                                settings: workspace_config.clone(),
                            },
                        )
                        .ok();
                }
            }

            drop(settings_observation);
        })
    }

    fn detect_language_for_buffer(
        &mut self,
        buffer_handle: &ModelHandle<Buffer>,
        cx: &mut ModelContext<Self>,
    ) -> Option<()> {
        // If the buffer has a language, set it and start the language server if we haven't already.
        let buffer = buffer_handle.read(cx);
        let full_path = buffer.file()?.full_path(cx);
        let content = buffer.as_rope();
        let new_language = self
            .languages
            .language_for_file(&full_path, Some(content))
            .now_or_never()?
            .ok()?;
        self.set_language_for_buffer(buffer_handle, new_language, cx);
        None
    }

    pub fn set_language_for_buffer(
        &mut self,
        buffer: &ModelHandle<Buffer>,
        new_language: Arc<Language>,
        cx: &mut ModelContext<Self>,
    ) {
        buffer.update(cx, |buffer, cx| {
            if buffer.language().map_or(true, |old_language| {
                !Arc::ptr_eq(old_language, &new_language)
            }) {
                buffer.set_language(Some(new_language.clone()), cx);
            }
        });

        if let Some(file) = File::from_dyn(buffer.read(cx).file()) {
            let worktree = file.worktree.clone();
            if let Some(tree) = worktree.read(cx).as_local() {
                self.start_language_servers(&worktree, tree.abs_path().clone(), new_language, cx);
            }
        }
    }

    fn start_language_servers(
        &mut self,
        worktree: &ModelHandle<Worktree>,
        worktree_path: Arc<Path>,
        language: Arc<Language>,
        cx: &mut ModelContext<Self>,
    ) {
        let root_file = worktree.update(cx, |tree, cx| tree.root_file(cx));
        let settings = language_settings(Some(&language), root_file.map(|f| f as _).as_ref(), cx);
        if !settings.enable_language_server {
            return;
        }

        let worktree_id = worktree.read(cx).id();
        for adapter in language.lsp_adapters() {
            self.start_language_server(
                worktree_id,
                worktree_path.clone(),
                adapter.clone(),
                language.clone(),
                cx,
            );
        }
    }

    fn start_language_server(
        &mut self,
        worktree_id: WorktreeId,
        worktree_path: Arc<Path>,
        adapter: Arc<CachedLspAdapter>,
        language: Arc<Language>,
        cx: &mut ModelContext<Self>,
    ) {
        let key = (worktree_id, adapter.name.clone());
        if self.language_server_ids.contains_key(&key) {
            return;
        }

        let pending_server = match self.languages.create_pending_language_server(
            language.clone(),
            adapter.clone(),
            worktree_path,
            ProjectLspAdapterDelegate::new(self, cx),
            cx,
        ) {
            Some(pending_server) => pending_server,
            None => return,
        };

        let project_settings = settings::get::<ProjectSettings>(cx);
        let lsp = project_settings.lsp.get(&adapter.name.0);
        let override_options = lsp.map(|s| s.initialization_options.clone()).flatten();

        let mut initialization_options = adapter.initialization_options.clone();
        match (&mut initialization_options, override_options) {
            (Some(initialization_options), Some(override_options)) => {
                merge_json_value_into(override_options, initialization_options);
            }
            (None, override_options) => initialization_options = override_options,
            _ => {}
        }

        let server_id = pending_server.server_id;
        let container_dir = pending_server.container_dir.clone();
        let state = LanguageServerState::Starting({
            let adapter = adapter.clone();
            let server_name = adapter.name.0.clone();
            let language = language.clone();
            let key = key.clone();

            cx.spawn_weak(|this, mut cx| async move {
                let result = Self::setup_and_insert_language_server(
                    this,
                    initialization_options,
                    pending_server,
                    adapter.clone(),
                    language.clone(),
                    server_id,
                    key,
                    &mut cx,
                )
                .await;

                match result {
                    Ok(server) => server,

                    Err(err) => {
                        log::error!("failed to start language server {:?}: {}", server_name, err);

                        if let Some(this) = this.upgrade(&cx) {
                            if let Some(container_dir) = container_dir {
                                let installation_test_binary = adapter
                                    .installation_test_binary(container_dir.to_path_buf())
                                    .await;

                                this.update(&mut cx, |_, cx| {
                                    Self::check_errored_server(
                                        language,
                                        adapter,
                                        server_id,
                                        installation_test_binary,
                                        cx,
                                    )
                                });
                            }
                        }

                        None
                    }
                }
            })
        });

        self.language_servers.insert(server_id, state);
        self.language_server_ids.insert(key, server_id);
    }

    fn reinstall_language_server(
        &mut self,
        language: Arc<Language>,
        adapter: Arc<CachedLspAdapter>,
        server_id: LanguageServerId,
        cx: &mut ModelContext<Self>,
    ) -> Option<Task<()>> {
        log::info!("beginning to reinstall server");

        let existing_server = match self.language_servers.remove(&server_id) {
            Some(LanguageServerState::Running { server, .. }) => Some(server),
            _ => None,
        };

        for worktree in &self.worktrees {
            if let Some(worktree) = worktree.upgrade(cx) {
                let key = (worktree.read(cx).id(), adapter.name.clone());
                self.language_server_ids.remove(&key);
            }
        }

        Some(cx.spawn(move |this, mut cx| async move {
            if let Some(task) = existing_server.and_then(|server| server.shutdown()) {
                log::info!("shutting down existing server");
                task.await;
            }

            // TODO: This is race-safe with regards to preventing new instances from
            // starting while deleting, but existing instances in other projects are going
            // to be very confused and messed up
            this.update(&mut cx, |this, cx| {
                this.languages.delete_server_container(adapter.clone(), cx)
            })
            .await;

            this.update(&mut cx, |this, mut cx| {
                let worktrees = this.worktrees.clone();
                for worktree in worktrees {
                    let worktree = match worktree.upgrade(cx) {
                        Some(worktree) => worktree.read(cx),
                        None => continue,
                    };
                    let worktree_id = worktree.id();
                    let root_path = worktree.abs_path();

                    this.start_language_server(
                        worktree_id,
                        root_path,
                        adapter.clone(),
                        language.clone(),
                        &mut cx,
                    );
                }
            })
        }))
    }

    async fn setup_and_insert_language_server(
        this: WeakModelHandle<Self>,
        initialization_options: Option<serde_json::Value>,
        pending_server: PendingLanguageServer,
        adapter: Arc<CachedLspAdapter>,
        language: Arc<Language>,
        server_id: LanguageServerId,
        key: (WorktreeId, LanguageServerName),
        cx: &mut AsyncAppContext,
    ) -> Result<Option<Arc<LanguageServer>>> {
        let setup = Self::setup_pending_language_server(
            this,
            initialization_options,
            pending_server,
            adapter.clone(),
            server_id,
            cx,
        );

        let language_server = match setup.await? {
            Some(language_server) => language_server,
            None => return Ok(None),
        };
        let this = match this.upgrade(cx) {
            Some(this) => this,
            None => return Err(anyhow!("failed to upgrade project handle")),
        };

        this.update(cx, |this, cx| {
            this.insert_newly_running_language_server(
                language,
                adapter,
                language_server.clone(),
                server_id,
                key,
                cx,
            )
        })?;

        Ok(Some(language_server))
    }

    async fn setup_pending_language_server(
        this: WeakModelHandle<Self>,
        initialization_options: Option<serde_json::Value>,
        pending_server: PendingLanguageServer,
        adapter: Arc<CachedLspAdapter>,
        server_id: LanguageServerId,
        cx: &mut AsyncAppContext,
    ) -> Result<Option<Arc<LanguageServer>>> {
        let workspace_config = cx.update(|cx| adapter.workspace_configuration(cx)).await;
        let language_server = match pending_server.task.await? {
            Some(server) => server,
            None => return Ok(None),
        };

        language_server
            .on_notification::<lsp::notification::LogMessage, _>({
                move |params, mut cx| {
                    if let Some(this) = this.upgrade(&cx) {
                        this.update(&mut cx, |_, cx| {
                            cx.emit(Event::LanguageServerLog(server_id, params.message))
                        });
                    }
                }
            })
            .detach();

        language_server
            .on_notification::<lsp::notification::PublishDiagnostics, _>({
                let adapter = adapter.clone();
                move |mut params, mut cx| {
                    let this = this;
                    let adapter = adapter.clone();
                    adapter.process_diagnostics(&mut params);
                    if let Some(this) = this.upgrade(&cx) {
                        this.update(&mut cx, |this, cx| {
                            this.update_diagnostics(
                                server_id,
                                params,
                                &adapter.disk_based_diagnostic_sources,
                                cx,
                            )
                            .log_err();
                        });
                    }
                }
            })
            .detach();

        language_server
            .on_request::<lsp::request::WorkspaceConfiguration, _, _>({
                let adapter = adapter.clone();
                move |params, mut cx| {
                    let adapter = adapter.clone();
                    async move {
                        let workspace_config =
                            cx.update(|cx| adapter.workspace_configuration(cx)).await;
                        Ok(params
                            .items
                            .into_iter()
                            .map(|item| {
                                if let Some(section) = &item.section {
                                    workspace_config
                                        .get(section)
                                        .cloned()
                                        .unwrap_or(serde_json::Value::Null)
                                } else {
                                    workspace_config.clone()
                                }
                            })
                            .collect())
                    }
                }
            })
            .detach();

        // Even though we don't have handling for these requests, respond to them to
        // avoid stalling any language server like `gopls` which waits for a response
        // to these requests when initializing.
        language_server
            .on_request::<lsp::request::WorkDoneProgressCreate, _, _>(
                move |params, mut cx| async move {
                    if let Some(this) = this.upgrade(&cx) {
                        this.update(&mut cx, |this, _| {
                            if let Some(status) = this.language_server_statuses.get_mut(&server_id)
                            {
                                if let lsp::NumberOrString::String(token) = params.token {
                                    status.progress_tokens.insert(token);
                                }
                            }
                        });
                    }
                    Ok(())
                },
            )
            .detach();
        language_server
            .on_request::<lsp::request::RegisterCapability, _, _>({
                move |params, mut cx| async move {
                    let this = this
                        .upgrade(&cx)
                        .ok_or_else(|| anyhow!("project dropped"))?;
                    for reg in params.registrations {
                        if reg.method == "workspace/didChangeWatchedFiles" {
                            if let Some(options) = reg.register_options {
                                let options = serde_json::from_value(options)?;
                                this.update(&mut cx, |this, cx| {
                                    this.on_lsp_did_change_watched_files(server_id, options, cx);
                                });
                            }
                        }
                    }
                    Ok(())
                }
            })
            .detach();

        language_server
            .on_request::<lsp::request::ApplyWorkspaceEdit, _, _>({
                let adapter = adapter.clone();
                move |params, cx| {
                    Self::on_lsp_workspace_edit(this, params, server_id, adapter.clone(), cx)
                }
            })
            .detach();

        language_server
            .on_request::<lsp::request::InlayHintRefreshRequest, _, _>({
                move |(), mut cx| async move {
                    let this = this
                        .upgrade(&cx)
                        .ok_or_else(|| anyhow!("project dropped"))?;
                    this.update(&mut cx, |project, cx| {
                        cx.emit(Event::RefreshInlayHints);
                        project.remote_id().map(|project_id| {
                            project.client.send(proto::RefreshInlayHints { project_id })
                        })
                    })
                    .transpose()?;
                    Ok(())
                }
            })
            .detach();

        let disk_based_diagnostics_progress_token =
            adapter.disk_based_diagnostics_progress_token.clone();

        language_server
            .on_notification::<lsp::notification::Progress, _>(move |params, mut cx| {
                if let Some(this) = this.upgrade(&cx) {
                    this.update(&mut cx, |this, cx| {
                        this.on_lsp_progress(
                            params,
                            server_id,
                            disk_based_diagnostics_progress_token.clone(),
                            cx,
                        );
                    });
                }
            })
            .detach();

        let language_server = language_server.initialize(initialization_options).await?;

        language_server
            .notify::<lsp::notification::DidChangeConfiguration>(
                lsp::DidChangeConfigurationParams {
                    settings: workspace_config,
                },
            )
            .ok();

        Ok(Some(language_server))
    }

    fn insert_newly_running_language_server(
        &mut self,
        language: Arc<Language>,
        adapter: Arc<CachedLspAdapter>,
        language_server: Arc<LanguageServer>,
        server_id: LanguageServerId,
        key: (WorktreeId, LanguageServerName),
        cx: &mut ModelContext<Self>,
    ) -> Result<()> {
        // If the language server for this key doesn't match the server id, don't store the
        // server. Which will cause it to be dropped, killing the process
        if self
            .language_server_ids
            .get(&key)
            .map(|id| id != &server_id)
            .unwrap_or(false)
        {
            return Ok(());
        }

        // Update language_servers collection with Running variant of LanguageServerState
        // indicating that the server is up and running and ready
        self.language_servers.insert(
            server_id,
            LanguageServerState::Running {
                adapter: adapter.clone(),
                language: language.clone(),
                watched_paths: Default::default(),
                server: language_server.clone(),
                simulate_disk_based_diagnostics_completion: None,
            },
        );

        self.language_server_statuses.insert(
            server_id,
            LanguageServerStatus {
                name: language_server.name().to_string(),
                pending_work: Default::default(),
                has_pending_diagnostic_updates: false,
                progress_tokens: Default::default(),
            },
        );

        cx.emit(Event::LanguageServerAdded(server_id));

        if let Some(project_id) = self.remote_id() {
            self.client.send(proto::StartLanguageServer {
                project_id,
                server: Some(proto::LanguageServer {
                    id: server_id.0 as u64,
                    name: language_server.name().to_string(),
                }),
            })?;
        }

        // Tell the language server about every open buffer in the worktree that matches the language.
        for buffer in self.opened_buffers.values() {
            if let Some(buffer_handle) = buffer.upgrade(cx) {
                let buffer = buffer_handle.read(cx);
                let file = match File::from_dyn(buffer.file()) {
                    Some(file) => file,
                    None => continue,
                };
                let language = match buffer.language() {
                    Some(language) => language,
                    None => continue,
                };

                if file.worktree.read(cx).id() != key.0
                    || !language.lsp_adapters().iter().any(|a| a.name == key.1)
                {
                    continue;
                }

                let file = match file.as_local() {
                    Some(file) => file,
                    None => continue,
                };

                let versions = self
                    .buffer_snapshots
                    .entry(buffer.remote_id())
                    .or_default()
                    .entry(server_id)
                    .or_insert_with(|| {
                        vec![LspBufferSnapshot {
                            version: 0,
                            snapshot: buffer.text_snapshot(),
                        }]
                    });

                let snapshot = versions.last().unwrap();
                let version = snapshot.version;
                let initial_snapshot = &snapshot.snapshot;
                let uri = lsp::Url::from_file_path(file.abs_path(cx)).unwrap();
                language_server.notify::<lsp::notification::DidOpenTextDocument>(
                    lsp::DidOpenTextDocumentParams {
                        text_document: lsp::TextDocumentItem::new(
                            uri,
                            adapter
                                .language_ids
                                .get(language.name().as_ref())
                                .cloned()
                                .unwrap_or_default(),
                            version,
                            initial_snapshot.text(),
                        ),
                    },
                )?;

                buffer_handle.update(cx, |buffer, cx| {
                    buffer.set_completion_triggers(
                        language_server
                            .capabilities()
                            .completion_provider
                            .as_ref()
                            .and_then(|provider| provider.trigger_characters.clone())
                            .unwrap_or_default(),
                        cx,
                    )
                });
            }
        }

        cx.notify();
        Ok(())
    }

    // Returns a list of all of the worktrees which no longer have a language server and the root path
    // for the stopped server
    fn stop_language_server(
        &mut self,
        worktree_id: WorktreeId,
        adapter_name: LanguageServerName,
        cx: &mut ModelContext<Self>,
    ) -> Task<(Option<PathBuf>, Vec<WorktreeId>)> {
        let key = (worktree_id, adapter_name);
        if let Some(server_id) = self.language_server_ids.remove(&key) {
            log::info!("stopping language server {}", key.1 .0);

            // Remove other entries for this language server as well
            let mut orphaned_worktrees = vec![worktree_id];
            let other_keys = self.language_server_ids.keys().cloned().collect::<Vec<_>>();
            for other_key in other_keys {
                if self.language_server_ids.get(&other_key) == Some(&server_id) {
                    self.language_server_ids.remove(&other_key);
                    orphaned_worktrees.push(other_key.0);
                }
            }

            for buffer in self.opened_buffers.values() {
                if let Some(buffer) = buffer.upgrade(cx) {
                    buffer.update(cx, |buffer, cx| {
                        buffer.update_diagnostics(server_id, Default::default(), cx);
                    });
                }
            }
            for worktree in &self.worktrees {
                if let Some(worktree) = worktree.upgrade(cx) {
                    worktree.update(cx, |worktree, cx| {
                        if let Some(worktree) = worktree.as_local_mut() {
                            worktree.clear_diagnostics_for_language_server(server_id, cx);
                        }
                    });
                }
            }

            self.language_server_statuses.remove(&server_id);
            cx.notify();

            let server_state = self.language_servers.remove(&server_id);
            cx.emit(Event::LanguageServerRemoved(server_id));
            cx.spawn_weak(|this, mut cx| async move {
                let mut root_path = None;

                let server = match server_state {
                    Some(LanguageServerState::Starting(task)) => task.await,
                    Some(LanguageServerState::Running { server, .. }) => Some(server),
                    None => None,
                };

                if let Some(server) = server {
                    root_path = Some(server.root_path().clone());
                    if let Some(shutdown) = server.shutdown() {
                        shutdown.await;
                    }
                }

                if let Some(this) = this.upgrade(&cx) {
                    this.update(&mut cx, |this, cx| {
                        this.language_server_statuses.remove(&server_id);
                        cx.notify();
                    });
                }

                (root_path, orphaned_worktrees)
            })
        } else {
            Task::ready((None, Vec::new()))
        }
    }

    pub fn restart_language_servers_for_buffers(
        &mut self,
        buffers: impl IntoIterator<Item = ModelHandle<Buffer>>,
        cx: &mut ModelContext<Self>,
    ) -> Option<()> {
        let language_server_lookup_info: HashSet<(ModelHandle<Worktree>, Arc<Language>)> = buffers
            .into_iter()
            .filter_map(|buffer| {
                let buffer = buffer.read(cx);
                let file = File::from_dyn(buffer.file())?;
                let full_path = file.full_path(cx);
                let language = self
                    .languages
                    .language_for_file(&full_path, Some(buffer.as_rope()))
                    .now_or_never()?
                    .ok()?;
                Some((file.worktree.clone(), language))
            })
            .collect();
        for (worktree, language) in language_server_lookup_info {
            self.restart_language_servers(worktree, language, cx);
        }

        None
    }

    // TODO This will break in the case where the adapter's root paths and worktrees are not equal
    fn restart_language_servers(
        &mut self,
        worktree: ModelHandle<Worktree>,
        language: Arc<Language>,
        cx: &mut ModelContext<Self>,
    ) {
        let worktree_id = worktree.read(cx).id();
        let fallback_path = worktree.read(cx).abs_path();

        let mut stops = Vec::new();
        for adapter in language.lsp_adapters() {
            stops.push(self.stop_language_server(worktree_id, adapter.name.clone(), cx));
        }

        if stops.is_empty() {
            return;
        }
        let mut stops = stops.into_iter();

        cx.spawn_weak(|this, mut cx| async move {
            let (original_root_path, mut orphaned_worktrees) = stops.next().unwrap().await;
            for stop in stops {
                let (_, worktrees) = stop.await;
                orphaned_worktrees.extend_from_slice(&worktrees);
            }

            let this = match this.upgrade(&cx) {
                Some(this) => this,
                None => return,
            };

            this.update(&mut cx, |this, cx| {
                // Attempt to restart using original server path. Fallback to passed in
                // path if we could not retrieve the root path
                let root_path = original_root_path
                    .map(|path_buf| Arc::from(path_buf.as_path()))
                    .unwrap_or(fallback_path);

                this.start_language_servers(&worktree, root_path, language.clone(), cx);

                // Lookup new server ids and set them for each of the orphaned worktrees
                for adapter in language.lsp_adapters() {
                    if let Some(new_server_id) = this
                        .language_server_ids
                        .get(&(worktree_id, adapter.name.clone()))
                        .cloned()
                    {
                        for &orphaned_worktree in &orphaned_worktrees {
                            this.language_server_ids
                                .insert((orphaned_worktree, adapter.name.clone()), new_server_id);
                        }
                    }
                }
            });
        })
        .detach();
    }

    fn check_errored_server(
        language: Arc<Language>,
        adapter: Arc<CachedLspAdapter>,
        server_id: LanguageServerId,
        installation_test_binary: Option<LanguageServerBinary>,
        cx: &mut ModelContext<Self>,
    ) {
        if !adapter.can_be_reinstalled() {
            log::info!(
                "Validation check requested for {:?} but it cannot be reinstalled",
                adapter.name.0
            );
            return;
        }

        cx.spawn(|this, mut cx| async move {
            log::info!("About to spawn test binary");

            // A lack of test binary counts as a failure
            let process = installation_test_binary.and_then(|binary| {
                smol::process::Command::new(&binary.path)
                    .current_dir(&binary.path)
                    .args(binary.arguments)
                    .stdin(Stdio::piped())
                    .stdout(Stdio::piped())
                    .stderr(Stdio::inherit())
                    .kill_on_drop(true)
                    .spawn()
                    .ok()
            });

            const PROCESS_TIMEOUT: Duration = Duration::from_secs(5);
            let mut timeout = cx.background().timer(PROCESS_TIMEOUT).fuse();

            let mut errored = false;
            if let Some(mut process) = process {
                futures::select! {
                    status = process.status().fuse() => match status {
                        Ok(status) => errored = !status.success(),
                        Err(_) => errored = true,
                    },

                    _ = timeout => {
                        log::info!("test binary time-ed out, this counts as a success");
                        _ = process.kill();
                    }
                }
            } else {
                log::warn!("test binary failed to launch");
                errored = true;
            }

            if errored {
                log::warn!("test binary check failed");
                let task = this.update(&mut cx, move |this, mut cx| {
                    this.reinstall_language_server(language, adapter, server_id, &mut cx)
                });

                if let Some(task) = task {
                    task.await;
                }
            }
        })
        .detach();
    }

    fn on_lsp_progress(
        &mut self,
        progress: lsp::ProgressParams,
        language_server_id: LanguageServerId,
        disk_based_diagnostics_progress_token: Option<String>,
        cx: &mut ModelContext<Self>,
    ) {
        let token = match progress.token {
            lsp::NumberOrString::String(token) => token,
            lsp::NumberOrString::Number(token) => {
                log::info!("skipping numeric progress token {}", token);
                return;
            }
        };
        let lsp::ProgressParamsValue::WorkDone(progress) = progress.value;
        let language_server_status =
            if let Some(status) = self.language_server_statuses.get_mut(&language_server_id) {
                status
            } else {
                return;
            };

        if !language_server_status.progress_tokens.contains(&token) {
            return;
        }

        let is_disk_based_diagnostics_progress = disk_based_diagnostics_progress_token
            .as_ref()
            .map_or(false, |disk_based_token| {
                token.starts_with(disk_based_token)
            });

        match progress {
            lsp::WorkDoneProgress::Begin(report) => {
                if is_disk_based_diagnostics_progress {
                    language_server_status.has_pending_diagnostic_updates = true;
                    self.disk_based_diagnostics_started(language_server_id, cx);
                    self.buffer_ordered_messages_tx
                        .unbounded_send(BufferOrderedMessage::LanguageServerUpdate {
                            language_server_id,
                            message: proto::update_language_server::Variant::DiskBasedDiagnosticsUpdating(Default::default())
                        })
                        .ok();
                } else {
                    self.on_lsp_work_start(
                        language_server_id,
                        token.clone(),
                        LanguageServerProgress {
                            message: report.message.clone(),
                            percentage: report.percentage.map(|p| p as usize),
                            last_update_at: Instant::now(),
                        },
                        cx,
                    );
                    self.buffer_ordered_messages_tx
                        .unbounded_send(BufferOrderedMessage::LanguageServerUpdate {
                            language_server_id,
                            message: proto::update_language_server::Variant::WorkStart(
                                proto::LspWorkStart {
                                    token,
                                    message: report.message,
                                    percentage: report.percentage.map(|p| p as u32),
                                },
                            ),
                        })
                        .ok();
                }
            }
            lsp::WorkDoneProgress::Report(report) => {
                if !is_disk_based_diagnostics_progress {
                    self.on_lsp_work_progress(
                        language_server_id,
                        token.clone(),
                        LanguageServerProgress {
                            message: report.message.clone(),
                            percentage: report.percentage.map(|p| p as usize),
                            last_update_at: Instant::now(),
                        },
                        cx,
                    );
                    self.buffer_ordered_messages_tx
                        .unbounded_send(BufferOrderedMessage::LanguageServerUpdate {
                            language_server_id,
                            message: proto::update_language_server::Variant::WorkProgress(
                                proto::LspWorkProgress {
                                    token,
                                    message: report.message,
                                    percentage: report.percentage.map(|p| p as u32),
                                },
                            ),
                        })
                        .ok();
                }
            }
            lsp::WorkDoneProgress::End(_) => {
                language_server_status.progress_tokens.remove(&token);

                if is_disk_based_diagnostics_progress {
                    language_server_status.has_pending_diagnostic_updates = false;
                    self.disk_based_diagnostics_finished(language_server_id, cx);
                    self.buffer_ordered_messages_tx
                        .unbounded_send(BufferOrderedMessage::LanguageServerUpdate {
                            language_server_id,
                            message:
                                proto::update_language_server::Variant::DiskBasedDiagnosticsUpdated(
                                    Default::default(),
                                ),
                        })
                        .ok();
                } else {
                    self.on_lsp_work_end(language_server_id, token.clone(), cx);
                    self.buffer_ordered_messages_tx
                        .unbounded_send(BufferOrderedMessage::LanguageServerUpdate {
                            language_server_id,
                            message: proto::update_language_server::Variant::WorkEnd(
                                proto::LspWorkEnd { token },
                            ),
                        })
                        .ok();
                }
            }
        }
    }

    fn on_lsp_work_start(
        &mut self,
        language_server_id: LanguageServerId,
        token: String,
        progress: LanguageServerProgress,
        cx: &mut ModelContext<Self>,
    ) {
        if let Some(status) = self.language_server_statuses.get_mut(&language_server_id) {
            status.pending_work.insert(token, progress);
            cx.notify();
        }
    }

    fn on_lsp_work_progress(
        &mut self,
        language_server_id: LanguageServerId,
        token: String,
        progress: LanguageServerProgress,
        cx: &mut ModelContext<Self>,
    ) {
        if let Some(status) = self.language_server_statuses.get_mut(&language_server_id) {
            let entry = status
                .pending_work
                .entry(token)
                .or_insert(LanguageServerProgress {
                    message: Default::default(),
                    percentage: Default::default(),
                    last_update_at: progress.last_update_at,
                });
            if progress.message.is_some() {
                entry.message = progress.message;
            }
            if progress.percentage.is_some() {
                entry.percentage = progress.percentage;
            }
            entry.last_update_at = progress.last_update_at;
            cx.notify();
        }
    }

    fn on_lsp_work_end(
        &mut self,
        language_server_id: LanguageServerId,
        token: String,
        cx: &mut ModelContext<Self>,
    ) {
        if let Some(status) = self.language_server_statuses.get_mut(&language_server_id) {
            cx.emit(Event::RefreshInlayHints);
            status.pending_work.remove(&token);
            cx.notify();
        }
    }

    fn on_lsp_did_change_watched_files(
        &mut self,
        language_server_id: LanguageServerId,
        params: DidChangeWatchedFilesRegistrationOptions,
        cx: &mut ModelContext<Self>,
    ) {
        if let Some(LanguageServerState::Running { watched_paths, .. }) =
            self.language_servers.get_mut(&language_server_id)
        {
            let mut builders = HashMap::default();
            for watcher in params.watchers {
                for worktree in &self.worktrees {
                    if let Some(worktree) = worktree.upgrade(cx) {
                        let glob_is_inside_worktree = worktree.update(cx, |tree, _| {
                            if let Some(abs_path) = tree.abs_path().to_str() {
                                let relative_glob_pattern = match &watcher.glob_pattern {
                                    lsp::GlobPattern::String(s) => s
                                        .strip_prefix(abs_path)
                                        .and_then(|s| s.strip_prefix(std::path::MAIN_SEPARATOR)),
                                    lsp::GlobPattern::Relative(rp) => {
                                        let base_uri = match &rp.base_uri {
                                            lsp::OneOf::Left(workspace_folder) => {
                                                &workspace_folder.uri
                                            }
                                            lsp::OneOf::Right(base_uri) => base_uri,
                                        };
                                        base_uri.to_file_path().ok().and_then(|file_path| {
                                            (file_path.to_str() == Some(abs_path))
                                                .then_some(rp.pattern.as_str())
                                        })
                                    }
                                };
                                if let Some(relative_glob_pattern) = relative_glob_pattern {
                                    let literal_prefix =
                                        glob_literal_prefix(&relative_glob_pattern);
                                    tree.as_local_mut()
                                        .unwrap()
                                        .add_path_prefix_to_scan(Path::new(literal_prefix).into());
                                    if let Some(glob) = Glob::new(relative_glob_pattern).log_err() {
                                        builders
                                            .entry(tree.id())
                                            .or_insert_with(|| GlobSetBuilder::new())
                                            .add(glob);
                                    }
                                    return true;
                                }
                            }
                            false
                        });
                        if glob_is_inside_worktree {
                            break;
                        }
                    }
                }
            }

            watched_paths.clear();
            for (worktree_id, builder) in builders {
                if let Ok(globset) = builder.build() {
                    watched_paths.insert(worktree_id, globset);
                }
            }

            cx.notify();
        }
    }

    async fn on_lsp_workspace_edit(
        this: WeakModelHandle<Self>,
        params: lsp::ApplyWorkspaceEditParams,
        server_id: LanguageServerId,
        adapter: Arc<CachedLspAdapter>,
        mut cx: AsyncAppContext,
    ) -> Result<lsp::ApplyWorkspaceEditResponse> {
        let this = this
            .upgrade(&cx)
            .ok_or_else(|| anyhow!("project project closed"))?;
        let language_server = this
            .read_with(&cx, |this, _| this.language_server_for_id(server_id))
            .ok_or_else(|| anyhow!("language server not found"))?;
        let transaction = Self::deserialize_workspace_edit(
            this.clone(),
            params.edit,
            true,
            adapter.clone(),
            language_server.clone(),
            &mut cx,
        )
        .await
        .log_err();
        this.update(&mut cx, |this, _| {
            if let Some(transaction) = transaction {
                this.last_workspace_edits_by_language_server
                    .insert(server_id, transaction);
            }
        });
        Ok(lsp::ApplyWorkspaceEditResponse {
            applied: true,
            failed_change: None,
            failure_reason: None,
        })
    }

    pub fn language_server_statuses(
        &self,
    ) -> impl DoubleEndedIterator<Item = &LanguageServerStatus> {
        self.language_server_statuses.values()
    }

    pub fn update_diagnostics(
        &mut self,
        language_server_id: LanguageServerId,
        mut params: lsp::PublishDiagnosticsParams,
        disk_based_sources: &[String],
        cx: &mut ModelContext<Self>,
    ) -> Result<()> {
        let abs_path = params
            .uri
            .to_file_path()
            .map_err(|_| anyhow!("URI is not a file"))?;
        let mut diagnostics = Vec::default();
        let mut primary_diagnostic_group_ids = HashMap::default();
        let mut sources_by_group_id = HashMap::default();
        let mut supporting_diagnostics = HashMap::default();

        // Ensure that primary diagnostics are always the most severe
        params.diagnostics.sort_by_key(|item| item.severity);

        for diagnostic in &params.diagnostics {
            let source = diagnostic.source.as_ref();
            let code = diagnostic.code.as_ref().map(|code| match code {
                lsp::NumberOrString::Number(code) => code.to_string(),
                lsp::NumberOrString::String(code) => code.clone(),
            });
            let range = range_from_lsp(diagnostic.range);
            let is_supporting = diagnostic
                .related_information
                .as_ref()
                .map_or(false, |infos| {
                    infos.iter().any(|info| {
                        primary_diagnostic_group_ids.contains_key(&(
                            source,
                            code.clone(),
                            range_from_lsp(info.location.range),
                        ))
                    })
                });

            let is_unnecessary = diagnostic.tags.as_ref().map_or(false, |tags| {
                tags.iter().any(|tag| *tag == DiagnosticTag::UNNECESSARY)
            });

            if is_supporting {
                supporting_diagnostics.insert(
                    (source, code.clone(), range),
                    (diagnostic.severity, is_unnecessary),
                );
            } else {
                let group_id = post_inc(&mut self.next_diagnostic_group_id);
                let is_disk_based =
                    source.map_or(false, |source| disk_based_sources.contains(source));

                sources_by_group_id.insert(group_id, source);
                primary_diagnostic_group_ids
                    .insert((source, code.clone(), range.clone()), group_id);

                diagnostics.push(DiagnosticEntry {
                    range,
                    diagnostic: Diagnostic {
                        source: diagnostic.source.clone(),
                        code: code.clone(),
                        severity: diagnostic.severity.unwrap_or(DiagnosticSeverity::ERROR),
                        message: diagnostic.message.clone(),
                        group_id,
                        is_primary: true,
                        is_valid: true,
                        is_disk_based,
                        is_unnecessary,
                    },
                });
                if let Some(infos) = &diagnostic.related_information {
                    for info in infos {
                        if info.location.uri == params.uri && !info.message.is_empty() {
                            let range = range_from_lsp(info.location.range);
                            diagnostics.push(DiagnosticEntry {
                                range,
                                diagnostic: Diagnostic {
                                    source: diagnostic.source.clone(),
                                    code: code.clone(),
                                    severity: DiagnosticSeverity::INFORMATION,
                                    message: info.message.clone(),
                                    group_id,
                                    is_primary: false,
                                    is_valid: true,
                                    is_disk_based,
                                    is_unnecessary: false,
                                },
                            });
                        }
                    }
                }
            }
        }

        for entry in &mut diagnostics {
            let diagnostic = &mut entry.diagnostic;
            if !diagnostic.is_primary {
                let source = *sources_by_group_id.get(&diagnostic.group_id).unwrap();
                if let Some(&(severity, is_unnecessary)) = supporting_diagnostics.get(&(
                    source,
                    diagnostic.code.clone(),
                    entry.range.clone(),
                )) {
                    if let Some(severity) = severity {
                        diagnostic.severity = severity;
                    }
                    diagnostic.is_unnecessary = is_unnecessary;
                }
            }
        }

        self.update_diagnostic_entries(
            language_server_id,
            abs_path,
            params.version,
            diagnostics,
            cx,
        )?;
        Ok(())
    }

    pub fn update_diagnostic_entries(
        &mut self,
        server_id: LanguageServerId,
        abs_path: PathBuf,
        version: Option<i32>,
        diagnostics: Vec<DiagnosticEntry<Unclipped<PointUtf16>>>,
        cx: &mut ModelContext<Project>,
    ) -> Result<(), anyhow::Error> {
        let (worktree, relative_path) = self
            .find_local_worktree(&abs_path, cx)
            .ok_or_else(|| anyhow!("no worktree found for diagnostics path {abs_path:?}"))?;

        let project_path = ProjectPath {
            worktree_id: worktree.read(cx).id(),
            path: relative_path.into(),
        };

        if let Some(buffer) = self.get_open_buffer(&project_path, cx) {
            self.update_buffer_diagnostics(&buffer, server_id, version, diagnostics.clone(), cx)?;
        }

        let updated = worktree.update(cx, |worktree, cx| {
            worktree
                .as_local_mut()
                .ok_or_else(|| anyhow!("not a local worktree"))?
                .update_diagnostics(server_id, project_path.path.clone(), diagnostics, cx)
        })?;
        if updated {
            cx.emit(Event::DiagnosticsUpdated {
                language_server_id: server_id,
                path: project_path,
            });
        }
        Ok(())
    }

    fn update_buffer_diagnostics(
        &mut self,
        buffer: &ModelHandle<Buffer>,
        server_id: LanguageServerId,
        version: Option<i32>,
        mut diagnostics: Vec<DiagnosticEntry<Unclipped<PointUtf16>>>,
        cx: &mut ModelContext<Self>,
    ) -> Result<()> {
        fn compare_diagnostics(a: &Diagnostic, b: &Diagnostic) -> Ordering {
            Ordering::Equal
                .then_with(|| b.is_primary.cmp(&a.is_primary))
                .then_with(|| a.is_disk_based.cmp(&b.is_disk_based))
                .then_with(|| a.severity.cmp(&b.severity))
                .then_with(|| a.message.cmp(&b.message))
        }

        let snapshot = self.buffer_snapshot_for_lsp_version(buffer, server_id, version, cx)?;

        diagnostics.sort_unstable_by(|a, b| {
            Ordering::Equal
                .then_with(|| a.range.start.cmp(&b.range.start))
                .then_with(|| b.range.end.cmp(&a.range.end))
                .then_with(|| compare_diagnostics(&a.diagnostic, &b.diagnostic))
        });

        let mut sanitized_diagnostics = Vec::new();
        let edits_since_save = Patch::new(
            snapshot
                .edits_since::<Unclipped<PointUtf16>>(buffer.read(cx).saved_version())
                .collect(),
        );
        for entry in diagnostics {
            let start;
            let end;
            if entry.diagnostic.is_disk_based {
                // Some diagnostics are based on files on disk instead of buffers'
                // current contents. Adjust these diagnostics' ranges to reflect
                // any unsaved edits.
                start = edits_since_save.old_to_new(entry.range.start);
                end = edits_since_save.old_to_new(entry.range.end);
            } else {
                start = entry.range.start;
                end = entry.range.end;
            }

            let mut range = snapshot.clip_point_utf16(start, Bias::Left)
                ..snapshot.clip_point_utf16(end, Bias::Right);

            // Expand empty ranges by one codepoint
            if range.start == range.end {
                // This will be go to the next boundary when being clipped
                range.end.column += 1;
                range.end = snapshot.clip_point_utf16(Unclipped(range.end), Bias::Right);
                if range.start == range.end && range.end.column > 0 {
                    range.start.column -= 1;
                    range.end = snapshot.clip_point_utf16(Unclipped(range.end), Bias::Left);
                }
            }

            sanitized_diagnostics.push(DiagnosticEntry {
                range,
                diagnostic: entry.diagnostic,
            });
        }
        drop(edits_since_save);

        let set = DiagnosticSet::new(sanitized_diagnostics, &snapshot);
        buffer.update(cx, |buffer, cx| {
            buffer.update_diagnostics(server_id, set, cx)
        });
        Ok(())
    }

    pub fn reload_buffers(
        &self,
        buffers: HashSet<ModelHandle<Buffer>>,
        push_to_history: bool,
        cx: &mut ModelContext<Self>,
    ) -> Task<Result<ProjectTransaction>> {
        let mut local_buffers = Vec::new();
        let mut remote_buffers = None;
        for buffer_handle in buffers {
            let buffer = buffer_handle.read(cx);
            if buffer.is_dirty() {
                if let Some(file) = File::from_dyn(buffer.file()) {
                    if file.is_local() {
                        local_buffers.push(buffer_handle);
                    } else {
                        remote_buffers.get_or_insert(Vec::new()).push(buffer_handle);
                    }
                }
            }
        }

        let remote_buffers = self.remote_id().zip(remote_buffers);
        let client = self.client.clone();

        cx.spawn(|this, mut cx| async move {
            let mut project_transaction = ProjectTransaction::default();

            if let Some((project_id, remote_buffers)) = remote_buffers {
                let response = client
                    .request(proto::ReloadBuffers {
                        project_id,
                        buffer_ids: remote_buffers
                            .iter()
                            .map(|buffer| buffer.read_with(&cx, |buffer, _| buffer.remote_id()))
                            .collect(),
                    })
                    .await?
                    .transaction
                    .ok_or_else(|| anyhow!("missing transaction"))?;
                project_transaction = this
                    .update(&mut cx, |this, cx| {
                        this.deserialize_project_transaction(response, push_to_history, cx)
                    })
                    .await?;
            }

            for buffer in local_buffers {
                let transaction = buffer
                    .update(&mut cx, |buffer, cx| buffer.reload(cx))
                    .await?;
                buffer.update(&mut cx, |buffer, cx| {
                    if let Some(transaction) = transaction {
                        if !push_to_history {
                            buffer.forget_transaction(transaction.id);
                        }
                        project_transaction.0.insert(cx.handle(), transaction);
                    }
                });
            }

            Ok(project_transaction)
        })
    }

    pub fn format(
        &self,
        buffers: HashSet<ModelHandle<Buffer>>,
        push_to_history: bool,
        trigger: FormatTrigger,
        cx: &mut ModelContext<Project>,
    ) -> Task<Result<ProjectTransaction>> {
        if self.is_local() {
            let mut buffers_with_paths_and_servers = buffers
                .into_iter()
                .filter_map(|buffer_handle| {
                    let buffer = buffer_handle.read(cx);
                    let file = File::from_dyn(buffer.file())?;
                    let buffer_abs_path = file.as_local().map(|f| f.abs_path(cx));
                    let server = self
                        .primary_language_server_for_buffer(buffer, cx)
                        .map(|s| s.1.clone());
                    Some((buffer_handle, buffer_abs_path, server))
                })
                .collect::<Vec<_>>();

            cx.spawn(|this, mut cx| async move {
                // Do not allow multiple concurrent formatting requests for the
                // same buffer.
                this.update(&mut cx, |this, cx| {
                    buffers_with_paths_and_servers.retain(|(buffer, _, _)| {
                        this.buffers_being_formatted
                            .insert(buffer.read(cx).remote_id())
                    });
                });

                let _cleanup = defer({
                    let this = this.clone();
                    let mut cx = cx.clone();
                    let buffers = &buffers_with_paths_and_servers;
                    move || {
                        this.update(&mut cx, |this, cx| {
                            for (buffer, _, _) in buffers {
                                this.buffers_being_formatted
                                    .remove(&buffer.read(cx).remote_id());
                            }
                        });
                    }
                });

                let mut project_transaction = ProjectTransaction::default();
                for (buffer, buffer_abs_path, language_server) in &buffers_with_paths_and_servers {
                    let settings = buffer.read_with(&cx, |buffer, cx| {
                        language_settings(buffer.language(), buffer.file(), cx).clone()
                    });

                    let remove_trailing_whitespace = settings.remove_trailing_whitespace_on_save;
                    let ensure_final_newline = settings.ensure_final_newline_on_save;
                    let format_on_save = settings.format_on_save.clone();
                    let formatter = settings.formatter.clone();
                    let tab_size = settings.tab_size;

                    // First, format buffer's whitespace according to the settings.
                    let trailing_whitespace_diff = if remove_trailing_whitespace {
                        Some(
                            buffer
                                .read_with(&cx, |b, cx| b.remove_trailing_whitespace(cx))
                                .await,
                        )
                    } else {
                        None
                    };
                    let whitespace_transaction_id = buffer.update(&mut cx, |buffer, cx| {
                        buffer.finalize_last_transaction();
                        buffer.start_transaction();
                        if let Some(diff) = trailing_whitespace_diff {
                            buffer.apply_diff(diff, cx);
                        }
                        if ensure_final_newline {
                            buffer.ensure_final_newline(cx);
                        }
                        buffer.end_transaction(cx)
                    });

                    // Currently, formatting operations are represented differently depending on
                    // whether they come from a language server or an external command.
                    enum FormatOperation {
                        Lsp(Vec<(Range<Anchor>, String)>),
                        External(Diff),
                    }

                    // Apply language-specific formatting using either a language server
                    // or external command.
                    let mut format_operation = None;
                    match (formatter, format_on_save) {
                        (_, FormatOnSave::Off) if trigger == FormatTrigger::Save => {}

                        (Formatter::LanguageServer, FormatOnSave::On | FormatOnSave::Off)
                        | (_, FormatOnSave::LanguageServer) => {
                            if let Some((language_server, buffer_abs_path)) =
                                language_server.as_ref().zip(buffer_abs_path.as_ref())
                            {
                                format_operation = Some(FormatOperation::Lsp(
                                    Self::format_via_lsp(
                                        &this,
                                        &buffer,
                                        buffer_abs_path,
                                        &language_server,
                                        tab_size,
                                        &mut cx,
                                    )
                                    .await
                                    .context("failed to format via language server")?,
                                ));
                            }
                        }

                        (
                            Formatter::External { command, arguments },
                            FormatOnSave::On | FormatOnSave::Off,
                        )
                        | (_, FormatOnSave::External { command, arguments }) => {
                            if let Some(buffer_abs_path) = buffer_abs_path {
                                format_operation = Self::format_via_external_command(
                                    &buffer,
                                    &buffer_abs_path,
                                    &command,
                                    &arguments,
                                    &mut cx,
                                )
                                .await
                                .context(format!(
                                    "failed to format via external command {:?}",
                                    command
                                ))?
                                .map(FormatOperation::External);
                            }
                        }
                    };

                    buffer.update(&mut cx, |b, cx| {
                        // If the buffer had its whitespace formatted and was edited while the language-specific
                        // formatting was being computed, avoid applying the language-specific formatting, because
                        // it can't be grouped with the whitespace formatting in the undo history.
                        if let Some(transaction_id) = whitespace_transaction_id {
                            if b.peek_undo_stack()
                                .map_or(true, |e| e.transaction_id() != transaction_id)
                            {
                                format_operation.take();
                            }
                        }

                        // Apply any language-specific formatting, and group the two formatting operations
                        // in the buffer's undo history.
                        if let Some(operation) = format_operation {
                            match operation {
                                FormatOperation::Lsp(edits) => {
                                    b.edit(edits, None, cx);
                                }
                                FormatOperation::External(diff) => {
                                    b.apply_diff(diff, cx);
                                }
                            }

                            if let Some(transaction_id) = whitespace_transaction_id {
                                b.group_until_transaction(transaction_id);
                            }
                        }

                        if let Some(transaction) = b.finalize_last_transaction().cloned() {
                            if !push_to_history {
                                b.forget_transaction(transaction.id);
                            }
                            project_transaction.0.insert(buffer.clone(), transaction);
                        }
                    });
                }

                Ok(project_transaction)
            })
        } else {
            let remote_id = self.remote_id();
            let client = self.client.clone();
            cx.spawn(|this, mut cx| async move {
                let mut project_transaction = ProjectTransaction::default();
                if let Some(project_id) = remote_id {
                    let response = client
                        .request(proto::FormatBuffers {
                            project_id,
                            trigger: trigger as i32,
                            buffer_ids: buffers
                                .iter()
                                .map(|buffer| buffer.read_with(&cx, |buffer, _| buffer.remote_id()))
                                .collect(),
                        })
                        .await?
                        .transaction
                        .ok_or_else(|| anyhow!("missing transaction"))?;
                    project_transaction = this
                        .update(&mut cx, |this, cx| {
                            this.deserialize_project_transaction(response, push_to_history, cx)
                        })
                        .await?;
                }
                Ok(project_transaction)
            })
        }
    }

    async fn format_via_lsp(
        this: &ModelHandle<Self>,
        buffer: &ModelHandle<Buffer>,
        abs_path: &Path,
        language_server: &Arc<LanguageServer>,
        tab_size: NonZeroU32,
        cx: &mut AsyncAppContext,
    ) -> Result<Vec<(Range<Anchor>, String)>> {
        let uri = lsp::Url::from_file_path(abs_path)
            .map_err(|_| anyhow!("failed to convert abs path to uri"))?;
        let text_document = lsp::TextDocumentIdentifier::new(uri);
        let capabilities = &language_server.capabilities();

        let formatting_provider = capabilities.document_formatting_provider.as_ref();
        let range_formatting_provider = capabilities.document_range_formatting_provider.as_ref();

        let lsp_edits = if matches!(formatting_provider, Some(p) if *p != OneOf::Left(false)) {
            language_server
                .request::<lsp::request::Formatting>(lsp::DocumentFormattingParams {
                    text_document,
                    options: lsp_command::lsp_formatting_options(tab_size.get()),
                    work_done_progress_params: Default::default(),
                })
                .await?
        } else if matches!(range_formatting_provider, Some(p) if *p != OneOf::Left(false)) {
            let buffer_start = lsp::Position::new(0, 0);
            let buffer_end = buffer.read_with(cx, |b, _| point_to_lsp(b.max_point_utf16()));

            language_server
                .request::<lsp::request::RangeFormatting>(lsp::DocumentRangeFormattingParams {
                    text_document,
                    range: lsp::Range::new(buffer_start, buffer_end),
                    options: lsp_command::lsp_formatting_options(tab_size.get()),
                    work_done_progress_params: Default::default(),
                })
                .await?
        } else {
            None
        };

        if let Some(lsp_edits) = lsp_edits {
            this.update(cx, |this, cx| {
                this.edits_from_lsp(buffer, lsp_edits, language_server.server_id(), None, cx)
            })
            .await
        } else {
            Ok(Vec::new())
        }
    }

    async fn format_via_external_command(
        buffer: &ModelHandle<Buffer>,
        buffer_abs_path: &Path,
        command: &str,
        arguments: &[String],
        cx: &mut AsyncAppContext,
    ) -> Result<Option<Diff>> {
        let working_dir_path = buffer.read_with(cx, |buffer, cx| {
            let file = File::from_dyn(buffer.file())?;
            let worktree = file.worktree.read(cx).as_local()?;
            let mut worktree_path = worktree.abs_path().to_path_buf();
            if worktree.root_entry()?.is_file() {
                worktree_path.pop();
            }
            Some(worktree_path)
        });

        if let Some(working_dir_path) = working_dir_path {
            let mut child =
                smol::process::Command::new(command)
                    .args(arguments.iter().map(|arg| {
                        arg.replace("{buffer_path}", &buffer_abs_path.to_string_lossy())
                    }))
                    .current_dir(&working_dir_path)
                    .stdin(smol::process::Stdio::piped())
                    .stdout(smol::process::Stdio::piped())
                    .stderr(smol::process::Stdio::piped())
                    .spawn()?;
            let stdin = child
                .stdin
                .as_mut()
                .ok_or_else(|| anyhow!("failed to acquire stdin"))?;
            let text = buffer.read_with(cx, |buffer, _| buffer.as_rope().clone());
            for chunk in text.chunks() {
                stdin.write_all(chunk.as_bytes()).await?;
            }
            stdin.flush().await?;

            let output = child.output().await?;
            if !output.status.success() {
                return Err(anyhow!(
                    "command failed with exit code {:?}:\nstdout: {}\nstderr: {}",
                    output.status.code(),
                    String::from_utf8_lossy(&output.stdout),
                    String::from_utf8_lossy(&output.stderr),
                ));
            }

            let stdout = String::from_utf8(output.stdout)?;
            Ok(Some(
                buffer
                    .read_with(cx, |buffer, cx| buffer.diff(stdout, cx))
                    .await,
            ))
        } else {
            Ok(None)
        }
    }

    pub fn definition<T: ToPointUtf16>(
        &self,
        buffer: &ModelHandle<Buffer>,
        position: T,
        cx: &mut ModelContext<Self>,
    ) -> Task<Result<Vec<LocationLink>>> {
        let position = position.to_point_utf16(buffer.read(cx));
        self.request_primary_lsp(buffer.clone(), GetDefinition { position }, cx)
    }

    pub fn type_definition<T: ToPointUtf16>(
        &self,
        buffer: &ModelHandle<Buffer>,
        position: T,
        cx: &mut ModelContext<Self>,
    ) -> Task<Result<Vec<LocationLink>>> {
        let position = position.to_point_utf16(buffer.read(cx));
        self.request_primary_lsp(buffer.clone(), GetTypeDefinition { position }, cx)
    }

    pub fn references<T: ToPointUtf16>(
        &self,
        buffer: &ModelHandle<Buffer>,
        position: T,
        cx: &mut ModelContext<Self>,
    ) -> Task<Result<Vec<Location>>> {
        let position = position.to_point_utf16(buffer.read(cx));
        self.request_primary_lsp(buffer.clone(), GetReferences { position }, cx)
    }

    pub fn document_highlights<T: ToPointUtf16>(
        &self,
        buffer: &ModelHandle<Buffer>,
        position: T,
        cx: &mut ModelContext<Self>,
    ) -> Task<Result<Vec<DocumentHighlight>>> {
        let position = position.to_point_utf16(buffer.read(cx));
        self.request_primary_lsp(buffer.clone(), GetDocumentHighlights { position }, cx)
    }

    pub fn symbols(&self, query: &str, cx: &mut ModelContext<Self>) -> Task<Result<Vec<Symbol>>> {
        if self.is_local() {
            let mut requests = Vec::new();
            for ((worktree_id, _), server_id) in self.language_server_ids.iter() {
                let worktree_id = *worktree_id;
                let worktree_handle = self.worktree_for_id(worktree_id, cx);
                let worktree = match worktree_handle.and_then(|tree| tree.read(cx).as_local()) {
                    Some(worktree) => worktree,
                    None => continue,
                };
                let worktree_abs_path = worktree.abs_path().clone();

                let (adapter, language, server) = match self.language_servers.get(server_id) {
                    Some(LanguageServerState::Running {
                        adapter,
                        language,
                        server,
                        ..
                    }) => (adapter.clone(), language.clone(), server),

                    _ => continue,
                };

                requests.push(
                    server
                        .request::<lsp::request::WorkspaceSymbolRequest>(
                            lsp::WorkspaceSymbolParams {
                                query: query.to_string(),
                                ..Default::default()
                            },
                        )
                        .log_err()
                        .map(move |response| {
                            let lsp_symbols = response.flatten().map(|symbol_response| match symbol_response {
                                lsp::WorkspaceSymbolResponse::Flat(flat_responses) => {
                                    flat_responses.into_iter().map(|lsp_symbol| {
                                        (lsp_symbol.name, lsp_symbol.kind, lsp_symbol.location)
                                    }).collect::<Vec<_>>()
                                }
                                lsp::WorkspaceSymbolResponse::Nested(nested_responses) => {
                                    nested_responses.into_iter().filter_map(|lsp_symbol| {
                                        let location = match lsp_symbol.location {
                                            OneOf::Left(location) => location,
                                            OneOf::Right(_) => {
                                                error!("Unexpected: client capabilities forbid symbol resolutions in workspace.symbol.resolveSupport");
                                                return None
                                            }
                                        };
                                        Some((lsp_symbol.name, lsp_symbol.kind, location))
                                    }).collect::<Vec<_>>()
                                }
                            }).unwrap_or_default();

                            (
                                adapter,
                                language,
                                worktree_id,
                                worktree_abs_path,
                                lsp_symbols,
                            )
                        }),
                );
            }

            cx.spawn_weak(|this, cx| async move {
                let responses = futures::future::join_all(requests).await;
                let this = match this.upgrade(&cx) {
                    Some(this) => this,
                    None => return Ok(Vec::new()),
                };

                let symbols = this.read_with(&cx, |this, cx| {
                    let mut symbols = Vec::new();
                    for (
                        adapter,
                        adapter_language,
                        source_worktree_id,
                        worktree_abs_path,
                        lsp_symbols,
                    ) in responses
                    {
                        symbols.extend(lsp_symbols.into_iter().filter_map(
                            |(symbol_name, symbol_kind, symbol_location)| {
                                let abs_path = symbol_location.uri.to_file_path().ok()?;
                                let mut worktree_id = source_worktree_id;
                                let path;
                                if let Some((worktree, rel_path)) =
                                    this.find_local_worktree(&abs_path, cx)
                                {
                                    worktree_id = worktree.read(cx).id();
                                    path = rel_path;
                                } else {
                                    path = relativize_path(&worktree_abs_path, &abs_path);
                                }

                                let project_path = ProjectPath {
                                    worktree_id,
                                    path: path.into(),
                                };
                                let signature = this.symbol_signature(&project_path);
                                let adapter_language = adapter_language.clone();
                                let language = this
                                    .languages
                                    .language_for_file(&project_path.path, None)
                                    .unwrap_or_else(move |_| adapter_language);
                                let language_server_name = adapter.name.clone();
                                Some(async move {
                                    let language = language.await;
                                    let label =
                                        language.label_for_symbol(&symbol_name, symbol_kind).await;

                                    Symbol {
                                        language_server_name,
                                        source_worktree_id,
                                        path: project_path,
                                        label: label.unwrap_or_else(|| {
                                            CodeLabel::plain(symbol_name.clone(), None)
                                        }),
                                        kind: symbol_kind,
                                        name: symbol_name,
                                        range: range_from_lsp(symbol_location.range),
                                        signature,
                                    }
                                })
                            },
                        ));
                    }

                    symbols
                });

                Ok(futures::future::join_all(symbols).await)
            })
        } else if let Some(project_id) = self.remote_id() {
            let request = self.client.request(proto::GetProjectSymbols {
                project_id,
                query: query.to_string(),
            });
            cx.spawn_weak(|this, cx| async move {
                let response = request.await?;
                let mut symbols = Vec::new();
                if let Some(this) = this.upgrade(&cx) {
                    let new_symbols = this.read_with(&cx, |this, _| {
                        response
                            .symbols
                            .into_iter()
                            .map(|symbol| this.deserialize_symbol(symbol))
                            .collect::<Vec<_>>()
                    });
                    symbols = futures::future::join_all(new_symbols)
                        .await
                        .into_iter()
                        .filter_map(|symbol| symbol.log_err())
                        .collect::<Vec<_>>();
                }
                Ok(symbols)
            })
        } else {
            Task::ready(Ok(Default::default()))
        }
    }

    pub fn open_buffer_for_symbol(
        &mut self,
        symbol: &Symbol,
        cx: &mut ModelContext<Self>,
    ) -> Task<Result<ModelHandle<Buffer>>> {
        if self.is_local() {
            let language_server_id = if let Some(id) = self.language_server_ids.get(&(
                symbol.source_worktree_id,
                symbol.language_server_name.clone(),
            )) {
                *id
            } else {
                return Task::ready(Err(anyhow!(
                    "language server for worktree and language not found"
                )));
            };

            let worktree_abs_path = if let Some(worktree_abs_path) = self
                .worktree_for_id(symbol.path.worktree_id, cx)
                .and_then(|worktree| worktree.read(cx).as_local())
                .map(|local_worktree| local_worktree.abs_path())
            {
                worktree_abs_path
            } else {
                return Task::ready(Err(anyhow!("worktree not found for symbol")));
            };
            let symbol_abs_path = worktree_abs_path.join(&symbol.path.path);
            let symbol_uri = if let Ok(uri) = lsp::Url::from_file_path(symbol_abs_path) {
                uri
            } else {
                return Task::ready(Err(anyhow!("invalid symbol path")));
            };

            self.open_local_buffer_via_lsp(
                symbol_uri,
                language_server_id,
                symbol.language_server_name.clone(),
                cx,
            )
        } else if let Some(project_id) = self.remote_id() {
            let request = self.client.request(proto::OpenBufferForSymbol {
                project_id,
                symbol: Some(serialize_symbol(symbol)),
            });
            cx.spawn(|this, mut cx| async move {
                let response = request.await?;
                this.update(&mut cx, |this, cx| {
                    this.wait_for_remote_buffer(response.buffer_id, cx)
                })
                .await
            })
        } else {
            Task::ready(Err(anyhow!("project does not have a remote id")))
        }
    }

    pub fn hover<T: ToPointUtf16>(
        &self,
        buffer: &ModelHandle<Buffer>,
        position: T,
        cx: &mut ModelContext<Self>,
    ) -> Task<Result<Option<Hover>>> {
        let position = position.to_point_utf16(buffer.read(cx));
        self.request_primary_lsp(buffer.clone(), GetHover { position }, cx)
    }

    pub fn completions<T: ToOffset + ToPointUtf16>(
        &self,
        buffer: &ModelHandle<Buffer>,
        position: T,
        cx: &mut ModelContext<Self>,
    ) -> Task<Result<Vec<Completion>>> {
        let snapshot = buffer.read(cx).snapshot();
        let offset = position.to_offset(&snapshot);
        let position = position.to_point_utf16(buffer.read(cx));

        let scope = snapshot.language_scope_at(offset);

        let server_ids: Vec<_> = self
            .language_servers_for_buffer(buffer.read(cx), cx)
            .filter(|(_, server)| server.capabilities().completion_provider.is_some())
            .filter(|(adapter, _)| {
                scope
                    .as_ref()
                    .map(|scope| scope.language_allowed(&adapter.name))
                    .unwrap_or(true)
            })
            .map(|(_, server)| server.server_id())
            .collect();

        let buffer = buffer.clone();
        cx.spawn(|this, mut cx| async move {
            let mut tasks = Vec::with_capacity(server_ids.len());
            this.update(&mut cx, |this, cx| {
                for server_id in server_ids {
                    tasks.push(this.request_lsp(
                        buffer.clone(),
                        server_id,
                        GetCompletions { position },
                        cx,
                    ));
                }
            });

            let mut completions = Vec::new();
            for task in tasks {
                if let Ok(new_completions) = task.await {
                    completions.extend_from_slice(&new_completions);
                }
            }

            Ok(completions)
        })
    }

    pub fn apply_additional_edits_for_completion(
        &self,
        buffer_handle: ModelHandle<Buffer>,
        completion: Completion,
        push_to_history: bool,
        cx: &mut ModelContext<Self>,
    ) -> Task<Result<Option<Transaction>>> {
        let buffer = buffer_handle.read(cx);
        let buffer_id = buffer.remote_id();

        if self.is_local() {
            let server_id = completion.server_id;
            let lang_server = match self.language_server_for_buffer(buffer, server_id, cx) {
                Some((_, server)) => server.clone(),
                _ => return Task::ready(Ok(Default::default())),
            };

            cx.spawn(|this, mut cx| async move {
                let can_resolve = lang_server
                    .capabilities()
                    .completion_provider
                    .as_ref()
                    .and_then(|options| options.resolve_provider)
                    .unwrap_or(false);
                let additional_text_edits = if can_resolve {
                    lang_server
                        .request::<lsp::request::ResolveCompletionItem>(completion.lsp_completion)
                        .await?
                        .additional_text_edits
                } else {
                    completion.lsp_completion.additional_text_edits
                };
                if let Some(edits) = additional_text_edits {
                    let edits = this
                        .update(&mut cx, |this, cx| {
                            this.edits_from_lsp(
                                &buffer_handle,
                                edits,
                                lang_server.server_id(),
                                None,
                                cx,
                            )
                        })
                        .await?;

                    buffer_handle.update(&mut cx, |buffer, cx| {
                        buffer.finalize_last_transaction();
                        buffer.start_transaction();

                        for (range, text) in edits {
                            let primary = &completion.old_range;
                            let start_within = primary.start.cmp(&range.start, buffer).is_le()
                                && primary.end.cmp(&range.start, buffer).is_ge();
                            let end_within = range.start.cmp(&primary.end, buffer).is_le()
                                && range.end.cmp(&primary.end, buffer).is_ge();

                            //Skip additional edits which overlap with the primary completion edit
                            //https://github.com/zed-industries/zed/pull/1871
                            if !start_within && !end_within {
                                buffer.edit([(range, text)], None, cx);
                            }
                        }

                        let transaction = if buffer.end_transaction(cx).is_some() {
                            let transaction = buffer.finalize_last_transaction().unwrap().clone();
                            if !push_to_history {
                                buffer.forget_transaction(transaction.id);
                            }
                            Some(transaction)
                        } else {
                            None
                        };
                        Ok(transaction)
                    })
                } else {
                    Ok(None)
                }
            })
        } else if let Some(project_id) = self.remote_id() {
            let client = self.client.clone();
            cx.spawn(|_, mut cx| async move {
                let response = client
                    .request(proto::ApplyCompletionAdditionalEdits {
                        project_id,
                        buffer_id,
                        completion: Some(language::proto::serialize_completion(&completion)),
                    })
                    .await?;

                if let Some(transaction) = response.transaction {
                    let transaction = language::proto::deserialize_transaction(transaction)?;
                    buffer_handle
                        .update(&mut cx, |buffer, _| {
                            buffer.wait_for_edits(transaction.edit_ids.iter().copied())
                        })
                        .await?;
                    if push_to_history {
                        buffer_handle.update(&mut cx, |buffer, _| {
                            buffer.push_transaction(transaction.clone(), Instant::now());
                        });
                    }
                    Ok(Some(transaction))
                } else {
                    Ok(None)
                }
            })
        } else {
            Task::ready(Err(anyhow!("project does not have a remote id")))
        }
    }

    pub fn code_actions<T: Clone + ToOffset>(
        &self,
        buffer_handle: &ModelHandle<Buffer>,
        range: Range<T>,
        cx: &mut ModelContext<Self>,
    ) -> Task<Result<Vec<CodeAction>>> {
        let buffer = buffer_handle.read(cx);
        let range = buffer.anchor_before(range.start)..buffer.anchor_before(range.end);
        self.request_primary_lsp(buffer_handle.clone(), GetCodeActions { range }, cx)
    }

    pub fn apply_code_action(
        &self,
        buffer_handle: ModelHandle<Buffer>,
        mut action: CodeAction,
        push_to_history: bool,
        cx: &mut ModelContext<Self>,
    ) -> Task<Result<ProjectTransaction>> {
        if self.is_local() {
            let buffer = buffer_handle.read(cx);
            let (lsp_adapter, lang_server) = if let Some((adapter, server)) =
                self.language_server_for_buffer(buffer, action.server_id, cx)
            {
                (adapter.clone(), server.clone())
            } else {
                return Task::ready(Ok(Default::default()));
            };
            let range = action.range.to_point_utf16(buffer);

            cx.spawn(|this, mut cx| async move {
                if let Some(lsp_range) = action
                    .lsp_action
                    .data
                    .as_mut()
                    .and_then(|d| d.get_mut("codeActionParams"))
                    .and_then(|d| d.get_mut("range"))
                {
                    *lsp_range = serde_json::to_value(&range_to_lsp(range)).unwrap();
                    action.lsp_action = lang_server
                        .request::<lsp::request::CodeActionResolveRequest>(action.lsp_action)
                        .await?;
                } else {
                    let actions = this
                        .update(&mut cx, |this, cx| {
                            this.code_actions(&buffer_handle, action.range, cx)
                        })
                        .await?;
                    action.lsp_action = actions
                        .into_iter()
                        .find(|a| a.lsp_action.title == action.lsp_action.title)
                        .ok_or_else(|| anyhow!("code action is outdated"))?
                        .lsp_action;
                }

                if let Some(edit) = action.lsp_action.edit {
                    if edit.changes.is_some() || edit.document_changes.is_some() {
                        return Self::deserialize_workspace_edit(
                            this,
                            edit,
                            push_to_history,
                            lsp_adapter.clone(),
                            lang_server.clone(),
                            &mut cx,
                        )
                        .await;
                    }
                }

                if let Some(command) = action.lsp_action.command {
                    this.update(&mut cx, |this, _| {
                        this.last_workspace_edits_by_language_server
                            .remove(&lang_server.server_id());
                    });

                    let result = lang_server
                        .request::<lsp::request::ExecuteCommand>(lsp::ExecuteCommandParams {
                            command: command.command,
                            arguments: command.arguments.unwrap_or_default(),
                            ..Default::default()
                        })
                        .await;

                    if let Err(err) = result {
                        // TODO: LSP ERROR
                        return Err(err);
                    }

                    return Ok(this.update(&mut cx, |this, _| {
                        this.last_workspace_edits_by_language_server
                            .remove(&lang_server.server_id())
                            .unwrap_or_default()
                    }));
                }

                Ok(ProjectTransaction::default())
            })
        } else if let Some(project_id) = self.remote_id() {
            let client = self.client.clone();
            let request = proto::ApplyCodeAction {
                project_id,
                buffer_id: buffer_handle.read(cx).remote_id(),
                action: Some(language::proto::serialize_code_action(&action)),
            };
            cx.spawn(|this, mut cx| async move {
                let response = client
                    .request(request)
                    .await?
                    .transaction
                    .ok_or_else(|| anyhow!("missing transaction"))?;
                this.update(&mut cx, |this, cx| {
                    this.deserialize_project_transaction(response, push_to_history, cx)
                })
                .await
            })
        } else {
            Task::ready(Err(anyhow!("project does not have a remote id")))
        }
    }

    fn apply_on_type_formatting(
        &self,
        buffer: ModelHandle<Buffer>,
        position: Anchor,
        trigger: String,
        cx: &mut ModelContext<Self>,
    ) -> Task<Result<Option<Transaction>>> {
        if self.is_local() {
            cx.spawn(|this, mut cx| async move {
                // Do not allow multiple concurrent formatting requests for the
                // same buffer.
                this.update(&mut cx, |this, cx| {
                    this.buffers_being_formatted
                        .insert(buffer.read(cx).remote_id())
                });

                let _cleanup = defer({
                    let this = this.clone();
                    let mut cx = cx.clone();
                    let closure_buffer = buffer.clone();
                    move || {
                        this.update(&mut cx, |this, cx| {
                            this.buffers_being_formatted
                                .remove(&closure_buffer.read(cx).remote_id());
                        });
                    }
                });

                buffer
                    .update(&mut cx, |buffer, _| {
                        buffer.wait_for_edits(Some(position.timestamp))
                    })
                    .await?;
                this.update(&mut cx, |this, cx| {
                    let position = position.to_point_utf16(buffer.read(cx));
                    this.on_type_format(buffer, position, trigger, false, cx)
                })
                .await
            })
        } else if let Some(project_id) = self.remote_id() {
            let client = self.client.clone();
            let request = proto::OnTypeFormatting {
                project_id,
                buffer_id: buffer.read(cx).remote_id(),
                position: Some(serialize_anchor(&position)),
                trigger,
                version: serialize_version(&buffer.read(cx).version()),
            };
            cx.spawn(|_, _| async move {
                client
                    .request(request)
                    .await?
                    .transaction
                    .map(language::proto::deserialize_transaction)
                    .transpose()
            })
        } else {
            Task::ready(Err(anyhow!("project does not have a remote id")))
        }
    }

    async fn deserialize_edits(
        this: ModelHandle<Self>,
        buffer_to_edit: ModelHandle<Buffer>,
        edits: Vec<lsp::TextEdit>,
        push_to_history: bool,
        _: Arc<CachedLspAdapter>,
        language_server: Arc<LanguageServer>,
        cx: &mut AsyncAppContext,
    ) -> Result<Option<Transaction>> {
        let edits = this
            .update(cx, |this, cx| {
                this.edits_from_lsp(
                    &buffer_to_edit,
                    edits,
                    language_server.server_id(),
                    None,
                    cx,
                )
            })
            .await?;

        let transaction = buffer_to_edit.update(cx, |buffer, cx| {
            buffer.finalize_last_transaction();
            buffer.start_transaction();
            for (range, text) in edits {
                buffer.edit([(range, text)], None, cx);
            }

            if buffer.end_transaction(cx).is_some() {
                let transaction = buffer.finalize_last_transaction().unwrap().clone();
                if !push_to_history {
                    buffer.forget_transaction(transaction.id);
                }
                Some(transaction)
            } else {
                None
            }
        });

        Ok(transaction)
    }

    async fn deserialize_workspace_edit(
        this: ModelHandle<Self>,
        edit: lsp::WorkspaceEdit,
        push_to_history: bool,
        lsp_adapter: Arc<CachedLspAdapter>,
        language_server: Arc<LanguageServer>,
        cx: &mut AsyncAppContext,
    ) -> Result<ProjectTransaction> {
        let fs = this.read_with(cx, |this, _| this.fs.clone());
        let mut operations = Vec::new();
        if let Some(document_changes) = edit.document_changes {
            match document_changes {
                lsp::DocumentChanges::Edits(edits) => {
                    operations.extend(edits.into_iter().map(lsp::DocumentChangeOperation::Edit))
                }
                lsp::DocumentChanges::Operations(ops) => operations = ops,
            }
        } else if let Some(changes) = edit.changes {
            operations.extend(changes.into_iter().map(|(uri, edits)| {
                lsp::DocumentChangeOperation::Edit(lsp::TextDocumentEdit {
                    text_document: lsp::OptionalVersionedTextDocumentIdentifier {
                        uri,
                        version: None,
                    },
                    edits: edits.into_iter().map(OneOf::Left).collect(),
                })
            }));
        }

        let mut project_transaction = ProjectTransaction::default();
        for operation in operations {
            match operation {
                lsp::DocumentChangeOperation::Op(lsp::ResourceOp::Create(op)) => {
                    let abs_path = op
                        .uri
                        .to_file_path()
                        .map_err(|_| anyhow!("can't convert URI to path"))?;

                    if let Some(parent_path) = abs_path.parent() {
                        fs.create_dir(parent_path).await?;
                    }
                    if abs_path.ends_with("/") {
                        fs.create_dir(&abs_path).await?;
                    } else {
                        fs.create_file(&abs_path, op.options.map(Into::into).unwrap_or_default())
                            .await?;
                    }
                }

                lsp::DocumentChangeOperation::Op(lsp::ResourceOp::Rename(op)) => {
                    let source_abs_path = op
                        .old_uri
                        .to_file_path()
                        .map_err(|_| anyhow!("can't convert URI to path"))?;
                    let target_abs_path = op
                        .new_uri
                        .to_file_path()
                        .map_err(|_| anyhow!("can't convert URI to path"))?;
                    fs.rename(
                        &source_abs_path,
                        &target_abs_path,
                        op.options.map(Into::into).unwrap_or_default(),
                    )
                    .await?;
                }

                lsp::DocumentChangeOperation::Op(lsp::ResourceOp::Delete(op)) => {
                    let abs_path = op
                        .uri
                        .to_file_path()
                        .map_err(|_| anyhow!("can't convert URI to path"))?;
                    let options = op.options.map(Into::into).unwrap_or_default();
                    if abs_path.ends_with("/") {
                        fs.remove_dir(&abs_path, options).await?;
                    } else {
                        fs.remove_file(&abs_path, options).await?;
                    }
                }

                lsp::DocumentChangeOperation::Edit(op) => {
                    let buffer_to_edit = this
                        .update(cx, |this, cx| {
                            this.open_local_buffer_via_lsp(
                                op.text_document.uri,
                                language_server.server_id(),
                                lsp_adapter.name.clone(),
                                cx,
                            )
                        })
                        .await?;

                    let edits = this
                        .update(cx, |this, cx| {
                            let edits = op.edits.into_iter().map(|edit| match edit {
                                OneOf::Left(edit) => edit,
                                OneOf::Right(edit) => edit.text_edit,
                            });
                            this.edits_from_lsp(
                                &buffer_to_edit,
                                edits,
                                language_server.server_id(),
                                op.text_document.version,
                                cx,
                            )
                        })
                        .await?;

                    let transaction = buffer_to_edit.update(cx, |buffer, cx| {
                        buffer.finalize_last_transaction();
                        buffer.start_transaction();
                        for (range, text) in edits {
                            buffer.edit([(range, text)], None, cx);
                        }
                        let transaction = if buffer.end_transaction(cx).is_some() {
                            let transaction = buffer.finalize_last_transaction().unwrap().clone();
                            if !push_to_history {
                                buffer.forget_transaction(transaction.id);
                            }
                            Some(transaction)
                        } else {
                            None
                        };

                        transaction
                    });
                    if let Some(transaction) = transaction {
                        project_transaction.0.insert(buffer_to_edit, transaction);
                    }
                }
            }
        }

        Ok(project_transaction)
    }

    pub fn prepare_rename<T: ToPointUtf16>(
        &self,
        buffer: ModelHandle<Buffer>,
        position: T,
        cx: &mut ModelContext<Self>,
    ) -> Task<Result<Option<Range<Anchor>>>> {
        let position = position.to_point_utf16(buffer.read(cx));
        self.request_primary_lsp(buffer, PrepareRename { position }, cx)
    }

    pub fn perform_rename<T: ToPointUtf16>(
        &self,
        buffer: ModelHandle<Buffer>,
        position: T,
        new_name: String,
        push_to_history: bool,
        cx: &mut ModelContext<Self>,
    ) -> Task<Result<ProjectTransaction>> {
        let position = position.to_point_utf16(buffer.read(cx));
        self.request_primary_lsp(
            buffer,
            PerformRename {
                position,
                new_name,
                push_to_history,
            },
            cx,
        )
    }

    pub fn on_type_format<T: ToPointUtf16>(
        &self,
        buffer: ModelHandle<Buffer>,
        position: T,
        trigger: String,
        push_to_history: bool,
        cx: &mut ModelContext<Self>,
    ) -> Task<Result<Option<Transaction>>> {
        let (position, tab_size) = buffer.read_with(cx, |buffer, cx| {
            let position = position.to_point_utf16(buffer);
            (
                position,
                language_settings(buffer.language_at(position).as_ref(), buffer.file(), cx)
                    .tab_size,
            )
        });
        self.request_primary_lsp(
            buffer.clone(),
            OnTypeFormatting {
                position,
                trigger,
                options: lsp_command::lsp_formatting_options(tab_size.get()).into(),
                push_to_history,
            },
            cx,
        )
    }

    pub fn inlay_hints<T: ToOffset>(
        &self,
        buffer_handle: ModelHandle<Buffer>,
        range: Range<T>,
        cx: &mut ModelContext<Self>,
    ) -> Task<anyhow::Result<Vec<InlayHint>>> {
        let buffer = buffer_handle.read(cx);
        let range = buffer.anchor_before(range.start)..buffer.anchor_before(range.end);
        let range_start = range.start;
        let range_end = range.end;
        let buffer_id = buffer.remote_id();
        let buffer_version = buffer.version().clone();
        let lsp_request = InlayHints { range };

        if self.is_local() {
            let lsp_request_task = self.request_primary_lsp(buffer_handle.clone(), lsp_request, cx);
            cx.spawn(|_, mut cx| async move {
                buffer_handle
                    .update(&mut cx, |buffer, _| {
                        buffer.wait_for_edits(vec![range_start.timestamp, range_end.timestamp])
                    })
                    .await
                    .context("waiting for inlay hint request range edits")?;
                lsp_request_task.await.context("inlay hints LSP request")
            })
        } else if let Some(project_id) = self.remote_id() {
            let client = self.client.clone();
            let request = proto::InlayHints {
                project_id,
                buffer_id,
                start: Some(serialize_anchor(&range_start)),
                end: Some(serialize_anchor(&range_end)),
                version: serialize_version(&buffer_version),
            };
            cx.spawn(|project, cx| async move {
                let response = client
                    .request(request)
                    .await
                    .context("inlay hints proto request")?;
                let hints_request_result = LspCommand::response_from_proto(
                    lsp_request,
                    response,
                    project,
                    buffer_handle.clone(),
                    cx,
                )
                .await;

                hints_request_result.context("inlay hints proto response conversion")
            })
        } else {
            Task::ready(Err(anyhow!("project does not have a remote id")))
        }
    }

    pub fn resolve_inlay_hint(
        &self,
        hint: InlayHint,
        buffer_handle: ModelHandle<Buffer>,
        server_id: LanguageServerId,
        cx: &mut ModelContext<Self>,
    ) -> Task<anyhow::Result<InlayHint>> {
        if self.is_local() {
            let buffer = buffer_handle.read(cx);
            let (_, lang_server) = if let Some((adapter, server)) =
                self.language_server_for_buffer(buffer, server_id, cx)
            {
                (adapter.clone(), server.clone())
            } else {
                return Task::ready(Ok(hint));
            };
            if !InlayHints::can_resolve_inlays(lang_server.capabilities()) {
                return Task::ready(Ok(hint));
            }

            let buffer_snapshot = buffer.snapshot();
            cx.spawn(|_, mut cx| async move {
                let resolve_task = lang_server.request::<lsp::request::InlayHintResolveRequest>(
                    InlayHints::project_to_lsp_hint(hint, &buffer_snapshot),
                );
                let resolved_hint = resolve_task
                    .await
                    .context("inlay hint resolve LSP request")?;
                let resolved_hint = InlayHints::lsp_to_project_hint(
                    resolved_hint,
                    &buffer_handle,
                    server_id,
                    ResolveState::Resolved,
                    false,
                    &mut cx,
                )
                .await?;
                Ok(resolved_hint)
            })
        } else if let Some(project_id) = self.remote_id() {
            let client = self.client.clone();
            let request = proto::ResolveInlayHint {
                project_id,
                buffer_id: buffer_handle.read(cx).remote_id(),
                language_server_id: server_id.0 as u64,
                hint: Some(InlayHints::project_to_proto_hint(hint.clone())),
            };
            cx.spawn(|_, _| async move {
                let response = client
                    .request(request)
                    .await
                    .context("inlay hints proto request")?;
                match response.hint {
                    Some(resolved_hint) => InlayHints::proto_to_project_hint(resolved_hint)
                        .context("inlay hints proto resolve response conversion"),
                    None => Ok(hint),
                }
<<<<<<< HEAD
                background
                    .scoped(|scope| {
                        for worker_matched_buffers in matched_buffers.iter_mut() {
                            let mut buffers_rx = buffers_rx.clone();
                            scope.spawn(async move {
                                while let Some((buffer, snapshot)) = buffers_rx.next().await {
                                    let buffer_matches = if query.file_matches(
                                        snapshot.file().map(|file| file.path().as_ref()),
                                    ) {
                                        query
                                            .search(&snapshot, None)
                                            .await
                                            .iter()
                                            .map(|range| {
                                                snapshot.anchor_before(range.start)
                                                    ..snapshot.anchor_after(range.end)
                                            })
                                            .collect()
                                    } else {
                                        Vec::new()
                                    };
                                    if !buffer_matches.is_empty() {
                                        worker_matched_buffers
                                            .insert(buffer.clone(), buffer_matches);
                                    }
                                }
                            });
                        }
                    })
                    .await;
                Ok(matched_buffers.into_iter().flatten().collect())
=======
>>>>>>> b9495591
            })
        } else {
            Task::ready(Err(anyhow!("project does not have a remote id")))
        }
    }

    #[allow(clippy::type_complexity)]
    pub fn search(
        &self,
        query: SearchQuery,
        cx: &mut ModelContext<Self>,
    ) -> Receiver<(ModelHandle<Buffer>, Vec<Range<Anchor>>)> {
        if self.is_local() {
            self.search_local(query, cx)
        } else if let Some(project_id) = self.remote_id() {
            let (tx, rx) = smol::channel::unbounded();
            let request = self.client.request(query.to_proto(project_id));
            cx.spawn(|this, mut cx| async move {
                let response = request.await?;
                let mut result = HashMap::default();
                for location in response.locations {
                    let target_buffer = this
                        .update(&mut cx, |this, cx| {
                            this.wait_for_remote_buffer(location.buffer_id, cx)
                        })
                        .await?;
                    let start = location
                        .start
                        .and_then(deserialize_anchor)
                        .ok_or_else(|| anyhow!("missing target start"))?;
                    let end = location
                        .end
                        .and_then(deserialize_anchor)
                        .ok_or_else(|| anyhow!("missing target end"))?;
                    result
                        .entry(target_buffer)
                        .or_insert(Vec::new())
                        .push(start..end)
                }
                for (buffer, ranges) in result {
                    let _ = tx.send((buffer, ranges)).await;
                }
                Result::<(), anyhow::Error>::Ok(())
            })
            .detach_and_log_err(cx);
            rx
        } else {
            unimplemented!();
        }
    }

    pub fn search_local(
        &self,
        query: SearchQuery,
        cx: &mut ModelContext<Self>,
    ) -> Receiver<(ModelHandle<Buffer>, Vec<Range<Anchor>>)> {
        // Local search is split into several phases.
        // TL;DR is that we do 2 passes; initial pass to pick files which contain at least one match
        // and the second phase that finds positions of all the matches found in the candidate files.
        // The Receiver obtained from this function returns matches sorted by buffer path. Files without a buffer path are reported first.
        //
        // It gets a bit hairy though, because we must account for files that do not have a persistent representation
        // on FS. Namely, if you have an untitled buffer or unsaved changes in a buffer, we want to scan that too.
        //
        // 1. We initialize a queue of match candidates and feed all opened buffers into it (== unsaved files / untitled buffers).
        //    Then, we go through a worktree and check for files that do match a predicate. If the file had an opened version, we skip the scan
        //    of FS version for that file altogether - after all, what we have in memory is more up-to-date than what's in FS.
        // 2. At this point, we have a list of all potentially matching buffers/files.
        //    We sort that list by buffer path - this list is retained for later use.
        //    We ensure that all buffers are now opened and available in project.
        // 3. We run a scan over all the candidate buffers on multiple background threads.
        //    We cannot assume that there will even be a match - while at least one match
        //    is guaranteed for files obtained from FS, the buffers we got from memory (unsaved files/unnamed buffers) might not have a match at all.
        //    There is also an auxilliary background thread responsible for result gathering.
        //    This is where the sorted list of buffers comes into play to maintain sorted order; Whenever this background thread receives a notification (buffer has/doesn't have matches),
        //    it keeps it around. It reports matches in sorted order, though it accepts them in unsorted order as well.
        //    As soon as the match info on next position in sorted order becomes available, it reports it (if it's a match) or skips to the next
        //    entry - which might already be available thanks to out-of-order processing.
        //
        // We could also report matches fully out-of-order, without maintaining a sorted list of matching paths.
        // This however would mean that project search (that is the main user of this function) would have to do the sorting itself, on the go.
        // This isn't as straightforward as running an insertion sort sadly, and would also mean that it would have to care about maintaining match index
        // in face of constantly updating list of sorted matches.
        // Meanwhile, this implementation offers index stability, since the matches are already reported in a sorted order.
        let snapshots = self
            .visible_worktrees(cx)
            .filter_map(|tree| {
                let tree = tree.read(cx).as_local()?;
                Some(tree.snapshot())
            })
            .collect::<Vec<_>>();

        let background = cx.background().clone();
        let path_count: usize = snapshots.iter().map(|s| s.visible_file_count()).sum();
        if path_count == 0 {
            let (_, rx) = smol::channel::bounded(1024);
            return rx;
        }
        let workers = background.num_cpus().min(path_count);
        let (matching_paths_tx, matching_paths_rx) = smol::channel::bounded(1024);
        let mut unnamed_files = vec![];
        let opened_buffers = self
            .opened_buffers
            .iter()
            .filter_map(|(_, b)| {
                let buffer = b.upgrade(cx)?;
                let snapshot = buffer.read_with(cx, |buffer, _| buffer.snapshot());
                if let Some(path) = snapshot.file().map(|file| file.path()) {
                    Some((path.clone(), (buffer, snapshot)))
                } else {
                    unnamed_files.push(buffer);
                    None
                }
            })
            .collect();
        cx.background()
            .spawn(Self::background_search(
                unnamed_files,
                opened_buffers,
                cx.background().clone(),
                self.fs.clone(),
                workers,
                query.clone(),
                path_count,
                snapshots,
                matching_paths_tx,
            ))
            .detach();

        let (buffers, buffers_rx) = Self::sort_candidates_and_open_buffers(matching_paths_rx, cx);
        let background = cx.background().clone();
        let (result_tx, result_rx) = smol::channel::bounded(1024);
        cx.background()
            .spawn(async move {
                let Ok(buffers) = buffers.await else {
                    return;
                };

                let buffers_len = buffers.len();
                if buffers_len == 0 {
                    return;
                }
                let query = &query;
                let (finished_tx, mut finished_rx) = smol::channel::unbounded();
                background
                    .scoped(|scope| {
                        #[derive(Clone)]
                        struct FinishedStatus {
                            entry: Option<(ModelHandle<Buffer>, Vec<Range<Anchor>>)>,
                            buffer_index: SearchMatchCandidateIndex,
                        }

                        for _ in 0..workers {
                            let finished_tx = finished_tx.clone();
                            let mut buffers_rx = buffers_rx.clone();
                            scope.spawn(async move {
                                while let Some((entry, buffer_index)) = buffers_rx.next().await {
                                    let buffer_matches = if let Some((_, snapshot)) = entry.as_ref()
                                    {
                                        if query.file_matches(
                                            snapshot.file().map(|file| file.path().as_ref()),
                                        ) {
                                            query
                                                .search(&snapshot, None)
                                                .await
                                                .iter()
                                                .map(|range| {
                                                    snapshot.anchor_before(range.start)
                                                        ..snapshot.anchor_after(range.end)
                                                })
                                                .collect()
                                        } else {
                                            Vec::new()
                                        }
                                    } else {
                                        Vec::new()
                                    };

                                    let status = if !buffer_matches.is_empty() {
                                        let entry = if let Some((buffer, _)) = entry.as_ref() {
                                            Some((buffer.clone(), buffer_matches))
                                        } else {
                                            None
                                        };
                                        FinishedStatus {
                                            entry,
                                            buffer_index,
                                        }
                                    } else {
                                        FinishedStatus {
                                            entry: None,
                                            buffer_index,
                                        }
                                    };
                                    if finished_tx.send(status).await.is_err() {
                                        break;
                                    }
                                }
                            });
                        }
                        // Report sorted matches
                        scope.spawn(async move {
                            let mut current_index = 0;
                            let mut scratch = vec![None; buffers_len];
                            while let Some(status) = finished_rx.next().await {
                                debug_assert!(
                                    scratch[status.buffer_index].is_none(),
                                    "Got match status of position {} twice",
                                    status.buffer_index
                                );
                                let index = status.buffer_index;
                                scratch[index] = Some(status);
                                while current_index < buffers_len {
                                    let Some(current_entry) = scratch[current_index].take() else {
                                        // We intentionally **do not** increment `current_index` here. When next element arrives
                                        // from `finished_rx`, we will inspect the same position again, hoping for it to be Some(_)
                                        // this time.
                                        break;
                                    };
                                    if let Some(entry) = current_entry.entry {
                                        result_tx.send(entry).await.log_err();
                                    }
                                    current_index += 1;
                                }
                                if current_index == buffers_len {
                                    break;
                                }
                            }
                        });
                    })
                    .await;
            })
            .detach();
        result_rx
    }
    /// Pick paths that might potentially contain a match of a given search query.
    async fn background_search(
        unnamed_buffers: Vec<ModelHandle<Buffer>>,
        opened_buffers: HashMap<Arc<Path>, (ModelHandle<Buffer>, BufferSnapshot)>,
        background: Arc<Background>,
        fs: Arc<dyn Fs>,
        workers: usize,
        query: SearchQuery,
        path_count: usize,
        snapshots: Vec<LocalSnapshot>,
        matching_paths_tx: Sender<SearchMatchCandidate>,
    ) {
        let fs = &fs;
        let query = &query;
        let matching_paths_tx = &matching_paths_tx;
        let snapshots = &snapshots;
        let paths_per_worker = (path_count + workers - 1) / workers;
        for buffer in unnamed_buffers {
            matching_paths_tx
                .send(SearchMatchCandidate::OpenBuffer {
                    buffer: buffer.clone(),
                    path: None,
                })
                .await
                .log_err();
        }
        for (path, (buffer, _)) in opened_buffers.iter() {
            matching_paths_tx
                .send(SearchMatchCandidate::OpenBuffer {
                    buffer: buffer.clone(),
                    path: Some(path.clone()),
                })
                .await
                .log_err();
        }
        background
            .scoped(|scope| {
                for worker_ix in 0..workers {
                    let worker_start_ix = worker_ix * paths_per_worker;
                    let worker_end_ix = worker_start_ix + paths_per_worker;
                    let unnamed_buffers = opened_buffers.clone();
                    scope.spawn(async move {
                        let mut snapshot_start_ix = 0;
                        let mut abs_path = PathBuf::new();
                        for snapshot in snapshots {
                            let snapshot_end_ix = snapshot_start_ix + snapshot.visible_file_count();
                            if worker_end_ix <= snapshot_start_ix {
                                break;
                            } else if worker_start_ix > snapshot_end_ix {
                                snapshot_start_ix = snapshot_end_ix;
                                continue;
                            } else {
                                let start_in_snapshot =
                                    worker_start_ix.saturating_sub(snapshot_start_ix);
                                let end_in_snapshot =
                                    cmp::min(worker_end_ix, snapshot_end_ix) - snapshot_start_ix;

                                for entry in snapshot
                                    .files(false, start_in_snapshot)
                                    .take(end_in_snapshot - start_in_snapshot)
                                {
                                    if matching_paths_tx.is_closed() {
                                        break;
                                    }
                                    if unnamed_buffers.contains_key(&entry.path) {
                                        continue;
                                    }
                                    let matches = if query.file_matches(Some(&entry.path)) {
                                        abs_path.clear();
                                        abs_path.push(&snapshot.abs_path());
                                        abs_path.push(&entry.path);
                                        if let Some(file) = fs.open_sync(&abs_path).await.log_err()
                                        {
                                            query.detect(file).unwrap_or(false)
                                        } else {
                                            false
                                        }
                                    } else {
                                        false
                                    };

                                    if matches {
                                        let project_path = SearchMatchCandidate::Path {
                                            worktree_id: snapshot.id(),
                                            path: entry.path.clone(),
                                        };
                                        if matching_paths_tx.send(project_path).await.is_err() {
                                            break;
                                        }
                                    }
                                }

                                snapshot_start_ix = snapshot_end_ix;
                            }
                        }
                    });
                }
            })
            .await;
    }

    fn request_primary_lsp<R: LspCommand>(
        &self,
        buffer_handle: ModelHandle<Buffer>,
        request: R,
        cx: &mut ModelContext<Self>,
    ) -> Task<Result<R::Response>>
    where
        <R::LspRequest as lsp::request::Request>::Result: Send,
    {
        let buffer = buffer_handle.read(cx);
        let server_id = match self.primary_language_server_for_buffer(buffer, cx) {
            Some((_, server)) => server.server_id(),
            None => return Task::ready(Ok(Default::default())),
        };

        self.request_lsp(buffer_handle, server_id, request, cx)
    }

    fn request_lsp<R: LspCommand>(
        &self,
        buffer_handle: ModelHandle<Buffer>,
        server_id: LanguageServerId,
        request: R,
        cx: &mut ModelContext<Self>,
    ) -> Task<Result<R::Response>>
    where
        <R::LspRequest as lsp::request::Request>::Result: Send,
    {
        let buffer = buffer_handle.read(cx);
        if self.is_local() {
            let file = File::from_dyn(buffer.file()).and_then(File::as_local);
            let language_server = self
                .language_server_for_buffer(buffer, server_id, cx)
                .map(|(_, server)| server.clone());

            if let (Some(file), Some(language_server)) = (file, language_server) {
                let lsp_params = request.to_lsp(&file.abs_path(cx), buffer, &language_server, cx);
                return cx.spawn(|this, cx| async move {
                    if !request.check_capabilities(language_server.capabilities()) {
                        return Ok(Default::default());
                    }

                    let result = language_server.request::<R::LspRequest>(lsp_params).await;
                    let response = match result {
                        Ok(response) => response,

                        Err(err) => {
                            log::warn!(
                                "Generic lsp request to {} failed: {}",
                                language_server.name(),
                                err
                            );
                            return Err(err);
                        }
                    };

                    request
                        .response_from_lsp(
                            response,
                            this,
                            buffer_handle,
                            language_server.server_id(),
                            cx,
                        )
                        .await
                });
            }
        } else if let Some(project_id) = self.remote_id() {
            let rpc = self.client.clone();
            let message = request.to_proto(project_id, buffer);
            return cx.spawn_weak(|this, cx| async move {
                // Ensure the project is still alive by the time the task
                // is scheduled.
                this.upgrade(&cx)
                    .ok_or_else(|| anyhow!("project dropped"))?;

                let response = rpc.request(message).await?;

                let this = this
                    .upgrade(&cx)
                    .ok_or_else(|| anyhow!("project dropped"))?;
                if this.read_with(&cx, |this, _| this.is_read_only()) {
                    Err(anyhow!("disconnected before completing request"))
                } else {
                    request
                        .response_from_proto(response, this, buffer_handle, cx)
                        .await
                }
            });
        }

        Task::ready(Ok(Default::default()))
    }

    fn sort_candidates_and_open_buffers(
        mut matching_paths_rx: Receiver<SearchMatchCandidate>,
        cx: &mut ModelContext<Self>,
    ) -> (
        futures::channel::oneshot::Receiver<Vec<SearchMatchCandidate>>,
        Receiver<(
            Option<(ModelHandle<Buffer>, BufferSnapshot)>,
            SearchMatchCandidateIndex,
        )>,
    ) {
        let (buffers_tx, buffers_rx) = smol::channel::bounded(1024);
        let (sorted_buffers_tx, sorted_buffers_rx) = futures::channel::oneshot::channel();
        cx.spawn(|this, cx| async move {
            let mut buffers = vec![];
            while let Some(entry) = matching_paths_rx.next().await {
                buffers.push(entry);
            }
            buffers.sort_by_key(|candidate| candidate.path());
            let matching_paths = buffers.clone();
            let _ = sorted_buffers_tx.send(buffers);
            for (index, candidate) in matching_paths.into_iter().enumerate() {
                if buffers_tx.is_closed() {
                    break;
                }
                let this = this.clone();
                let buffers_tx = buffers_tx.clone();
                cx.spawn(|mut cx| async move {
                    let buffer = match candidate {
                        SearchMatchCandidate::OpenBuffer { buffer, .. } => Some(buffer),
                        SearchMatchCandidate::Path { worktree_id, path } => this
                            .update(&mut cx, |this, cx| {
                                this.open_buffer((worktree_id, path), cx)
                            })
                            .await
                            .log_err(),
                    };
                    if let Some(buffer) = buffer {
                        let snapshot = buffer.read_with(&cx, |buffer, _| buffer.snapshot());
                        buffers_tx
                            .send((Some((buffer, snapshot)), index))
                            .await
                            .log_err();
                    } else {
                        buffers_tx.send((None, index)).await.log_err();
                    }

                    Ok::<_, anyhow::Error>(())
                })
                .detach();
            }
        })
        .detach();
        (sorted_buffers_rx, buffers_rx)
    }

    pub fn find_or_create_local_worktree(
        &mut self,
        abs_path: impl AsRef<Path>,
        visible: bool,
        cx: &mut ModelContext<Self>,
    ) -> Task<Result<(ModelHandle<Worktree>, PathBuf)>> {
        let abs_path = abs_path.as_ref();
        if let Some((tree, relative_path)) = self.find_local_worktree(abs_path, cx) {
            Task::ready(Ok((tree, relative_path)))
        } else {
            let worktree = self.create_local_worktree(abs_path, visible, cx);
            cx.foreground()
                .spawn(async move { Ok((worktree.await?, PathBuf::new())) })
        }
    }

    pub fn find_local_worktree(
        &self,
        abs_path: &Path,
        cx: &AppContext,
    ) -> Option<(ModelHandle<Worktree>, PathBuf)> {
        for tree in &self.worktrees {
            if let Some(tree) = tree.upgrade(cx) {
                if let Some(relative_path) = tree
                    .read(cx)
                    .as_local()
                    .and_then(|t| abs_path.strip_prefix(t.abs_path()).ok())
                {
                    return Some((tree.clone(), relative_path.into()));
                }
            }
        }
        None
    }

    pub fn is_shared(&self) -> bool {
        match &self.client_state {
            Some(ProjectClientState::Local { .. }) => true,
            _ => false,
        }
    }

    fn create_local_worktree(
        &mut self,
        abs_path: impl AsRef<Path>,
        visible: bool,
        cx: &mut ModelContext<Self>,
    ) -> Task<Result<ModelHandle<Worktree>>> {
        let fs = self.fs.clone();
        let client = self.client.clone();
        let next_entry_id = self.next_entry_id.clone();
        let path: Arc<Path> = abs_path.as_ref().into();
        let task = self
            .loading_local_worktrees
            .entry(path.clone())
            .or_insert_with(|| {
                cx.spawn(|project, mut cx| {
                    async move {
                        let worktree = Worktree::local(
                            client.clone(),
                            path.clone(),
                            visible,
                            fs,
                            next_entry_id,
                            &mut cx,
                        )
                        .await;

                        project.update(&mut cx, |project, _| {
                            project.loading_local_worktrees.remove(&path);
                        });

                        let worktree = worktree?;
                        project.update(&mut cx, |project, cx| project.add_worktree(&worktree, cx));
                        Ok(worktree)
                    }
                    .map_err(Arc::new)
                })
                .shared()
            })
            .clone();
        cx.foreground().spawn(async move {
            match task.await {
                Ok(worktree) => Ok(worktree),
                Err(err) => Err(anyhow!("{}", err)),
            }
        })
    }

    pub fn remove_worktree(&mut self, id_to_remove: WorktreeId, cx: &mut ModelContext<Self>) {
        self.worktrees.retain(|worktree| {
            if let Some(worktree) = worktree.upgrade(cx) {
                let id = worktree.read(cx).id();
                if id == id_to_remove {
                    cx.emit(Event::WorktreeRemoved(id));
                    false
                } else {
                    true
                }
            } else {
                false
            }
        });
        self.metadata_changed(cx);
    }

    fn add_worktree(&mut self, worktree: &ModelHandle<Worktree>, cx: &mut ModelContext<Self>) {
        cx.observe(worktree, |_, _, cx| cx.notify()).detach();
        if worktree.read(cx).is_local() {
            cx.subscribe(worktree, |this, worktree, event, cx| match event {
                worktree::Event::UpdatedEntries(changes) => {
                    this.update_local_worktree_buffers(&worktree, changes, cx);
                    this.update_local_worktree_language_servers(&worktree, changes, cx);
                    this.update_local_worktree_settings(&worktree, changes, cx);
                    cx.emit(Event::WorktreeUpdatedEntries(
                        worktree.read(cx).id(),
                        changes.clone(),
                    ));
                }
                worktree::Event::UpdatedGitRepositories(updated_repos) => {
                    this.update_local_worktree_buffers_git_repos(worktree, updated_repos, cx)
                }
            })
            .detach();
        }

        let push_strong_handle = {
            let worktree = worktree.read(cx);
            self.is_shared() || worktree.is_visible() || worktree.is_remote()
        };
        if push_strong_handle {
            self.worktrees
                .push(WorktreeHandle::Strong(worktree.clone()));
        } else {
            self.worktrees
                .push(WorktreeHandle::Weak(worktree.downgrade()));
        }

        let handle_id = worktree.id();
        cx.observe_release(worktree, move |this, worktree, cx| {
            let _ = this.remove_worktree(worktree.id(), cx);
            cx.update_global::<SettingsStore, _, _>(|store, cx| {
                store.clear_local_settings(handle_id, cx).log_err()
            });
        })
        .detach();

        cx.emit(Event::WorktreeAdded);
        self.metadata_changed(cx);
    }

    fn update_local_worktree_buffers(
        &mut self,
        worktree_handle: &ModelHandle<Worktree>,
        changes: &[(Arc<Path>, ProjectEntryId, PathChange)],
        cx: &mut ModelContext<Self>,
    ) {
        let snapshot = worktree_handle.read(cx).snapshot();

        let mut renamed_buffers = Vec::new();
        for (path, entry_id, _) in changes {
            let worktree_id = worktree_handle.read(cx).id();
            let project_path = ProjectPath {
                worktree_id,
                path: path.clone(),
            };

            let buffer_id = match self.local_buffer_ids_by_entry_id.get(entry_id) {
                Some(&buffer_id) => buffer_id,
                None => match self.local_buffer_ids_by_path.get(&project_path) {
                    Some(&buffer_id) => buffer_id,
                    None => continue,
                },
            };

            let open_buffer = self.opened_buffers.get(&buffer_id);
            let buffer = if let Some(buffer) = open_buffer.and_then(|buffer| buffer.upgrade(cx)) {
                buffer
            } else {
                self.opened_buffers.remove(&buffer_id);
                self.local_buffer_ids_by_path.remove(&project_path);
                self.local_buffer_ids_by_entry_id.remove(entry_id);
                continue;
            };

            buffer.update(cx, |buffer, cx| {
                if let Some(old_file) = File::from_dyn(buffer.file()) {
                    if old_file.worktree != *worktree_handle {
                        return;
                    }

                    let new_file = if let Some(entry) = snapshot.entry_for_id(old_file.entry_id) {
                        File {
                            is_local: true,
                            entry_id: entry.id,
                            mtime: entry.mtime,
                            path: entry.path.clone(),
                            worktree: worktree_handle.clone(),
                            is_deleted: false,
                        }
                    } else if let Some(entry) = snapshot.entry_for_path(old_file.path().as_ref()) {
                        File {
                            is_local: true,
                            entry_id: entry.id,
                            mtime: entry.mtime,
                            path: entry.path.clone(),
                            worktree: worktree_handle.clone(),
                            is_deleted: false,
                        }
                    } else {
                        File {
                            is_local: true,
                            entry_id: old_file.entry_id,
                            path: old_file.path().clone(),
                            mtime: old_file.mtime(),
                            worktree: worktree_handle.clone(),
                            is_deleted: true,
                        }
                    };

                    let old_path = old_file.abs_path(cx);
                    if new_file.abs_path(cx) != old_path {
                        renamed_buffers.push((cx.handle(), old_file.clone()));
                        self.local_buffer_ids_by_path.remove(&project_path);
                        self.local_buffer_ids_by_path.insert(
                            ProjectPath {
                                worktree_id,
                                path: path.clone(),
                            },
                            buffer_id,
                        );
                    }

                    if new_file.entry_id != *entry_id {
                        self.local_buffer_ids_by_entry_id.remove(entry_id);
                        self.local_buffer_ids_by_entry_id
                            .insert(new_file.entry_id, buffer_id);
                    }

                    if new_file != *old_file {
                        if let Some(project_id) = self.remote_id() {
                            self.client
                                .send(proto::UpdateBufferFile {
                                    project_id,
                                    buffer_id: buffer_id as u64,
                                    file: Some(new_file.to_proto()),
                                })
                                .log_err();
                        }

                        buffer.file_updated(Arc::new(new_file), cx).detach();
                    }
                }
            });
        }

        for (buffer, old_file) in renamed_buffers {
            self.unregister_buffer_from_language_servers(&buffer, &old_file, cx);
            self.detect_language_for_buffer(&buffer, cx);
            self.register_buffer_with_language_servers(&buffer, cx);
        }
    }

    fn update_local_worktree_language_servers(
        &mut self,
        worktree_handle: &ModelHandle<Worktree>,
        changes: &[(Arc<Path>, ProjectEntryId, PathChange)],
        cx: &mut ModelContext<Self>,
    ) {
        if changes.is_empty() {
            return;
        }

        let worktree_id = worktree_handle.read(cx).id();
        let mut language_server_ids = self
            .language_server_ids
            .iter()
            .filter_map(|((server_worktree_id, _), server_id)| {
                (*server_worktree_id == worktree_id).then_some(*server_id)
            })
            .collect::<Vec<_>>();
        language_server_ids.sort();
        language_server_ids.dedup();

        let abs_path = worktree_handle.read(cx).abs_path();
        for server_id in &language_server_ids {
            if let Some(LanguageServerState::Running {
                server,
                watched_paths,
                ..
            }) = self.language_servers.get(server_id)
            {
                if let Some(watched_paths) = watched_paths.get(&worktree_id) {
                    let params = lsp::DidChangeWatchedFilesParams {
                        changes: changes
                            .iter()
                            .filter_map(|(path, _, change)| {
                                if !watched_paths.is_match(&path) {
                                    return None;
                                }
                                let typ = match change {
                                    PathChange::Loaded => return None,
                                    PathChange::Added => lsp::FileChangeType::CREATED,
                                    PathChange::Removed => lsp::FileChangeType::DELETED,
                                    PathChange::Updated => lsp::FileChangeType::CHANGED,
                                    PathChange::AddedOrUpdated => lsp::FileChangeType::CHANGED,
                                };
                                Some(lsp::FileEvent {
                                    uri: lsp::Url::from_file_path(abs_path.join(path)).unwrap(),
                                    typ,
                                })
                            })
                            .collect(),
                    };

                    if !params.changes.is_empty() {
                        server
                            .notify::<lsp::notification::DidChangeWatchedFiles>(params)
                            .log_err();
                    }
                }
            }
        }
    }

    fn update_local_worktree_buffers_git_repos(
        &mut self,
        worktree_handle: ModelHandle<Worktree>,
        changed_repos: &UpdatedGitRepositoriesSet,
        cx: &mut ModelContext<Self>,
    ) {
        debug_assert!(worktree_handle.read(cx).is_local());

        // Identify the loading buffers whose containing repository that has changed.
        let future_buffers = self
            .loading_buffers_by_path
            .iter()
            .filter_map(|(project_path, receiver)| {
                if project_path.worktree_id != worktree_handle.read(cx).id() {
                    return None;
                }
                let path = &project_path.path;
                changed_repos
                    .iter()
                    .find(|(work_dir, _)| path.starts_with(work_dir))?;
                let receiver = receiver.clone();
                let path = path.clone();
                Some(async move {
                    wait_for_loading_buffer(receiver)
                        .await
                        .ok()
                        .map(|buffer| (buffer, path))
                })
            })
            .collect::<FuturesUnordered<_>>();

        // Identify the current buffers whose containing repository has changed.
        let current_buffers = self
            .opened_buffers
            .values()
            .filter_map(|buffer| {
                let buffer = buffer.upgrade(cx)?;
                let file = File::from_dyn(buffer.read(cx).file())?;
                if file.worktree != worktree_handle {
                    return None;
                }
                let path = file.path();
                changed_repos
                    .iter()
                    .find(|(work_dir, _)| path.starts_with(work_dir))?;
                Some((buffer, path.clone()))
            })
            .collect::<Vec<_>>();

        if future_buffers.len() + current_buffers.len() == 0 {
            return;
        }

        let remote_id = self.remote_id();
        let client = self.client.clone();
        cx.spawn_weak(move |_, mut cx| async move {
            // Wait for all of the buffers to load.
            let future_buffers = future_buffers.collect::<Vec<_>>().await;

            // Reload the diff base for every buffer whose containing git repository has changed.
            let snapshot =
                worktree_handle.read_with(&cx, |tree, _| tree.as_local().unwrap().snapshot());
            let diff_bases_by_buffer = cx
                .background()
                .spawn(async move {
                    future_buffers
                        .into_iter()
                        .filter_map(|e| e)
                        .chain(current_buffers)
                        .filter_map(|(buffer, path)| {
                            let (work_directory, repo) =
                                snapshot.repository_and_work_directory_for_path(&path)?;
                            let repo = snapshot.get_local_repo(&repo)?;
                            let relative_path = path.strip_prefix(&work_directory).ok()?;
                            let base_text = repo.repo_ptr.lock().load_index_text(&relative_path);
                            Some((buffer, base_text))
                        })
                        .collect::<Vec<_>>()
                })
                .await;

            // Assign the new diff bases on all of the buffers.
            for (buffer, diff_base) in diff_bases_by_buffer {
                let buffer_id = buffer.update(&mut cx, |buffer, cx| {
                    buffer.set_diff_base(diff_base.clone(), cx);
                    buffer.remote_id()
                });
                if let Some(project_id) = remote_id {
                    client
                        .send(proto::UpdateDiffBase {
                            project_id,
                            buffer_id,
                            diff_base,
                        })
                        .log_err();
                }
            }
        })
        .detach();
    }

    fn update_local_worktree_settings(
        &mut self,
        worktree: &ModelHandle<Worktree>,
        changes: &UpdatedEntriesSet,
        cx: &mut ModelContext<Self>,
    ) {
        let project_id = self.remote_id();
        let worktree_id = worktree.id();
        let worktree = worktree.read(cx).as_local().unwrap();
        let remote_worktree_id = worktree.id();

        let mut settings_contents = Vec::new();
        for (path, _, change) in changes.iter() {
            if path.ends_with(&*LOCAL_SETTINGS_RELATIVE_PATH) {
                let settings_dir = Arc::from(
                    path.ancestors()
                        .nth(LOCAL_SETTINGS_RELATIVE_PATH.components().count())
                        .unwrap(),
                );
                let fs = self.fs.clone();
                let removed = *change == PathChange::Removed;
                let abs_path = worktree.absolutize(path);
                settings_contents.push(async move {
                    (settings_dir, (!removed).then_some(fs.load(&abs_path).await))
                });
            }
        }

        if settings_contents.is_empty() {
            return;
        }

        let client = self.client.clone();
        cx.spawn_weak(move |_, mut cx| async move {
            let settings_contents: Vec<(Arc<Path>, _)> =
                futures::future::join_all(settings_contents).await;
            cx.update(|cx| {
                cx.update_global::<SettingsStore, _, _>(|store, cx| {
                    for (directory, file_content) in settings_contents {
                        let file_content = file_content.and_then(|content| content.log_err());
                        store
                            .set_local_settings(
                                worktree_id,
                                directory.clone(),
                                file_content.as_ref().map(String::as_str),
                                cx,
                            )
                            .log_err();
                        if let Some(remote_id) = project_id {
                            client
                                .send(proto::UpdateWorktreeSettings {
                                    project_id: remote_id,
                                    worktree_id: remote_worktree_id.to_proto(),
                                    path: directory.to_string_lossy().into_owned(),
                                    content: file_content,
                                })
                                .log_err();
                        }
                    }
                });
            });
        })
        .detach();
    }

    pub fn set_active_path(&mut self, entry: Option<ProjectPath>, cx: &mut ModelContext<Self>) {
        let new_active_entry = entry.and_then(|project_path| {
            let worktree = self.worktree_for_id(project_path.worktree_id, cx)?;
            let entry = worktree.read(cx).entry_for_path(project_path.path)?;
            Some(entry.id)
        });
        if new_active_entry != self.active_entry {
            self.active_entry = new_active_entry;
            cx.emit(Event::ActiveEntryChanged(new_active_entry));
        }
    }

    pub fn language_servers_running_disk_based_diagnostics(
        &self,
    ) -> impl Iterator<Item = LanguageServerId> + '_ {
        self.language_server_statuses
            .iter()
            .filter_map(|(id, status)| {
                if status.has_pending_diagnostic_updates {
                    Some(*id)
                } else {
                    None
                }
            })
    }

    pub fn diagnostic_summary(&self, cx: &AppContext) -> DiagnosticSummary {
        let mut summary = DiagnosticSummary::default();
        for (_, _, path_summary) in self.diagnostic_summaries(cx) {
            summary.error_count += path_summary.error_count;
            summary.warning_count += path_summary.warning_count;
        }
        summary
    }

    pub fn diagnostic_summaries<'a>(
        &'a self,
        cx: &'a AppContext,
    ) -> impl Iterator<Item = (ProjectPath, LanguageServerId, DiagnosticSummary)> + 'a {
        self.visible_worktrees(cx).flat_map(move |worktree| {
            let worktree = worktree.read(cx);
            let worktree_id = worktree.id();
            worktree
                .diagnostic_summaries()
                .map(move |(path, server_id, summary)| {
                    (ProjectPath { worktree_id, path }, server_id, summary)
                })
        })
    }

    pub fn disk_based_diagnostics_started(
        &mut self,
        language_server_id: LanguageServerId,
        cx: &mut ModelContext<Self>,
    ) {
        cx.emit(Event::DiskBasedDiagnosticsStarted { language_server_id });
    }

    pub fn disk_based_diagnostics_finished(
        &mut self,
        language_server_id: LanguageServerId,
        cx: &mut ModelContext<Self>,
    ) {
        cx.emit(Event::DiskBasedDiagnosticsFinished { language_server_id });
    }

    pub fn active_entry(&self) -> Option<ProjectEntryId> {
        self.active_entry
    }

    pub fn entry_for_path(&self, path: &ProjectPath, cx: &AppContext) -> Option<Entry> {
        self.worktree_for_id(path.worktree_id, cx)?
            .read(cx)
            .entry_for_path(&path.path)
            .cloned()
    }

    pub fn path_for_entry(&self, entry_id: ProjectEntryId, cx: &AppContext) -> Option<ProjectPath> {
        let worktree = self.worktree_for_entry(entry_id, cx)?;
        let worktree = worktree.read(cx);
        let worktree_id = worktree.id();
        let path = worktree.entry_for_id(entry_id)?.path.clone();
        Some(ProjectPath { worktree_id, path })
    }

    pub fn absolute_path(&self, project_path: &ProjectPath, cx: &AppContext) -> Option<PathBuf> {
        let workspace_root = self
            .worktree_for_id(project_path.worktree_id, cx)?
            .read(cx)
            .abs_path();
        let project_path = project_path.path.as_ref();

        Some(if project_path == Path::new("") {
            workspace_root.to_path_buf()
        } else {
            workspace_root.join(project_path)
        })
    }

    // RPC message handlers

    async fn handle_unshare_project(
        this: ModelHandle<Self>,
        _: TypedEnvelope<proto::UnshareProject>,
        _: Arc<Client>,
        mut cx: AsyncAppContext,
    ) -> Result<()> {
        this.update(&mut cx, |this, cx| {
            if this.is_local() {
                this.unshare(cx)?;
            } else {
                this.disconnected_from_host(cx);
            }
            Ok(())
        })
    }

    async fn handle_add_collaborator(
        this: ModelHandle<Self>,
        mut envelope: TypedEnvelope<proto::AddProjectCollaborator>,
        _: Arc<Client>,
        mut cx: AsyncAppContext,
    ) -> Result<()> {
        let collaborator = envelope
            .payload
            .collaborator
            .take()
            .ok_or_else(|| anyhow!("empty collaborator"))?;

        let collaborator = Collaborator::from_proto(collaborator)?;
        this.update(&mut cx, |this, cx| {
            this.shared_buffers.remove(&collaborator.peer_id);
            cx.emit(Event::CollaboratorJoined(collaborator.peer_id));
            this.collaborators
                .insert(collaborator.peer_id, collaborator);
            cx.notify();
        });

        Ok(())
    }

    async fn handle_update_project_collaborator(
        this: ModelHandle<Self>,
        envelope: TypedEnvelope<proto::UpdateProjectCollaborator>,
        _: Arc<Client>,
        mut cx: AsyncAppContext,
    ) -> Result<()> {
        let old_peer_id = envelope
            .payload
            .old_peer_id
            .ok_or_else(|| anyhow!("missing old peer id"))?;
        let new_peer_id = envelope
            .payload
            .new_peer_id
            .ok_or_else(|| anyhow!("missing new peer id"))?;
        this.update(&mut cx, |this, cx| {
            let collaborator = this
                .collaborators
                .remove(&old_peer_id)
                .ok_or_else(|| anyhow!("received UpdateProjectCollaborator for unknown peer"))?;
            let is_host = collaborator.replica_id == 0;
            this.collaborators.insert(new_peer_id, collaborator);

            let buffers = this.shared_buffers.remove(&old_peer_id);
            log::info!(
                "peer {} became {}. moving buffers {:?}",
                old_peer_id,
                new_peer_id,
                &buffers
            );
            if let Some(buffers) = buffers {
                this.shared_buffers.insert(new_peer_id, buffers);
            }

            if is_host {
                this.opened_buffers
                    .retain(|_, buffer| !matches!(buffer, OpenBuffer::Operations(_)));
                this.buffer_ordered_messages_tx
                    .unbounded_send(BufferOrderedMessage::Resync)
                    .unwrap();
            }

            cx.emit(Event::CollaboratorUpdated {
                old_peer_id,
                new_peer_id,
            });
            cx.notify();
            Ok(())
        })
    }

    async fn handle_remove_collaborator(
        this: ModelHandle<Self>,
        envelope: TypedEnvelope<proto::RemoveProjectCollaborator>,
        _: Arc<Client>,
        mut cx: AsyncAppContext,
    ) -> Result<()> {
        this.update(&mut cx, |this, cx| {
            let peer_id = envelope
                .payload
                .peer_id
                .ok_or_else(|| anyhow!("invalid peer id"))?;
            let replica_id = this
                .collaborators
                .remove(&peer_id)
                .ok_or_else(|| anyhow!("unknown peer {:?}", peer_id))?
                .replica_id;
            for buffer in this.opened_buffers.values() {
                if let Some(buffer) = buffer.upgrade(cx) {
                    buffer.update(cx, |buffer, cx| buffer.remove_peer(replica_id, cx));
                }
            }
            this.shared_buffers.remove(&peer_id);

            cx.emit(Event::CollaboratorLeft(peer_id));
            cx.notify();
            Ok(())
        })
    }

    async fn handle_update_project(
        this: ModelHandle<Self>,
        envelope: TypedEnvelope<proto::UpdateProject>,
        _: Arc<Client>,
        mut cx: AsyncAppContext,
    ) -> Result<()> {
        this.update(&mut cx, |this, cx| {
            // Don't handle messages that were sent before the response to us joining the project
            if envelope.message_id > this.join_project_response_message_id {
                this.set_worktrees_from_proto(envelope.payload.worktrees, cx)?;
            }
            Ok(())
        })
    }

    async fn handle_update_worktree(
        this: ModelHandle<Self>,
        envelope: TypedEnvelope<proto::UpdateWorktree>,
        _: Arc<Client>,
        mut cx: AsyncAppContext,
    ) -> Result<()> {
        this.update(&mut cx, |this, cx| {
            let worktree_id = WorktreeId::from_proto(envelope.payload.worktree_id);
            if let Some(worktree) = this.worktree_for_id(worktree_id, cx) {
                worktree.update(cx, |worktree, _| {
                    let worktree = worktree.as_remote_mut().unwrap();
                    worktree.update_from_remote(envelope.payload);
                });
            }
            Ok(())
        })
    }

    async fn handle_update_worktree_settings(
        this: ModelHandle<Self>,
        envelope: TypedEnvelope<proto::UpdateWorktreeSettings>,
        _: Arc<Client>,
        mut cx: AsyncAppContext,
    ) -> Result<()> {
        this.update(&mut cx, |this, cx| {
            let worktree_id = WorktreeId::from_proto(envelope.payload.worktree_id);
            if let Some(worktree) = this.worktree_for_id(worktree_id, cx) {
                cx.update_global::<SettingsStore, _, _>(|store, cx| {
                    store
                        .set_local_settings(
                            worktree.id(),
                            PathBuf::from(&envelope.payload.path).into(),
                            envelope.payload.content.as_ref().map(String::as_str),
                            cx,
                        )
                        .log_err();
                });
            }
            Ok(())
        })
    }

    async fn handle_create_project_entry(
        this: ModelHandle<Self>,
        envelope: TypedEnvelope<proto::CreateProjectEntry>,
        _: Arc<Client>,
        mut cx: AsyncAppContext,
    ) -> Result<proto::ProjectEntryResponse> {
        let worktree = this.update(&mut cx, |this, cx| {
            let worktree_id = WorktreeId::from_proto(envelope.payload.worktree_id);
            this.worktree_for_id(worktree_id, cx)
                .ok_or_else(|| anyhow!("worktree not found"))
        })?;
        let worktree_scan_id = worktree.read_with(&cx, |worktree, _| worktree.scan_id());
        let entry = worktree
            .update(&mut cx, |worktree, cx| {
                let worktree = worktree.as_local_mut().unwrap();
                let path = PathBuf::from(envelope.payload.path);
                worktree.create_entry(path, envelope.payload.is_directory, cx)
            })
            .await?;
        Ok(proto::ProjectEntryResponse {
            entry: Some((&entry).into()),
            worktree_scan_id: worktree_scan_id as u64,
        })
    }

    async fn handle_rename_project_entry(
        this: ModelHandle<Self>,
        envelope: TypedEnvelope<proto::RenameProjectEntry>,
        _: Arc<Client>,
        mut cx: AsyncAppContext,
    ) -> Result<proto::ProjectEntryResponse> {
        let entry_id = ProjectEntryId::from_proto(envelope.payload.entry_id);
        let worktree = this.read_with(&cx, |this, cx| {
            this.worktree_for_entry(entry_id, cx)
                .ok_or_else(|| anyhow!("worktree not found"))
        })?;
        let worktree_scan_id = worktree.read_with(&cx, |worktree, _| worktree.scan_id());
        let entry = worktree
            .update(&mut cx, |worktree, cx| {
                let new_path = PathBuf::from(envelope.payload.new_path);
                worktree
                    .as_local_mut()
                    .unwrap()
                    .rename_entry(entry_id, new_path, cx)
                    .ok_or_else(|| anyhow!("invalid entry"))
            })?
            .await?;
        Ok(proto::ProjectEntryResponse {
            entry: Some((&entry).into()),
            worktree_scan_id: worktree_scan_id as u64,
        })
    }

    async fn handle_copy_project_entry(
        this: ModelHandle<Self>,
        envelope: TypedEnvelope<proto::CopyProjectEntry>,
        _: Arc<Client>,
        mut cx: AsyncAppContext,
    ) -> Result<proto::ProjectEntryResponse> {
        let entry_id = ProjectEntryId::from_proto(envelope.payload.entry_id);
        let worktree = this.read_with(&cx, |this, cx| {
            this.worktree_for_entry(entry_id, cx)
                .ok_or_else(|| anyhow!("worktree not found"))
        })?;
        let worktree_scan_id = worktree.read_with(&cx, |worktree, _| worktree.scan_id());
        let entry = worktree
            .update(&mut cx, |worktree, cx| {
                let new_path = PathBuf::from(envelope.payload.new_path);
                worktree
                    .as_local_mut()
                    .unwrap()
                    .copy_entry(entry_id, new_path, cx)
                    .ok_or_else(|| anyhow!("invalid entry"))
            })?
            .await?;
        Ok(proto::ProjectEntryResponse {
            entry: Some((&entry).into()),
            worktree_scan_id: worktree_scan_id as u64,
        })
    }

    async fn handle_delete_project_entry(
        this: ModelHandle<Self>,
        envelope: TypedEnvelope<proto::DeleteProjectEntry>,
        _: Arc<Client>,
        mut cx: AsyncAppContext,
    ) -> Result<proto::ProjectEntryResponse> {
        let entry_id = ProjectEntryId::from_proto(envelope.payload.entry_id);

        this.update(&mut cx, |_, cx| cx.emit(Event::DeletedEntry(entry_id)));

        let worktree = this.read_with(&cx, |this, cx| {
            this.worktree_for_entry(entry_id, cx)
                .ok_or_else(|| anyhow!("worktree not found"))
        })?;
        let worktree_scan_id = worktree.read_with(&cx, |worktree, _| worktree.scan_id());
        worktree
            .update(&mut cx, |worktree, cx| {
                worktree
                    .as_local_mut()
                    .unwrap()
                    .delete_entry(entry_id, cx)
                    .ok_or_else(|| anyhow!("invalid entry"))
            })?
            .await?;
        Ok(proto::ProjectEntryResponse {
            entry: None,
            worktree_scan_id: worktree_scan_id as u64,
        })
    }

    async fn handle_expand_project_entry(
        this: ModelHandle<Self>,
        envelope: TypedEnvelope<proto::ExpandProjectEntry>,
        _: Arc<Client>,
        mut cx: AsyncAppContext,
    ) -> Result<proto::ExpandProjectEntryResponse> {
        let entry_id = ProjectEntryId::from_proto(envelope.payload.entry_id);
        let worktree = this
            .read_with(&cx, |this, cx| this.worktree_for_entry(entry_id, cx))
            .ok_or_else(|| anyhow!("invalid request"))?;
        worktree
            .update(&mut cx, |worktree, cx| {
                worktree
                    .as_local_mut()
                    .unwrap()
                    .expand_entry(entry_id, cx)
                    .ok_or_else(|| anyhow!("invalid entry"))
            })?
            .await?;
        let worktree_scan_id = worktree.read_with(&cx, |worktree, _| worktree.scan_id()) as u64;
        Ok(proto::ExpandProjectEntryResponse { worktree_scan_id })
    }

    async fn handle_update_diagnostic_summary(
        this: ModelHandle<Self>,
        envelope: TypedEnvelope<proto::UpdateDiagnosticSummary>,
        _: Arc<Client>,
        mut cx: AsyncAppContext,
    ) -> Result<()> {
        this.update(&mut cx, |this, cx| {
            let worktree_id = WorktreeId::from_proto(envelope.payload.worktree_id);
            if let Some(worktree) = this.worktree_for_id(worktree_id, cx) {
                if let Some(summary) = envelope.payload.summary {
                    let project_path = ProjectPath {
                        worktree_id,
                        path: Path::new(&summary.path).into(),
                    };
                    worktree.update(cx, |worktree, _| {
                        worktree
                            .as_remote_mut()
                            .unwrap()
                            .update_diagnostic_summary(project_path.path.clone(), &summary);
                    });
                    cx.emit(Event::DiagnosticsUpdated {
                        language_server_id: LanguageServerId(summary.language_server_id as usize),
                        path: project_path,
                    });
                }
            }
            Ok(())
        })
    }

    async fn handle_start_language_server(
        this: ModelHandle<Self>,
        envelope: TypedEnvelope<proto::StartLanguageServer>,
        _: Arc<Client>,
        mut cx: AsyncAppContext,
    ) -> Result<()> {
        let server = envelope
            .payload
            .server
            .ok_or_else(|| anyhow!("invalid server"))?;
        this.update(&mut cx, |this, cx| {
            this.language_server_statuses.insert(
                LanguageServerId(server.id as usize),
                LanguageServerStatus {
                    name: server.name,
                    pending_work: Default::default(),
                    has_pending_diagnostic_updates: false,
                    progress_tokens: Default::default(),
                },
            );
            cx.notify();
        });
        Ok(())
    }

    async fn handle_update_language_server(
        this: ModelHandle<Self>,
        envelope: TypedEnvelope<proto::UpdateLanguageServer>,
        _: Arc<Client>,
        mut cx: AsyncAppContext,
    ) -> Result<()> {
        this.update(&mut cx, |this, cx| {
            let language_server_id = LanguageServerId(envelope.payload.language_server_id as usize);

            match envelope
                .payload
                .variant
                .ok_or_else(|| anyhow!("invalid variant"))?
            {
                proto::update_language_server::Variant::WorkStart(payload) => {
                    this.on_lsp_work_start(
                        language_server_id,
                        payload.token,
                        LanguageServerProgress {
                            message: payload.message,
                            percentage: payload.percentage.map(|p| p as usize),
                            last_update_at: Instant::now(),
                        },
                        cx,
                    );
                }

                proto::update_language_server::Variant::WorkProgress(payload) => {
                    this.on_lsp_work_progress(
                        language_server_id,
                        payload.token,
                        LanguageServerProgress {
                            message: payload.message,
                            percentage: payload.percentage.map(|p| p as usize),
                            last_update_at: Instant::now(),
                        },
                        cx,
                    );
                }

                proto::update_language_server::Variant::WorkEnd(payload) => {
                    this.on_lsp_work_end(language_server_id, payload.token, cx);
                }

                proto::update_language_server::Variant::DiskBasedDiagnosticsUpdating(_) => {
                    this.disk_based_diagnostics_started(language_server_id, cx);
                }

                proto::update_language_server::Variant::DiskBasedDiagnosticsUpdated(_) => {
                    this.disk_based_diagnostics_finished(language_server_id, cx)
                }
            }

            Ok(())
        })
    }

    async fn handle_update_buffer(
        this: ModelHandle<Self>,
        envelope: TypedEnvelope<proto::UpdateBuffer>,
        _: Arc<Client>,
        mut cx: AsyncAppContext,
    ) -> Result<proto::Ack> {
        this.update(&mut cx, |this, cx| {
            let payload = envelope.payload.clone();
            let buffer_id = payload.buffer_id;
            let ops = payload
                .operations
                .into_iter()
                .map(language::proto::deserialize_operation)
                .collect::<Result<Vec<_>, _>>()?;
            let is_remote = this.is_remote();
            match this.opened_buffers.entry(buffer_id) {
                hash_map::Entry::Occupied(mut e) => match e.get_mut() {
                    OpenBuffer::Strong(buffer) => {
                        buffer.update(cx, |buffer, cx| buffer.apply_ops(ops, cx))?;
                    }
                    OpenBuffer::Operations(operations) => operations.extend_from_slice(&ops),
                    OpenBuffer::Weak(_) => {}
                },
                hash_map::Entry::Vacant(e) => {
                    assert!(
                        is_remote,
                        "received buffer update from {:?}",
                        envelope.original_sender_id
                    );
                    e.insert(OpenBuffer::Operations(ops));
                }
            }
            Ok(proto::Ack {})
        })
    }

    async fn handle_create_buffer_for_peer(
        this: ModelHandle<Self>,
        envelope: TypedEnvelope<proto::CreateBufferForPeer>,
        _: Arc<Client>,
        mut cx: AsyncAppContext,
    ) -> Result<()> {
        this.update(&mut cx, |this, cx| {
            match envelope
                .payload
                .variant
                .ok_or_else(|| anyhow!("missing variant"))?
            {
                proto::create_buffer_for_peer::Variant::State(mut state) => {
                    let mut buffer_file = None;
                    if let Some(file) = state.file.take() {
                        let worktree_id = WorktreeId::from_proto(file.worktree_id);
                        let worktree = this.worktree_for_id(worktree_id, cx).ok_or_else(|| {
                            anyhow!("no worktree found for id {}", file.worktree_id)
                        })?;
                        buffer_file = Some(Arc::new(File::from_proto(file, worktree.clone(), cx)?)
                            as Arc<dyn language::File>);
                    }

                    let buffer_id = state.id;
                    let buffer = cx.add_model(|_| {
                        Buffer::from_proto(this.replica_id(), state, buffer_file).unwrap()
                    });
                    this.incomplete_remote_buffers
                        .insert(buffer_id, Some(buffer));
                }
                proto::create_buffer_for_peer::Variant::Chunk(chunk) => {
                    let buffer = this
                        .incomplete_remote_buffers
                        .get(&chunk.buffer_id)
                        .cloned()
                        .flatten()
                        .ok_or_else(|| {
                            anyhow!(
                                "received chunk for buffer {} without initial state",
                                chunk.buffer_id
                            )
                        })?;
                    let operations = chunk
                        .operations
                        .into_iter()
                        .map(language::proto::deserialize_operation)
                        .collect::<Result<Vec<_>>>()?;
                    buffer.update(cx, |buffer, cx| buffer.apply_ops(operations, cx))?;

                    if chunk.is_last {
                        this.incomplete_remote_buffers.remove(&chunk.buffer_id);
                        this.register_buffer(&buffer, cx)?;
                    }
                }
            }

            Ok(())
        })
    }

    async fn handle_update_diff_base(
        this: ModelHandle<Self>,
        envelope: TypedEnvelope<proto::UpdateDiffBase>,
        _: Arc<Client>,
        mut cx: AsyncAppContext,
    ) -> Result<()> {
        this.update(&mut cx, |this, cx| {
            let buffer_id = envelope.payload.buffer_id;
            let diff_base = envelope.payload.diff_base;
            if let Some(buffer) = this
                .opened_buffers
                .get_mut(&buffer_id)
                .and_then(|b| b.upgrade(cx))
                .or_else(|| {
                    this.incomplete_remote_buffers
                        .get(&buffer_id)
                        .cloned()
                        .flatten()
                })
            {
                buffer.update(cx, |buffer, cx| buffer.set_diff_base(diff_base, cx));
            }
            Ok(())
        })
    }

    async fn handle_update_buffer_file(
        this: ModelHandle<Self>,
        envelope: TypedEnvelope<proto::UpdateBufferFile>,
        _: Arc<Client>,
        mut cx: AsyncAppContext,
    ) -> Result<()> {
        let buffer_id = envelope.payload.buffer_id;

        this.update(&mut cx, |this, cx| {
            let payload = envelope.payload.clone();
            if let Some(buffer) = this
                .opened_buffers
                .get(&buffer_id)
                .and_then(|b| b.upgrade(cx))
                .or_else(|| {
                    this.incomplete_remote_buffers
                        .get(&buffer_id)
                        .cloned()
                        .flatten()
                })
            {
                let file = payload.file.ok_or_else(|| anyhow!("invalid file"))?;
                let worktree = this
                    .worktree_for_id(WorktreeId::from_proto(file.worktree_id), cx)
                    .ok_or_else(|| anyhow!("no such worktree"))?;
                let file = File::from_proto(file, worktree, cx)?;
                buffer.update(cx, |buffer, cx| {
                    buffer.file_updated(Arc::new(file), cx).detach();
                });
                this.detect_language_for_buffer(&buffer, cx);
            }
            Ok(())
        })
    }

    async fn handle_save_buffer(
        this: ModelHandle<Self>,
        envelope: TypedEnvelope<proto::SaveBuffer>,
        _: Arc<Client>,
        mut cx: AsyncAppContext,
    ) -> Result<proto::BufferSaved> {
        let buffer_id = envelope.payload.buffer_id;
        let (project_id, buffer) = this.update(&mut cx, |this, cx| {
            let project_id = this.remote_id().ok_or_else(|| anyhow!("not connected"))?;
            let buffer = this
                .opened_buffers
                .get(&buffer_id)
                .and_then(|buffer| buffer.upgrade(cx))
                .ok_or_else(|| anyhow!("unknown buffer id {}", buffer_id))?;
            anyhow::Ok((project_id, buffer))
        })?;
        buffer
            .update(&mut cx, |buffer, _| {
                buffer.wait_for_version(deserialize_version(&envelope.payload.version))
            })
            .await?;
        let buffer_id = buffer.read_with(&cx, |buffer, _| buffer.remote_id());

        this.update(&mut cx, |this, cx| this.save_buffer(buffer.clone(), cx))
            .await?;
        Ok(buffer.read_with(&cx, |buffer, _| proto::BufferSaved {
            project_id,
            buffer_id,
            version: serialize_version(buffer.saved_version()),
            mtime: Some(buffer.saved_mtime().into()),
            fingerprint: language::proto::serialize_fingerprint(buffer.saved_version_fingerprint()),
        }))
    }

    async fn handle_reload_buffers(
        this: ModelHandle<Self>,
        envelope: TypedEnvelope<proto::ReloadBuffers>,
        _: Arc<Client>,
        mut cx: AsyncAppContext,
    ) -> Result<proto::ReloadBuffersResponse> {
        let sender_id = envelope.original_sender_id()?;
        let reload = this.update(&mut cx, |this, cx| {
            let mut buffers = HashSet::default();
            for buffer_id in &envelope.payload.buffer_ids {
                buffers.insert(
                    this.opened_buffers
                        .get(buffer_id)
                        .and_then(|buffer| buffer.upgrade(cx))
                        .ok_or_else(|| anyhow!("unknown buffer id {}", buffer_id))?,
                );
            }
            Ok::<_, anyhow::Error>(this.reload_buffers(buffers, false, cx))
        })?;

        let project_transaction = reload.await?;
        let project_transaction = this.update(&mut cx, |this, cx| {
            this.serialize_project_transaction_for_peer(project_transaction, sender_id, cx)
        });
        Ok(proto::ReloadBuffersResponse {
            transaction: Some(project_transaction),
        })
    }

    async fn handle_synchronize_buffers(
        this: ModelHandle<Self>,
        envelope: TypedEnvelope<proto::SynchronizeBuffers>,
        _: Arc<Client>,
        mut cx: AsyncAppContext,
    ) -> Result<proto::SynchronizeBuffersResponse> {
        let project_id = envelope.payload.project_id;
        let mut response = proto::SynchronizeBuffersResponse {
            buffers: Default::default(),
        };

        this.update(&mut cx, |this, cx| {
            let Some(guest_id) = envelope.original_sender_id else {
                error!("missing original_sender_id on SynchronizeBuffers request");
                return;
            };

            this.shared_buffers.entry(guest_id).or_default().clear();
            for buffer in envelope.payload.buffers {
                let buffer_id = buffer.id;
                let remote_version = language::proto::deserialize_version(&buffer.version);
                if let Some(buffer) = this.buffer_for_id(buffer_id, cx) {
                    this.shared_buffers
                        .entry(guest_id)
                        .or_default()
                        .insert(buffer_id);

                    let buffer = buffer.read(cx);
                    response.buffers.push(proto::BufferVersion {
                        id: buffer_id,
                        version: language::proto::serialize_version(&buffer.version),
                    });

                    let operations = buffer.serialize_ops(Some(remote_version), cx);
                    let client = this.client.clone();
                    if let Some(file) = buffer.file() {
                        client
                            .send(proto::UpdateBufferFile {
                                project_id,
                                buffer_id: buffer_id as u64,
                                file: Some(file.to_proto()),
                            })
                            .log_err();
                    }

                    client
                        .send(proto::UpdateDiffBase {
                            project_id,
                            buffer_id: buffer_id as u64,
                            diff_base: buffer.diff_base().map(Into::into),
                        })
                        .log_err();

                    client
                        .send(proto::BufferReloaded {
                            project_id,
                            buffer_id,
                            version: language::proto::serialize_version(buffer.saved_version()),
                            mtime: Some(buffer.saved_mtime().into()),
                            fingerprint: language::proto::serialize_fingerprint(
                                buffer.saved_version_fingerprint(),
                            ),
                            line_ending: language::proto::serialize_line_ending(
                                buffer.line_ending(),
                            ) as i32,
                        })
                        .log_err();

                    cx.background()
                        .spawn(
                            async move {
                                let operations = operations.await;
                                for chunk in split_operations(operations) {
                                    client
                                        .request(proto::UpdateBuffer {
                                            project_id,
                                            buffer_id,
                                            operations: chunk,
                                        })
                                        .await?;
                                }
                                anyhow::Ok(())
                            }
                            .log_err(),
                        )
                        .detach();
                }
            }
        });

        Ok(response)
    }

    async fn handle_format_buffers(
        this: ModelHandle<Self>,
        envelope: TypedEnvelope<proto::FormatBuffers>,
        _: Arc<Client>,
        mut cx: AsyncAppContext,
    ) -> Result<proto::FormatBuffersResponse> {
        let sender_id = envelope.original_sender_id()?;
        let format = this.update(&mut cx, |this, cx| {
            let mut buffers = HashSet::default();
            for buffer_id in &envelope.payload.buffer_ids {
                buffers.insert(
                    this.opened_buffers
                        .get(buffer_id)
                        .and_then(|buffer| buffer.upgrade(cx))
                        .ok_or_else(|| anyhow!("unknown buffer id {}", buffer_id))?,
                );
            }
            let trigger = FormatTrigger::from_proto(envelope.payload.trigger);
            Ok::<_, anyhow::Error>(this.format(buffers, false, trigger, cx))
        })?;

        let project_transaction = format.await?;
        let project_transaction = this.update(&mut cx, |this, cx| {
            this.serialize_project_transaction_for_peer(project_transaction, sender_id, cx)
        });
        Ok(proto::FormatBuffersResponse {
            transaction: Some(project_transaction),
        })
    }

    async fn handle_apply_additional_edits_for_completion(
        this: ModelHandle<Self>,
        envelope: TypedEnvelope<proto::ApplyCompletionAdditionalEdits>,
        _: Arc<Client>,
        mut cx: AsyncAppContext,
    ) -> Result<proto::ApplyCompletionAdditionalEditsResponse> {
        let (buffer, completion) = this.update(&mut cx, |this, cx| {
            let buffer = this
                .opened_buffers
                .get(&envelope.payload.buffer_id)
                .and_then(|buffer| buffer.upgrade(cx))
                .ok_or_else(|| anyhow!("unknown buffer id {}", envelope.payload.buffer_id))?;
            let language = buffer.read(cx).language();
            let completion = language::proto::deserialize_completion(
                envelope
                    .payload
                    .completion
                    .ok_or_else(|| anyhow!("invalid completion"))?,
                language.cloned(),
            );
            Ok::<_, anyhow::Error>((buffer, completion))
        })?;

        let completion = completion.await?;

        let apply_additional_edits = this.update(&mut cx, |this, cx| {
            this.apply_additional_edits_for_completion(buffer, completion, false, cx)
        });

        Ok(proto::ApplyCompletionAdditionalEditsResponse {
            transaction: apply_additional_edits
                .await?
                .as_ref()
                .map(language::proto::serialize_transaction),
        })
    }

    async fn handle_apply_code_action(
        this: ModelHandle<Self>,
        envelope: TypedEnvelope<proto::ApplyCodeAction>,
        _: Arc<Client>,
        mut cx: AsyncAppContext,
    ) -> Result<proto::ApplyCodeActionResponse> {
        let sender_id = envelope.original_sender_id()?;
        let action = language::proto::deserialize_code_action(
            envelope
                .payload
                .action
                .ok_or_else(|| anyhow!("invalid action"))?,
        )?;
        let apply_code_action = this.update(&mut cx, |this, cx| {
            let buffer = this
                .opened_buffers
                .get(&envelope.payload.buffer_id)
                .and_then(|buffer| buffer.upgrade(cx))
                .ok_or_else(|| anyhow!("unknown buffer id {}", envelope.payload.buffer_id))?;
            Ok::<_, anyhow::Error>(this.apply_code_action(buffer, action, false, cx))
        })?;

        let project_transaction = apply_code_action.await?;
        let project_transaction = this.update(&mut cx, |this, cx| {
            this.serialize_project_transaction_for_peer(project_transaction, sender_id, cx)
        });
        Ok(proto::ApplyCodeActionResponse {
            transaction: Some(project_transaction),
        })
    }

    async fn handle_on_type_formatting(
        this: ModelHandle<Self>,
        envelope: TypedEnvelope<proto::OnTypeFormatting>,
        _: Arc<Client>,
        mut cx: AsyncAppContext,
    ) -> Result<proto::OnTypeFormattingResponse> {
        let on_type_formatting = this.update(&mut cx, |this, cx| {
            let buffer = this
                .opened_buffers
                .get(&envelope.payload.buffer_id)
                .and_then(|buffer| buffer.upgrade(cx))
                .ok_or_else(|| anyhow!("unknown buffer id {}", envelope.payload.buffer_id))?;
            let position = envelope
                .payload
                .position
                .and_then(deserialize_anchor)
                .ok_or_else(|| anyhow!("invalid position"))?;
            Ok::<_, anyhow::Error>(this.apply_on_type_formatting(
                buffer,
                position,
                envelope.payload.trigger.clone(),
                cx,
            ))
        })?;

        let transaction = on_type_formatting
            .await?
            .as_ref()
            .map(language::proto::serialize_transaction);
        Ok(proto::OnTypeFormattingResponse { transaction })
    }

    async fn handle_inlay_hints(
        this: ModelHandle<Self>,
        envelope: TypedEnvelope<proto::InlayHints>,
        _: Arc<Client>,
        mut cx: AsyncAppContext,
    ) -> Result<proto::InlayHintsResponse> {
        let sender_id = envelope.original_sender_id()?;
        let buffer = this.update(&mut cx, |this, cx| {
            this.opened_buffers
                .get(&envelope.payload.buffer_id)
                .and_then(|buffer| buffer.upgrade(cx))
                .ok_or_else(|| anyhow!("unknown buffer id {}", envelope.payload.buffer_id))
        })?;
        let buffer_version = deserialize_version(&envelope.payload.version);

        buffer
            .update(&mut cx, |buffer, _| {
                buffer.wait_for_version(buffer_version.clone())
            })
            .await
            .with_context(|| {
                format!(
                    "waiting for version {:?} for buffer {}",
                    buffer_version,
                    buffer.id()
                )
            })?;

        let start = envelope
            .payload
            .start
            .and_then(deserialize_anchor)
            .context("missing range start")?;
        let end = envelope
            .payload
            .end
            .and_then(deserialize_anchor)
            .context("missing range end")?;
        let buffer_hints = this
            .update(&mut cx, |project, cx| {
                project.inlay_hints(buffer, start..end, cx)
            })
            .await
            .context("inlay hints fetch")?;

        Ok(this.update(&mut cx, |project, cx| {
            InlayHints::response_to_proto(buffer_hints, project, sender_id, &buffer_version, cx)
        }))
    }

    async fn handle_resolve_inlay_hint(
        this: ModelHandle<Self>,
        envelope: TypedEnvelope<proto::ResolveInlayHint>,
        _: Arc<Client>,
        mut cx: AsyncAppContext,
    ) -> Result<proto::ResolveInlayHintResponse> {
        let proto_hint = envelope
            .payload
            .hint
            .expect("incorrect protobuf resolve inlay hint message: missing the inlay hint");
        let hint = InlayHints::proto_to_project_hint(proto_hint)
            .context("resolved proto inlay hint conversion")?;
        let buffer = this.update(&mut cx, |this, cx| {
            this.opened_buffers
                .get(&envelope.payload.buffer_id)
                .and_then(|buffer| buffer.upgrade(cx))
                .ok_or_else(|| anyhow!("unknown buffer id {}", envelope.payload.buffer_id))
        })?;
        let response_hint = this
            .update(&mut cx, |project, cx| {
                project.resolve_inlay_hint(
                    hint,
                    buffer,
                    LanguageServerId(envelope.payload.language_server_id as usize),
                    cx,
                )
            })
            .await
            .context("inlay hints fetch")?;
        Ok(proto::ResolveInlayHintResponse {
            hint: Some(InlayHints::project_to_proto_hint(response_hint)),
        })
    }

    async fn handle_refresh_inlay_hints(
        this: ModelHandle<Self>,
        _: TypedEnvelope<proto::RefreshInlayHints>,
        _: Arc<Client>,
        mut cx: AsyncAppContext,
    ) -> Result<proto::Ack> {
        this.update(&mut cx, |_, cx| {
            cx.emit(Event::RefreshInlayHints);
        });
        Ok(proto::Ack {})
    }

    async fn handle_lsp_command<T: LspCommand>(
        this: ModelHandle<Self>,
        envelope: TypedEnvelope<T::ProtoRequest>,
        _: Arc<Client>,
        mut cx: AsyncAppContext,
    ) -> Result<<T::ProtoRequest as proto::RequestMessage>::Response>
    where
        <T::LspRequest as lsp::request::Request>::Result: Send,
    {
        let sender_id = envelope.original_sender_id()?;
        let buffer_id = T::buffer_id_from_proto(&envelope.payload);
        let buffer_handle = this.read_with(&cx, |this, _| {
            this.opened_buffers
                .get(&buffer_id)
                .and_then(|buffer| buffer.upgrade(&cx))
                .ok_or_else(|| anyhow!("unknown buffer id {}", buffer_id))
        })?;
        let request = T::from_proto(
            envelope.payload,
            this.clone(),
            buffer_handle.clone(),
            cx.clone(),
        )
        .await?;
        let buffer_version = buffer_handle.read_with(&cx, |buffer, _| buffer.version());
        let response = this
            .update(&mut cx, |this, cx| {
                this.request_primary_lsp(buffer_handle, request, cx)
            })
            .await?;
        this.update(&mut cx, |this, cx| {
            Ok(T::response_to_proto(
                response,
                this,
                sender_id,
                &buffer_version,
                cx,
            ))
        })
    }

    async fn handle_get_project_symbols(
        this: ModelHandle<Self>,
        envelope: TypedEnvelope<proto::GetProjectSymbols>,
        _: Arc<Client>,
        mut cx: AsyncAppContext,
    ) -> Result<proto::GetProjectSymbolsResponse> {
        let symbols = this
            .update(&mut cx, |this, cx| {
                this.symbols(&envelope.payload.query, cx)
            })
            .await?;

        Ok(proto::GetProjectSymbolsResponse {
            symbols: symbols.iter().map(serialize_symbol).collect(),
        })
    }

    async fn handle_search_project(
        this: ModelHandle<Self>,
        envelope: TypedEnvelope<proto::SearchProject>,
        _: Arc<Client>,
        mut cx: AsyncAppContext,
    ) -> Result<proto::SearchProjectResponse> {
        let peer_id = envelope.original_sender_id()?;
        let query = SearchQuery::from_proto(envelope.payload)?;
        let mut result = this.update(&mut cx, |this, cx| this.search(query, cx));

        cx.spawn(|mut cx| async move {
            let mut locations = Vec::new();
            while let Some((buffer, ranges)) = result.next().await {
                for range in ranges {
                    let start = serialize_anchor(&range.start);
                    let end = serialize_anchor(&range.end);
                    let buffer_id = this.update(&mut cx, |this, cx| {
                        this.create_buffer_for_peer(&buffer, peer_id, cx)
                    });
                    locations.push(proto::Location {
                        buffer_id,
                        start: Some(start),
                        end: Some(end),
                    });
                }
            }
            Ok(proto::SearchProjectResponse { locations })
        })
        .await
    }

    async fn handle_open_buffer_for_symbol(
        this: ModelHandle<Self>,
        envelope: TypedEnvelope<proto::OpenBufferForSymbol>,
        _: Arc<Client>,
        mut cx: AsyncAppContext,
    ) -> Result<proto::OpenBufferForSymbolResponse> {
        let peer_id = envelope.original_sender_id()?;
        let symbol = envelope
            .payload
            .symbol
            .ok_or_else(|| anyhow!("invalid symbol"))?;
        let symbol = this
            .read_with(&cx, |this, _| this.deserialize_symbol(symbol))
            .await?;
        let symbol = this.read_with(&cx, |this, _| {
            let signature = this.symbol_signature(&symbol.path);
            if signature == symbol.signature {
                Ok(symbol)
            } else {
                Err(anyhow!("invalid symbol signature"))
            }
        })?;
        let buffer = this
            .update(&mut cx, |this, cx| this.open_buffer_for_symbol(&symbol, cx))
            .await?;

        Ok(proto::OpenBufferForSymbolResponse {
            buffer_id: this.update(&mut cx, |this, cx| {
                this.create_buffer_for_peer(&buffer, peer_id, cx)
            }),
        })
    }

    fn symbol_signature(&self, project_path: &ProjectPath) -> [u8; 32] {
        let mut hasher = Sha256::new();
        hasher.update(project_path.worktree_id.to_proto().to_be_bytes());
        hasher.update(project_path.path.to_string_lossy().as_bytes());
        hasher.update(self.nonce.to_be_bytes());
        hasher.finalize().as_slice().try_into().unwrap()
    }

    async fn handle_open_buffer_by_id(
        this: ModelHandle<Self>,
        envelope: TypedEnvelope<proto::OpenBufferById>,
        _: Arc<Client>,
        mut cx: AsyncAppContext,
    ) -> Result<proto::OpenBufferResponse> {
        let peer_id = envelope.original_sender_id()?;
        let buffer = this
            .update(&mut cx, |this, cx| {
                this.open_buffer_by_id(envelope.payload.id, cx)
            })
            .await?;
        this.update(&mut cx, |this, cx| {
            Ok(proto::OpenBufferResponse {
                buffer_id: this.create_buffer_for_peer(&buffer, peer_id, cx),
            })
        })
    }

    async fn handle_open_buffer_by_path(
        this: ModelHandle<Self>,
        envelope: TypedEnvelope<proto::OpenBufferByPath>,
        _: Arc<Client>,
        mut cx: AsyncAppContext,
    ) -> Result<proto::OpenBufferResponse> {
        let peer_id = envelope.original_sender_id()?;
        let worktree_id = WorktreeId::from_proto(envelope.payload.worktree_id);
        let open_buffer = this.update(&mut cx, |this, cx| {
            this.open_buffer(
                ProjectPath {
                    worktree_id,
                    path: PathBuf::from(envelope.payload.path).into(),
                },
                cx,
            )
        });

        let buffer = open_buffer.await?;
        this.update(&mut cx, |this, cx| {
            Ok(proto::OpenBufferResponse {
                buffer_id: this.create_buffer_for_peer(&buffer, peer_id, cx),
            })
        })
    }

    fn serialize_project_transaction_for_peer(
        &mut self,
        project_transaction: ProjectTransaction,
        peer_id: proto::PeerId,
        cx: &mut AppContext,
    ) -> proto::ProjectTransaction {
        let mut serialized_transaction = proto::ProjectTransaction {
            buffer_ids: Default::default(),
            transactions: Default::default(),
        };
        for (buffer, transaction) in project_transaction.0 {
            serialized_transaction
                .buffer_ids
                .push(self.create_buffer_for_peer(&buffer, peer_id, cx));
            serialized_transaction
                .transactions
                .push(language::proto::serialize_transaction(&transaction));
        }
        serialized_transaction
    }

    fn deserialize_project_transaction(
        &mut self,
        message: proto::ProjectTransaction,
        push_to_history: bool,
        cx: &mut ModelContext<Self>,
    ) -> Task<Result<ProjectTransaction>> {
        cx.spawn(|this, mut cx| async move {
            let mut project_transaction = ProjectTransaction::default();
            for (buffer_id, transaction) in message.buffer_ids.into_iter().zip(message.transactions)
            {
                let buffer = this
                    .update(&mut cx, |this, cx| {
                        this.wait_for_remote_buffer(buffer_id, cx)
                    })
                    .await?;
                let transaction = language::proto::deserialize_transaction(transaction)?;
                project_transaction.0.insert(buffer, transaction);
            }

            for (buffer, transaction) in &project_transaction.0 {
                buffer
                    .update(&mut cx, |buffer, _| {
                        buffer.wait_for_edits(transaction.edit_ids.iter().copied())
                    })
                    .await?;

                if push_to_history {
                    buffer.update(&mut cx, |buffer, _| {
                        buffer.push_transaction(transaction.clone(), Instant::now());
                    });
                }
            }

            Ok(project_transaction)
        })
    }

    fn create_buffer_for_peer(
        &mut self,
        buffer: &ModelHandle<Buffer>,
        peer_id: proto::PeerId,
        cx: &mut AppContext,
    ) -> u64 {
        let buffer_id = buffer.read(cx).remote_id();
        if let Some(ProjectClientState::Local { updates_tx, .. }) = &self.client_state {
            updates_tx
                .unbounded_send(LocalProjectUpdate::CreateBufferForPeer { peer_id, buffer_id })
                .ok();
        }
        buffer_id
    }

    fn wait_for_remote_buffer(
        &mut self,
        id: u64,
        cx: &mut ModelContext<Self>,
    ) -> Task<Result<ModelHandle<Buffer>>> {
        let mut opened_buffer_rx = self.opened_buffer.1.clone();

        cx.spawn_weak(|this, mut cx| async move {
            let buffer = loop {
                let Some(this) = this.upgrade(&cx) else {
                    return Err(anyhow!("project dropped"));
                };

                let buffer = this.read_with(&cx, |this, cx| {
                    this.opened_buffers
                        .get(&id)
                        .and_then(|buffer| buffer.upgrade(cx))
                });

                if let Some(buffer) = buffer {
                    break buffer;
                } else if this.read_with(&cx, |this, _| this.is_read_only()) {
                    return Err(anyhow!("disconnected before buffer {} could be opened", id));
                }

                this.update(&mut cx, |this, _| {
                    this.incomplete_remote_buffers.entry(id).or_default();
                });
                drop(this);

                opened_buffer_rx
                    .next()
                    .await
                    .ok_or_else(|| anyhow!("project dropped while waiting for buffer"))?;
            };

            Ok(buffer)
        })
    }

    fn synchronize_remote_buffers(&mut self, cx: &mut ModelContext<Self>) -> Task<Result<()>> {
        let project_id = match self.client_state.as_ref() {
            Some(ProjectClientState::Remote {
                sharing_has_stopped,
                remote_id,
                ..
            }) => {
                if *sharing_has_stopped {
                    return Task::ready(Err(anyhow!(
                        "can't synchronize remote buffers on a readonly project"
                    )));
                } else {
                    *remote_id
                }
            }
            Some(ProjectClientState::Local { .. }) | None => {
                return Task::ready(Err(anyhow!(
                    "can't synchronize remote buffers on a local project"
                )))
            }
        };

        let client = self.client.clone();
        cx.spawn(|this, cx| async move {
            let (buffers, incomplete_buffer_ids) = this.read_with(&cx, |this, cx| {
                let buffers = this
                    .opened_buffers
                    .iter()
                    .filter_map(|(id, buffer)| {
                        let buffer = buffer.upgrade(cx)?;
                        Some(proto::BufferVersion {
                            id: *id,
                            version: language::proto::serialize_version(&buffer.read(cx).version),
                        })
                    })
                    .collect();
                let incomplete_buffer_ids = this
                    .incomplete_remote_buffers
                    .keys()
                    .copied()
                    .collect::<Vec<_>>();

                (buffers, incomplete_buffer_ids)
            });
            let response = client
                .request(proto::SynchronizeBuffers {
                    project_id,
                    buffers,
                })
                .await?;

            let send_updates_for_buffers = response.buffers.into_iter().map(|buffer| {
                let client = client.clone();
                let buffer_id = buffer.id;
                let remote_version = language::proto::deserialize_version(&buffer.version);
                this.read_with(&cx, |this, cx| {
                    if let Some(buffer) = this.buffer_for_id(buffer_id, cx) {
                        let operations = buffer.read(cx).serialize_ops(Some(remote_version), cx);
                        cx.background().spawn(async move {
                            let operations = operations.await;
                            for chunk in split_operations(operations) {
                                client
                                    .request(proto::UpdateBuffer {
                                        project_id,
                                        buffer_id,
                                        operations: chunk,
                                    })
                                    .await?;
                            }
                            anyhow::Ok(())
                        })
                    } else {
                        Task::ready(Ok(()))
                    }
                })
            });

            // Any incomplete buffers have open requests waiting. Request that the host sends
            // creates these buffers for us again to unblock any waiting futures.
            for id in incomplete_buffer_ids {
                cx.background()
                    .spawn(client.request(proto::OpenBufferById { project_id, id }))
                    .detach();
            }

            futures::future::join_all(send_updates_for_buffers)
                .await
                .into_iter()
                .collect()
        })
    }

    pub fn worktree_metadata_protos(&self, cx: &AppContext) -> Vec<proto::WorktreeMetadata> {
        self.worktrees(cx)
            .map(|worktree| {
                let worktree = worktree.read(cx);
                proto::WorktreeMetadata {
                    id: worktree.id().to_proto(),
                    root_name: worktree.root_name().into(),
                    visible: worktree.is_visible(),
                    abs_path: worktree.abs_path().to_string_lossy().into(),
                }
            })
            .collect()
    }

    fn set_worktrees_from_proto(
        &mut self,
        worktrees: Vec<proto::WorktreeMetadata>,
        cx: &mut ModelContext<Project>,
    ) -> Result<()> {
        let replica_id = self.replica_id();
        let remote_id = self.remote_id().ok_or_else(|| anyhow!("invalid project"))?;

        let mut old_worktrees_by_id = self
            .worktrees
            .drain(..)
            .filter_map(|worktree| {
                let worktree = worktree.upgrade(cx)?;
                Some((worktree.read(cx).id(), worktree))
            })
            .collect::<HashMap<_, _>>();

        for worktree in worktrees {
            if let Some(old_worktree) =
                old_worktrees_by_id.remove(&WorktreeId::from_proto(worktree.id))
            {
                self.worktrees.push(WorktreeHandle::Strong(old_worktree));
            } else {
                let worktree =
                    Worktree::remote(remote_id, replica_id, worktree, self.client.clone(), cx);
                let _ = self.add_worktree(&worktree, cx);
            }
        }

        self.metadata_changed(cx);
        for id in old_worktrees_by_id.keys() {
            cx.emit(Event::WorktreeRemoved(*id));
        }

        Ok(())
    }

    fn set_collaborators_from_proto(
        &mut self,
        messages: Vec<proto::Collaborator>,
        cx: &mut ModelContext<Self>,
    ) -> Result<()> {
        let mut collaborators = HashMap::default();
        for message in messages {
            let collaborator = Collaborator::from_proto(message)?;
            collaborators.insert(collaborator.peer_id, collaborator);
        }
        for old_peer_id in self.collaborators.keys() {
            if !collaborators.contains_key(old_peer_id) {
                cx.emit(Event::CollaboratorLeft(*old_peer_id));
            }
        }
        self.collaborators = collaborators;
        Ok(())
    }

    fn deserialize_symbol(
        &self,
        serialized_symbol: proto::Symbol,
    ) -> impl Future<Output = Result<Symbol>> {
        let languages = self.languages.clone();
        async move {
            let source_worktree_id = WorktreeId::from_proto(serialized_symbol.source_worktree_id);
            let worktree_id = WorktreeId::from_proto(serialized_symbol.worktree_id);
            let start = serialized_symbol
                .start
                .ok_or_else(|| anyhow!("invalid start"))?;
            let end = serialized_symbol
                .end
                .ok_or_else(|| anyhow!("invalid end"))?;
            let kind = unsafe { mem::transmute(serialized_symbol.kind) };
            let path = ProjectPath {
                worktree_id,
                path: PathBuf::from(serialized_symbol.path).into(),
            };
            let language = languages
                .language_for_file(&path.path, None)
                .await
                .log_err();
            Ok(Symbol {
                language_server_name: LanguageServerName(
                    serialized_symbol.language_server_name.into(),
                ),
                source_worktree_id,
                path,
                label: {
                    match language {
                        Some(language) => {
                            language
                                .label_for_symbol(&serialized_symbol.name, kind)
                                .await
                        }
                        None => None,
                    }
                    .unwrap_or_else(|| CodeLabel::plain(serialized_symbol.name.clone(), None))
                },

                name: serialized_symbol.name,
                range: Unclipped(PointUtf16::new(start.row, start.column))
                    ..Unclipped(PointUtf16::new(end.row, end.column)),
                kind,
                signature: serialized_symbol
                    .signature
                    .try_into()
                    .map_err(|_| anyhow!("invalid signature"))?,
            })
        }
    }

    async fn handle_buffer_saved(
        this: ModelHandle<Self>,
        envelope: TypedEnvelope<proto::BufferSaved>,
        _: Arc<Client>,
        mut cx: AsyncAppContext,
    ) -> Result<()> {
        let fingerprint = deserialize_fingerprint(&envelope.payload.fingerprint)?;
        let version = deserialize_version(&envelope.payload.version);
        let mtime = envelope
            .payload
            .mtime
            .ok_or_else(|| anyhow!("missing mtime"))?
            .into();

        this.update(&mut cx, |this, cx| {
            let buffer = this
                .opened_buffers
                .get(&envelope.payload.buffer_id)
                .and_then(|buffer| buffer.upgrade(cx))
                .or_else(|| {
                    this.incomplete_remote_buffers
                        .get(&envelope.payload.buffer_id)
                        .and_then(|b| b.clone())
                });
            if let Some(buffer) = buffer {
                buffer.update(cx, |buffer, cx| {
                    buffer.did_save(version, fingerprint, mtime, cx);
                });
            }
            Ok(())
        })
    }

    async fn handle_buffer_reloaded(
        this: ModelHandle<Self>,
        envelope: TypedEnvelope<proto::BufferReloaded>,
        _: Arc<Client>,
        mut cx: AsyncAppContext,
    ) -> Result<()> {
        let payload = envelope.payload;
        let version = deserialize_version(&payload.version);
        let fingerprint = deserialize_fingerprint(&payload.fingerprint)?;
        let line_ending = deserialize_line_ending(
            proto::LineEnding::from_i32(payload.line_ending)
                .ok_or_else(|| anyhow!("missing line ending"))?,
        );
        let mtime = payload
            .mtime
            .ok_or_else(|| anyhow!("missing mtime"))?
            .into();
        this.update(&mut cx, |this, cx| {
            let buffer = this
                .opened_buffers
                .get(&payload.buffer_id)
                .and_then(|buffer| buffer.upgrade(cx))
                .or_else(|| {
                    this.incomplete_remote_buffers
                        .get(&payload.buffer_id)
                        .cloned()
                        .flatten()
                });
            if let Some(buffer) = buffer {
                buffer.update(cx, |buffer, cx| {
                    buffer.did_reload(version, fingerprint, line_ending, mtime, cx);
                });
            }
            Ok(())
        })
    }

    #[allow(clippy::type_complexity)]
    fn edits_from_lsp(
        &mut self,
        buffer: &ModelHandle<Buffer>,
        lsp_edits: impl 'static + Send + IntoIterator<Item = lsp::TextEdit>,
        server_id: LanguageServerId,
        version: Option<i32>,
        cx: &mut ModelContext<Self>,
    ) -> Task<Result<Vec<(Range<Anchor>, String)>>> {
        let snapshot = self.buffer_snapshot_for_lsp_version(buffer, server_id, version, cx);
        cx.background().spawn(async move {
            let snapshot = snapshot?;
            let mut lsp_edits = lsp_edits
                .into_iter()
                .map(|edit| (range_from_lsp(edit.range), edit.new_text))
                .collect::<Vec<_>>();
            lsp_edits.sort_by_key(|(range, _)| range.start);

            let mut lsp_edits = lsp_edits.into_iter().peekable();
            let mut edits = Vec::new();
            while let Some((range, mut new_text)) = lsp_edits.next() {
                // Clip invalid ranges provided by the language server.
                let mut range = snapshot.clip_point_utf16(range.start, Bias::Left)
                    ..snapshot.clip_point_utf16(range.end, Bias::Left);

                // Combine any LSP edits that are adjacent.
                //
                // Also, combine LSP edits that are separated from each other by only
                // a newline. This is important because for some code actions,
                // Rust-analyzer rewrites the entire buffer via a series of edits that
                // are separated by unchanged newline characters.
                //
                // In order for the diffing logic below to work properly, any edits that
                // cancel each other out must be combined into one.
                while let Some((next_range, next_text)) = lsp_edits.peek() {
                    if next_range.start.0 > range.end {
                        if next_range.start.0.row > range.end.row + 1
                            || next_range.start.0.column > 0
                            || snapshot.clip_point_utf16(
                                Unclipped(PointUtf16::new(range.end.row, u32::MAX)),
                                Bias::Left,
                            ) > range.end
                        {
                            break;
                        }
                        new_text.push('\n');
                    }
                    range.end = snapshot.clip_point_utf16(next_range.end, Bias::Left);
                    new_text.push_str(next_text);
                    lsp_edits.next();
                }

                // For multiline edits, perform a diff of the old and new text so that
                // we can identify the changes more precisely, preserving the locations
                // of any anchors positioned in the unchanged regions.
                if range.end.row > range.start.row {
                    let mut offset = range.start.to_offset(&snapshot);
                    let old_text = snapshot.text_for_range(range).collect::<String>();

                    let diff = TextDiff::from_lines(old_text.as_str(), &new_text);
                    let mut moved_since_edit = true;
                    for change in diff.iter_all_changes() {
                        let tag = change.tag();
                        let value = change.value();
                        match tag {
                            ChangeTag::Equal => {
                                offset += value.len();
                                moved_since_edit = true;
                            }
                            ChangeTag::Delete => {
                                let start = snapshot.anchor_after(offset);
                                let end = snapshot.anchor_before(offset + value.len());
                                if moved_since_edit {
                                    edits.push((start..end, String::new()));
                                } else {
                                    edits.last_mut().unwrap().0.end = end;
                                }
                                offset += value.len();
                                moved_since_edit = false;
                            }
                            ChangeTag::Insert => {
                                if moved_since_edit {
                                    let anchor = snapshot.anchor_after(offset);
                                    edits.push((anchor..anchor, value.to_string()));
                                } else {
                                    edits.last_mut().unwrap().1.push_str(value);
                                }
                                moved_since_edit = false;
                            }
                        }
                    }
                } else if range.end == range.start {
                    let anchor = snapshot.anchor_after(range.start);
                    edits.push((anchor..anchor, new_text));
                } else {
                    let edit_start = snapshot.anchor_after(range.start);
                    let edit_end = snapshot.anchor_before(range.end);
                    edits.push((edit_start..edit_end, new_text));
                }
            }

            Ok(edits)
        })
    }

    fn buffer_snapshot_for_lsp_version(
        &mut self,
        buffer: &ModelHandle<Buffer>,
        server_id: LanguageServerId,
        version: Option<i32>,
        cx: &AppContext,
    ) -> Result<TextBufferSnapshot> {
        const OLD_VERSIONS_TO_RETAIN: i32 = 10;

        if let Some(version) = version {
            let buffer_id = buffer.read(cx).remote_id();
            let snapshots = self
                .buffer_snapshots
                .get_mut(&buffer_id)
                .and_then(|m| m.get_mut(&server_id))
                .ok_or_else(|| {
                    anyhow!("no snapshots found for buffer {buffer_id} and server {server_id}")
                })?;

            let found_snapshot = snapshots
                .binary_search_by_key(&version, |e| e.version)
                .map(|ix| snapshots[ix].snapshot.clone())
                .map_err(|_| {
                    anyhow!("snapshot not found for buffer {buffer_id} server {server_id} at version {version}")
                })?;

            snapshots.retain(|snapshot| snapshot.version + OLD_VERSIONS_TO_RETAIN >= version);
            Ok(found_snapshot)
        } else {
            Ok((buffer.read(cx)).text_snapshot())
        }
    }

    pub fn language_servers(
        &self,
    ) -> impl '_ + Iterator<Item = (LanguageServerId, LanguageServerName, WorktreeId)> {
        self.language_server_ids
            .iter()
            .map(|((worktree_id, server_name), server_id)| {
                (*server_id, server_name.clone(), *worktree_id)
            })
    }

    pub fn language_server_for_id(&self, id: LanguageServerId) -> Option<Arc<LanguageServer>> {
        if let LanguageServerState::Running { server, .. } = self.language_servers.get(&id)? {
            Some(server.clone())
        } else {
            None
        }
    }

    pub fn language_servers_for_buffer(
        &self,
        buffer: &Buffer,
        cx: &AppContext,
    ) -> impl Iterator<Item = (&Arc<CachedLspAdapter>, &Arc<LanguageServer>)> {
        self.language_server_ids_for_buffer(buffer, cx)
            .into_iter()
            .filter_map(|server_id| match self.language_servers.get(&server_id)? {
                LanguageServerState::Running {
                    adapter, server, ..
                } => Some((adapter, server)),
                _ => None,
            })
    }

    fn primary_language_server_for_buffer(
        &self,
        buffer: &Buffer,
        cx: &AppContext,
    ) -> Option<(&Arc<CachedLspAdapter>, &Arc<LanguageServer>)> {
        self.language_servers_for_buffer(buffer, cx).next()
    }

    pub fn language_server_for_buffer(
        &self,
        buffer: &Buffer,
        server_id: LanguageServerId,
        cx: &AppContext,
    ) -> Option<(&Arc<CachedLspAdapter>, &Arc<LanguageServer>)> {
        self.language_servers_for_buffer(buffer, cx)
            .find(|(_, s)| s.server_id() == server_id)
    }

    fn language_server_ids_for_buffer(
        &self,
        buffer: &Buffer,
        cx: &AppContext,
    ) -> Vec<LanguageServerId> {
        if let Some((file, language)) = File::from_dyn(buffer.file()).zip(buffer.language()) {
            let worktree_id = file.worktree_id(cx);
            language
                .lsp_adapters()
                .iter()
                .flat_map(|adapter| {
                    let key = (worktree_id, adapter.name.clone());
                    self.language_server_ids.get(&key).copied()
                })
                .collect()
        } else {
            Vec::new()
        }
    }
}

fn glob_literal_prefix<'a>(glob: &'a str) -> &'a str {
    let mut literal_end = 0;
    for (i, part) in glob.split(path::MAIN_SEPARATOR).enumerate() {
        if part.contains(&['*', '?', '{', '}']) {
            break;
        } else {
            if i > 0 {
                // Acount for separator prior to this part
                literal_end += path::MAIN_SEPARATOR.len_utf8();
            }
            literal_end += part.len();
        }
    }
    &glob[..literal_end]
}

impl WorktreeHandle {
    pub fn upgrade(&self, cx: &AppContext) -> Option<ModelHandle<Worktree>> {
        match self {
            WorktreeHandle::Strong(handle) => Some(handle.clone()),
            WorktreeHandle::Weak(handle) => handle.upgrade(cx),
        }
    }

    pub fn handle_id(&self) -> usize {
        match self {
            WorktreeHandle::Strong(handle) => handle.id(),
            WorktreeHandle::Weak(handle) => handle.id(),
        }
    }
}

impl OpenBuffer {
    pub fn upgrade(&self, cx: &impl BorrowAppContext) -> Option<ModelHandle<Buffer>> {
        match self {
            OpenBuffer::Strong(handle) => Some(handle.clone()),
            OpenBuffer::Weak(handle) => handle.upgrade(cx),
            OpenBuffer::Operations(_) => None,
        }
    }
}

pub struct PathMatchCandidateSet {
    pub snapshot: Snapshot,
    pub include_ignored: bool,
    pub include_root_name: bool,
}

impl<'a> fuzzy::PathMatchCandidateSet<'a> for PathMatchCandidateSet {
    type Candidates = PathMatchCandidateSetIter<'a>;

    fn id(&self) -> usize {
        self.snapshot.id().to_usize()
    }

    fn len(&self) -> usize {
        if self.include_ignored {
            self.snapshot.file_count()
        } else {
            self.snapshot.visible_file_count()
        }
    }

    fn prefix(&self) -> Arc<str> {
        if self.snapshot.root_entry().map_or(false, |e| e.is_file()) {
            self.snapshot.root_name().into()
        } else if self.include_root_name {
            format!("{}/", self.snapshot.root_name()).into()
        } else {
            "".into()
        }
    }

    fn candidates(&'a self, start: usize) -> Self::Candidates {
        PathMatchCandidateSetIter {
            traversal: self.snapshot.files(self.include_ignored, start),
        }
    }
}

pub struct PathMatchCandidateSetIter<'a> {
    traversal: Traversal<'a>,
}

impl<'a> Iterator for PathMatchCandidateSetIter<'a> {
    type Item = fuzzy::PathMatchCandidate<'a>;

    fn next(&mut self) -> Option<Self::Item> {
        self.traversal.next().map(|entry| {
            if let EntryKind::File(char_bag) = entry.kind {
                fuzzy::PathMatchCandidate {
                    path: &entry.path,
                    char_bag,
                }
            } else {
                unreachable!()
            }
        })
    }
}

impl Entity for Project {
    type Event = Event;

    fn release(&mut self, cx: &mut gpui::AppContext) {
        match &self.client_state {
            Some(ProjectClientState::Local { .. }) => {
                let _ = self.unshare_internal(cx);
            }
            Some(ProjectClientState::Remote { remote_id, .. }) => {
                let _ = self.client.send(proto::LeaveProject {
                    project_id: *remote_id,
                });
                self.disconnected_from_host_internal(cx);
            }
            _ => {}
        }
    }

    fn app_will_quit(
        &mut self,
        _: &mut AppContext,
    ) -> Option<std::pin::Pin<Box<dyn 'static + Future<Output = ()>>>> {
        let shutdown_futures = self
            .language_servers
            .drain()
            .map(|(_, server_state)| async {
                use LanguageServerState::*;
                match server_state {
                    Running { server, .. } => server.shutdown()?.await,
                    Starting(task) => task.await?.shutdown()?.await,
                }
            })
            .collect::<Vec<_>>();

        Some(
            async move {
                futures::future::join_all(shutdown_futures).await;
            }
            .boxed(),
        )
    }
}

impl Collaborator {
    fn from_proto(message: proto::Collaborator) -> Result<Self> {
        Ok(Self {
            peer_id: message.peer_id.ok_or_else(|| anyhow!("invalid peer id"))?,
            replica_id: message.replica_id as ReplicaId,
            user_id: message.user_id as UserId,
        })
    }
}

impl<P: AsRef<Path>> From<(WorktreeId, P)> for ProjectPath {
    fn from((worktree_id, path): (WorktreeId, P)) -> Self {
        Self {
            worktree_id,
            path: path.as_ref().into(),
        }
    }
}

impl ProjectLspAdapterDelegate {
    fn new(project: &Project, cx: &ModelContext<Project>) -> Arc<Self> {
        Arc::new(Self {
            project: cx.handle(),
            http_client: project.client.http_client(),
        })
    }
}

impl LspAdapterDelegate for ProjectLspAdapterDelegate {
    fn show_notification(&self, message: &str, cx: &mut AppContext) {
        self.project
            .update(cx, |_, cx| cx.emit(Event::Notification(message.to_owned())));
    }

    fn http_client(&self) -> Arc<dyn HttpClient> {
        self.http_client.clone()
    }
}

fn split_operations(
    mut operations: Vec<proto::Operation>,
) -> impl Iterator<Item = Vec<proto::Operation>> {
    #[cfg(any(test, feature = "test-support"))]
    const CHUNK_SIZE: usize = 5;

    #[cfg(not(any(test, feature = "test-support")))]
    const CHUNK_SIZE: usize = 100;

    let mut done = false;
    std::iter::from_fn(move || {
        if done {
            return None;
        }

        let operations = operations
            .drain(..cmp::min(CHUNK_SIZE, operations.len()))
            .collect::<Vec<_>>();
        if operations.is_empty() {
            done = true;
        }
        Some(operations)
    })
}

fn serialize_symbol(symbol: &Symbol) -> proto::Symbol {
    proto::Symbol {
        language_server_name: symbol.language_server_name.0.to_string(),
        source_worktree_id: symbol.source_worktree_id.to_proto(),
        worktree_id: symbol.path.worktree_id.to_proto(),
        path: symbol.path.path.to_string_lossy().to_string(),
        name: symbol.name.clone(),
        kind: unsafe { mem::transmute(symbol.kind) },
        start: Some(proto::PointUtf16 {
            row: symbol.range.start.0.row,
            column: symbol.range.start.0.column,
        }),
        end: Some(proto::PointUtf16 {
            row: symbol.range.end.0.row,
            column: symbol.range.end.0.column,
        }),
        signature: symbol.signature.to_vec(),
    }
}

fn relativize_path(base: &Path, path: &Path) -> PathBuf {
    let mut path_components = path.components();
    let mut base_components = base.components();
    let mut components: Vec<Component> = Vec::new();
    loop {
        match (path_components.next(), base_components.next()) {
            (None, None) => break,
            (Some(a), None) => {
                components.push(a);
                components.extend(path_components.by_ref());
                break;
            }
            (None, _) => components.push(Component::ParentDir),
            (Some(a), Some(b)) if components.is_empty() && a == b => (),
            (Some(a), Some(b)) if b == Component::CurDir => components.push(a),
            (Some(a), Some(_)) => {
                components.push(Component::ParentDir);
                for _ in base_components {
                    components.push(Component::ParentDir);
                }
                components.push(a);
                components.extend(path_components.by_ref());
                break;
            }
        }
    }
    components.iter().map(|c| c.as_os_str()).collect()
}

impl Item for Buffer {
    fn entry_id(&self, cx: &AppContext) -> Option<ProjectEntryId> {
        File::from_dyn(self.file()).and_then(|file| file.project_entry_id(cx))
    }

    fn project_path(&self, cx: &AppContext) -> Option<ProjectPath> {
        File::from_dyn(self.file()).map(|file| ProjectPath {
            worktree_id: file.worktree_id(cx),
            path: file.path().clone(),
        })
    }
}

async fn wait_for_loading_buffer(
    mut receiver: postage::watch::Receiver<Option<Result<ModelHandle<Buffer>, Arc<anyhow::Error>>>>,
) -> Result<ModelHandle<Buffer>, Arc<anyhow::Error>> {
    loop {
        if let Some(result) = receiver.borrow().as_ref() {
            match result {
                Ok(buffer) => return Ok(buffer.to_owned()),
                Err(e) => return Err(e.to_owned()),
            }
        }
        receiver.next().await;
    }
}<|MERGE_RESOLUTION|>--- conflicted
+++ resolved
@@ -5147,40 +5147,6 @@
                         .context("inlay hints proto resolve response conversion"),
                     None => Ok(hint),
                 }
-<<<<<<< HEAD
-                background
-                    .scoped(|scope| {
-                        for worker_matched_buffers in matched_buffers.iter_mut() {
-                            let mut buffers_rx = buffers_rx.clone();
-                            scope.spawn(async move {
-                                while let Some((buffer, snapshot)) = buffers_rx.next().await {
-                                    let buffer_matches = if query.file_matches(
-                                        snapshot.file().map(|file| file.path().as_ref()),
-                                    ) {
-                                        query
-                                            .search(&snapshot, None)
-                                            .await
-                                            .iter()
-                                            .map(|range| {
-                                                snapshot.anchor_before(range.start)
-                                                    ..snapshot.anchor_after(range.end)
-                                            })
-                                            .collect()
-                                    } else {
-                                        Vec::new()
-                                    };
-                                    if !buffer_matches.is_empty() {
-                                        worker_matched_buffers
-                                            .insert(buffer.clone(), buffer_matches);
-                                    }
-                                }
-                            });
-                        }
-                    })
-                    .await;
-                Ok(matched_buffers.into_iter().flatten().collect())
-=======
->>>>>>> b9495591
             })
         } else {
             Task::ready(Err(anyhow!("project does not have a remote id")))
