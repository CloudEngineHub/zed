//! # logger
pub use log as log_impl;

mod env_config;
pub mod filter;
pub mod sink;

pub use sink::{flush, init_output_file, init_output_stdout};

pub const SCOPE_DEPTH_MAX: usize = 4;

pub fn init() {
    process_env();
    log::set_logger(&ZLOG).expect("Logger should not be initialized twice");
    log::set_max_level(log::LevelFilter::max());
}

pub fn process_env() {
    let Ok(env_config) = std::env::var("ZED_LOG").or_else(|_| std::env::var("RUST_LOG")) else {
        return;
    };
    match env_config::parse(&env_config) {
        Ok(filter) => {
            filter::init_env_filter(filter);
            filter::refresh();
        }
        Err(err) => {
            eprintln!("Failed to parse log filter: {}", err);
        }
    }
}

static ZLOG: Zlog = Zlog {};

pub struct Zlog {}

impl log::Log for Zlog {
    fn enabled(&self, metadata: &log::Metadata) -> bool {
        filter::is_possibly_enabled_level(metadata.level())
    }

    fn log(&self, record: &log::Record) {
        if !self.enabled(record.metadata()) {
            return;
        }
        let (crate_name_scope, module_scope) = match record.module_path_static() {
            Some(module_path) => {
                let crate_name = private::extract_crate_name_from_module_path(module_path);
                let crate_name_scope = private::scope_new(&[crate_name]);
                let module_scope = private::scope_new(&[module_path]);
                (crate_name_scope, module_scope)
            }
            // TODO: when do we hit this
            None => (private::scope_new(&[]), private::scope_new(&["*unknown*"])),
        };
        let level = record.metadata().level();
<<<<<<< HEAD

        if record.level() == log::Level::Error {
            filter::is_scope_enabled(&scope, level);
        }
        if !filter::is_scope_enabled(&scope, level) {
=======
        if !filter::is_scope_enabled(&crate_name_scope, record.module_path(), level) {
>>>>>>> 38afae86
            return;
        }
        sink::submit(sink::Record {
            scope: module_scope,
            level,
            message: record.args(),
        });
    }

    fn flush(&self) {
        sink::flush();
    }
}

#[macro_export]
macro_rules! log {
    ($logger:expr, $level:expr, $($arg:tt)+) => {
        let level = $level;
        let logger = $logger;
        let enabled = $crate::filter::is_scope_enabled(&logger.scope, Some(module_path!()), level);
        if enabled {
            $crate::sink::submit($crate::sink::Record {
                scope: logger.scope,
                level,
                message: &format_args!($($arg)+),
            });
        }
    }
}

#[macro_export]
macro_rules! trace {
    ($logger:expr => $($arg:tt)+) => {
        $crate::log!($logger, $crate::log_impl::Level::Trace, $($arg)+);
    };
    ($($arg:tt)+) => {
        $crate::log!($crate::default_logger!(), $crate::log_impl::Level::Trace, $($arg)+);
    };
}

#[macro_export]
macro_rules! debug {
    ($logger:expr => $($arg:tt)+) => {
        $crate::log!($logger, $crate::log_impl::Level::Debug, $($arg)+);
    };
    ($($arg:tt)+) => {
        $crate::log!($crate::default_logger!(), $crate::log_impl::Level::Debug, $($arg)+);
    };
}

#[macro_export]
macro_rules! info {
    ($logger:expr => $($arg:tt)+) => {
        $crate::log!($logger, $crate::log_impl::Level::Info, $($arg)+);
    };
    ($($arg:tt)+) => {
        $crate::log!($crate::default_logger!(), $crate::log_impl::Level::Info, $($arg)+);
    };
}

#[macro_export]
macro_rules! warn {
    ($logger:expr => $($arg:tt)+) => {
        $crate::log!($logger, $crate::log_impl::Level::Warn, $($arg)+);
    };
    ($($arg:tt)+) => {
        $crate::log!($crate::default_logger!(), $crate::log_impl::Level::Warn, $($arg)+);
    };
}

#[macro_export]
macro_rules! error {
    ($logger:expr => $($arg:tt)+) => {
        $crate::log!($logger, $crate::log_impl::Level::Error, $($arg)+);
    };
    ($($arg:tt)+) => {
        $crate::log!($crate::default_logger!(), $crate::log_impl::Level::Error, $($arg)+);
    };
}

/// Creates a timer that logs the duration it was active for either when
/// it is dropped, or when explicitly stopped using the `end` method.
/// Logs at the `trace` level.
/// Note that it will include time spent across await points
/// (i.e. should not be used to measure the performance of async code)
/// However, this is a feature not a bug, as it allows for a more accurate
/// understanding of how long the action actually took to complete, including
/// interruptions, which can help explain why something may have timed out,
/// why it took longer to complete than it would have had the await points resolved
/// immediately, etc.
#[macro_export]
macro_rules! time {
    ($logger:expr => $name:expr) => {
        $crate::Timer::new($logger, $name)
    };
    ($name:expr) => {
        time!($crate::default_logger!() => $name)
    };
}

#[macro_export]
macro_rules! scoped {
    ($parent:expr => $name:expr) => {{
        let parent = $parent;
        let name = $name;
        let mut scope = parent.scope;
        let mut index = 1; // always have crate/module name
        while index < scope.len() && !scope[index].is_empty() {
            index += 1;
        }
        if index >= scope.len() {
            #[cfg(debug_assertions)]
            {
                unreachable!("Scope overflow trying to add scope... ignoring scope");
            }
        }
        scope[index] = name;
        $crate::Logger { scope }
    }};
    ($name:expr) => {
        $crate::scoped!($crate::default_logger!() => $name)
    };
}

#[macro_export]
macro_rules! default_logger {
    () => {
        $crate::Logger {
            scope: $crate::private::scope_new(&[$crate::crate_name!()]),
        }
    };
}

#[macro_export]
macro_rules! crate_name {
    () => {
        $crate::private::extract_crate_name_from_module_path(module_path!())
    };
}

/// functions that are used in macros, and therefore must be public,
/// but should not be used directly
pub mod private {
    use super::*;

    pub const fn extract_crate_name_from_module_path(module_path: &'static str) -> &'static str {
        let mut i = 0;
        let mod_path_bytes = module_path.as_bytes();
        let mut index = mod_path_bytes.len();
        while i + 1 < mod_path_bytes.len() {
            if mod_path_bytes[i] == b':' && mod_path_bytes[i + 1] == b':' {
                index = i;
                break;
            }
            i += 1;
        }
        let Some((crate_name, _)) = module_path.split_at_checked(index) else {
            return module_path;
        };
        return crate_name;
    }

    pub const fn scope_new(scopes: &[&'static str]) -> Scope {
        assert!(scopes.len() <= SCOPE_DEPTH_MAX);
        let mut scope = [""; SCOPE_DEPTH_MAX];
        let mut i = 0;
        while i < scopes.len() {
            scope[i] = scopes[i];
            i += 1;
        }
        scope
    }

    pub fn scope_alloc_new(scopes: &[&str]) -> ScopeAlloc {
        assert!(scopes.len() <= SCOPE_DEPTH_MAX);
        let mut scope = [""; SCOPE_DEPTH_MAX];
        scope[0..scopes.len()].copy_from_slice(scopes);
        scope.map(|s| s.to_string())
    }

    pub fn scope_to_alloc(scope: &Scope) -> ScopeAlloc {
        return scope.map(|s| s.to_string());
    }
}

pub type Scope = [&'static str; SCOPE_DEPTH_MAX];
pub type ScopeAlloc = [String; SCOPE_DEPTH_MAX];
const SCOPE_STRING_SEP_STR: &'static str = ".";
const SCOPE_STRING_SEP_CHAR: char = '.';

#[derive(Clone, Copy, Debug, PartialEq, Eq)]
pub struct Logger {
    pub scope: Scope,
}

impl log::Log for Logger {
    fn enabled(&self, metadata: &log::Metadata) -> bool {
        filter::is_possibly_enabled_level(metadata.level())
    }

    fn log(&self, record: &log::Record) {
        if !self.enabled(record.metadata()) {
            return;
        }
        let level = record.metadata().level();
        if !filter::is_scope_enabled(&self.scope, record.module_path(), level) {
            return;
        }
        sink::submit(sink::Record {
            scope: self.scope,
            level,
            message: record.args(),
        });
    }

    fn flush(&self) {
        sink::flush();
    }
}

pub struct Timer {
    pub logger: Logger,
    pub start_time: std::time::Instant,
    pub name: &'static str,
    pub warn_if_longer_than: Option<std::time::Duration>,
    pub done: bool,
}

impl Drop for Timer {
    fn drop(&mut self) {
        self.finish();
    }
}

impl Timer {
    #[must_use = "Timer will stop when dropped, the result of this function should be saved in a variable prefixed with `_` if it should stop when dropped"]
    pub fn new(logger: Logger, name: &'static str) -> Self {
        return Self {
            logger,
            name,
            start_time: std::time::Instant::now(),
            warn_if_longer_than: None,
            done: false,
        };
    }

    pub fn warn_if_gt(mut self, warn_limit: std::time::Duration) -> Self {
        self.warn_if_longer_than = Some(warn_limit);
        return self;
    }

    pub fn end(mut self) {
        self.finish();
    }

    fn finish(&mut self) {
        if self.done {
            return;
        }
        let elapsed = self.start_time.elapsed();
        if let Some(warn_limit) = self.warn_if_longer_than {
            if elapsed > warn_limit {
                crate::warn!(
                    self.logger =>
                    "Timer '{}' took {:?}. Which was longer than the expected limit of {:?}",
                    self.name,
                    elapsed,
                    warn_limit
                );
                self.done = true;
                return;
            }
        }
        crate::trace!(
            self.logger =>
            "Timer '{}' finished in {:?}",
            self.name,
            elapsed
        );
        self.done = true;
    }
}

#[cfg(test)]
mod tests {
    use super::*;

    #[test]
    fn test_crate_name() {
        assert_eq!(crate_name!(), "zlog");
        assert_eq!(
            private::extract_crate_name_from_module_path("my_speedy_⚡️_crate::some_module"),
            "my_speedy_⚡️_crate"
        );
        assert_eq!(
            private::extract_crate_name_from_module_path("my_speedy_crate_⚡️::some_module"),
            "my_speedy_crate_⚡️"
        );
        assert_eq!(
            private::extract_crate_name_from_module_path("my_speedy_crate_:⚡️:some_module"),
            "my_speedy_crate_:⚡️:some_module"
        );
        assert_eq!(
            private::extract_crate_name_from_module_path("my_speedy_crate_::⚡️some_module"),
            "my_speedy_crate_"
        );
    }
}<|MERGE_RESOLUTION|>--- conflicted
+++ resolved
@@ -54,15 +54,7 @@
             None => (private::scope_new(&[]), private::scope_new(&["*unknown*"])),
         };
         let level = record.metadata().level();
-<<<<<<< HEAD
-
-        if record.level() == log::Level::Error {
-            filter::is_scope_enabled(&scope, level);
-        }
-        if !filter::is_scope_enabled(&scope, level) {
-=======
         if !filter::is_scope_enabled(&crate_name_scope, record.module_path(), level) {
->>>>>>> 38afae86
             return;
         }
         sink::submit(sink::Record {
