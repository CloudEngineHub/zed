--- conflicted
+++ resolved
@@ -20,10 +20,7 @@
 mod block_map;
 mod crease_map;
 mod custom_highlights;
-<<<<<<< HEAD
 mod diff_map;
-=======
->>>>>>> 81c118d6
 mod fold_map;
 mod inlay_map;
 pub(crate) mod invisibles;
