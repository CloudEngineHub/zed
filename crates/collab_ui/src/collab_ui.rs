pub mod channel_view;
pub mod chat_panel;
pub mod collab_panel;
mod collab_titlebar_item;
mod face_pile;
pub mod notification_panel;
pub mod notifications;
mod panel_settings;
<<<<<<< HEAD
mod sharing_status_indicator;
=======
pub mod project_shared_notification;
>>>>>>> ef1a6915

use call::{report_call_event_for_room, ActiveCall, Room};
use feature_flags::{ChannelsAlpha, FeatureFlagAppExt};
use gpui::{
    actions,
    elements::{Empty, Image},
    geometry::{
        rect::RectF,
        vector::{vec2f, Vector2F},
    },
    platform::{Screen, WindowBounds, WindowKind, WindowOptions},
    AnyElement, AppContext, Element, ImageData, Task,
};
use std::{rc::Rc, sync::Arc};
use theme::Theme;
use time::{OffsetDateTime, UtcOffset};
use util::ResultExt;
use workspace::AppState;

pub use collab_titlebar_item::CollabTitlebarItem;
pub use panel_settings::{
    ChatPanelSettings, CollaborationPanelSettings, NotificationPanelSettings,
};

actions!(
    collab,
    [ToggleScreenSharing, ToggleMute, ToggleDeafen, LeaveCall]
);

pub fn init(app_state: &Arc<AppState>, cx: &mut AppContext) {
    settings::register::<CollaborationPanelSettings>(cx);
    settings::register::<ChatPanelSettings>(cx);
    settings::register::<NotificationPanelSettings>(cx);

    vcs_menu::init(cx);
    collab_titlebar_item::init(cx);
    collab_panel::init(cx);
    chat_panel::init(cx);
<<<<<<< HEAD
    notifications::init(&app_state, cx);
    sharing_status_indicator::init(cx);
=======
    incoming_call_notification::init(&app_state, cx);
    project_shared_notification::init(&app_state, cx);
>>>>>>> ef1a6915

    cx.add_global_action(toggle_screen_sharing);
    cx.add_global_action(toggle_mute);
    cx.add_global_action(toggle_deafen);
}

pub fn toggle_screen_sharing(_: &ToggleScreenSharing, cx: &mut AppContext) {
    let call = ActiveCall::global(cx).read(cx);
    if let Some(room) = call.room().cloned() {
        let client = call.client();
        let toggle_screen_sharing = room.update(cx, |room, cx| {
            if room.is_screen_sharing() {
                report_call_event_for_room(
                    "disable screen share",
                    room.id(),
                    room.channel_id(),
                    &client,
                    cx,
                );
                Task::ready(room.unshare_screen(cx))
            } else {
                report_call_event_for_room(
                    "enable screen share",
                    room.id(),
                    room.channel_id(),
                    &client,
                    cx,
                );
                room.share_screen(cx)
            }
        });
        toggle_screen_sharing.detach_and_log_err(cx);
    }
}

pub fn toggle_mute(_: &ToggleMute, cx: &mut AppContext) {
    let call = ActiveCall::global(cx).read(cx);
    if let Some(room) = call.room().cloned() {
        let client = call.client();
        room.update(cx, |room, cx| {
            let operation = if room.is_muted(cx) {
                "enable microphone"
            } else {
                "disable microphone"
            };
            report_call_event_for_room(operation, room.id(), room.channel_id(), &client, cx);

            room.toggle_mute(cx)
        })
        .map(|task| task.detach_and_log_err(cx))
        .log_err();
    }
}

pub fn toggle_deafen(_: &ToggleDeafen, cx: &mut AppContext) {
    if let Some(room) = ActiveCall::global(cx).read(cx).room().cloned() {
        room.update(cx, Room::toggle_deafen)
            .map(|task| task.detach_and_log_err(cx))
            .log_err();
    }
}

fn notification_window_options(
    screen: Rc<dyn Screen>,
    window_size: Vector2F,
) -> WindowOptions<'static> {
    const NOTIFICATION_PADDING: f32 = 16.;

    let screen_bounds = screen.content_bounds();
    WindowOptions {
        bounds: WindowBounds::Fixed(RectF::new(
            screen_bounds.upper_right()
                + vec2f(
                    -NOTIFICATION_PADDING - window_size.x(),
                    NOTIFICATION_PADDING,
                ),
            window_size,
        )),
        titlebar: None,
        center: false,
        focus: false,
        show: true,
        kind: WindowKind::PopUp,
        is_movable: false,
        screen: Some(screen),
    }
}

fn render_avatar<T: 'static>(avatar: Option<Arc<ImageData>>, theme: &Arc<Theme>) -> AnyElement<T> {
    let avatar_style = theme.chat_panel.avatar;
    avatar
        .map(|avatar| {
            Image::from_data(avatar)
                .with_style(avatar_style.image)
                .aligned()
                .contained()
                .with_corner_radius(avatar_style.outer_corner_radius)
                .constrained()
                .with_width(avatar_style.outer_width)
                .with_height(avatar_style.outer_width)
                .into_any()
        })
        .unwrap_or_else(|| {
            Empty::new()
                .constrained()
                .with_width(avatar_style.outer_width)
                .into_any()
        })
        .contained()
        .with_style(theme.chat_panel.avatar_container)
        .into_any()
}

fn format_timestamp(
    mut timestamp: OffsetDateTime,
    mut now: OffsetDateTime,
    local_timezone: UtcOffset,
) -> String {
    timestamp = timestamp.to_offset(local_timezone);
    now = now.to_offset(local_timezone);

    let today = now.date();
    let date = timestamp.date();
    let mut hour = timestamp.hour();
    let mut part = "am";
    if hour > 12 {
        hour -= 12;
        part = "pm";
    }
    if date == today {
        format!("{:02}:{:02}{}", hour, timestamp.minute(), part)
    } else if date.next_day() == Some(today) {
        format!("yesterday at {:02}:{:02}{}", hour, timestamp.minute(), part)
    } else {
        format!("{:02}/{}/{}", date.month() as u32, date.day(), date.year())
    }
}

fn is_channels_feature_enabled(cx: &gpui::WindowContext<'_>) -> bool {
    cx.is_staff() || cx.has_flag::<ChannelsAlpha>()
}<|MERGE_RESOLUTION|>--- conflicted
+++ resolved
@@ -6,11 +6,6 @@
 pub mod notification_panel;
 pub mod notifications;
 mod panel_settings;
-<<<<<<< HEAD
-mod sharing_status_indicator;
-=======
-pub mod project_shared_notification;
->>>>>>> ef1a6915
 
 use call::{report_call_event_for_room, ActiveCall, Room};
 use feature_flags::{ChannelsAlpha, FeatureFlagAppExt};
@@ -49,13 +44,7 @@
     collab_titlebar_item::init(cx);
     collab_panel::init(cx);
     chat_panel::init(cx);
-<<<<<<< HEAD
     notifications::init(&app_state, cx);
-    sharing_status_indicator::init(cx);
-=======
-    incoming_call_notification::init(&app_state, cx);
-    project_shared_notification::init(&app_state, cx);
->>>>>>> ef1a6915
 
     cx.add_global_action(toggle_screen_sharing);
     cx.add_global_action(toggle_mute);
