use crate::{
    black, fill, point, px, size, App, Bounds, Half, Hsla, LineLayout, Pixels, Point, Result,
    SharedString, StrikethroughStyle, TextAlign, TextStyleRefinement, UnderlineStyle, Window,
    WrapBoundary, WrappedLineLayout,
};
use derive_more::{Deref, DerefMut};
use smallvec::SmallVec;
use std::sync::Arc;

/// Set the text decoration for a run of text.
#[derive(Debug, Clone)]
pub struct DecorationRun {
    /// The length of the run in utf-8 bytes.
    pub len: u32,

    /// The color for this run
    pub color: Hsla,

    /// The background color for this run
    pub background_color: Option<Hsla>,

    /// The underline style for this run
    pub underline: Option<UnderlineStyle>,

    /// The strikethrough style for this run
    pub strikethrough: Option<StrikethroughStyle>,
}

/// A line of text that has been shaped and decorated.
#[derive(Clone, Default, Debug, Deref, DerefMut)]
pub struct ShapedLine {
    #[deref]
    #[deref_mut]
    pub(crate) layout: Arc<LineLayout>,
    /// The text that was shaped for this line.
    pub text: SharedString,
    pub(crate) decoration_runs: SmallVec<[DecorationRun; 32]>,
}

impl ShapedLine {
    /// The length of the line in utf-8 bytes.
    #[allow(clippy::len_without_is_empty)]
    pub fn len(&self) -> usize {
        self.layout.len
    }

    /// Override the len, useful if you're rendering text a
    /// as text b (e.g. rendering invisibles).
    pub fn with_len(mut self, len: usize) -> Self {
        let layout = self.layout.as_ref();
        self.layout = Arc::new(LineLayout {
            font_size: layout.font_size,
            width: layout.width,
            ascent: layout.ascent,
            descent: layout.descent,
            runs: layout.runs.clone(),
            len,
        });
        self
    }

    /// Paint the line of text to the window.
    pub fn paint(
        &self,
        origin: Point<Pixels>,
        line_height: Pixels,
        window: &mut Window,
        cx: &mut App,
    ) -> Result<()> {
        paint_line(
            origin,
            &self.layout,
            line_height,
            None,
            None,
            &self.decoration_runs,
            &[],
            window,
            cx,
        )?;

        Ok(())
    }

    /// Paint the background of the line to the window.
    pub fn paint_background(
        &self,
        origin: Point<Pixels>,
        line_height: Pixels,
        window: &mut Window,
        cx: &mut App,
    ) -> Result<()> {
        paint_line_background(
            origin,
            &self.layout,
            line_height,
            TextAlign::default(),
            None,
            &self.decoration_runs,
            &[],
            window,
            cx,
        )?;

        Ok(())
    }
}

/// A line of text that has been shaped, decorated, and wrapped by the text layout system.
#[derive(Clone, Default, Debug, Deref, DerefMut)]
pub struct WrappedLine {
    #[deref]
    #[deref_mut]
    pub(crate) layout: Arc<WrappedLineLayout>,
    /// The text that was shaped for this line.
    pub text: SharedString,
    pub(crate) decoration_runs: SmallVec<[DecorationRun; 32]>,
}

impl WrappedLine {
    /// The length of the underlying, unwrapped layout, in utf-8 bytes.
    #[allow(clippy::len_without_is_empty)]
    pub fn len(&self) -> usize {
        self.layout.len()
    }

    /// Paint this line of text to the window.
    #[allow(clippy::too_many_arguments)]
    pub fn paint(
        &self,
        origin: Point<Pixels>,
        line_height: Pixels,
        text_style: Option<&TextStyleRefinement>,
        bounds: Option<Bounds<Pixels>>,
        window: &mut Window,
        cx: &mut App,
    ) -> Result<()> {
        let align_width = match bounds {
            Some(bounds) => Some(bounds.size.width),
            None => self.layout.wrap_width,
        };

        paint_line(
            origin,
            &self.layout.unwrapped_layout,
            line_height,
            text_style,
            align_width,
            &self.decoration_runs,
            &self.wrap_boundaries,
            window,
            cx,
        )?;

        Ok(())
    }
}

fn paint_line(
    origin: Point<Pixels>,
    layout: &LineLayout,
    line_height: Pixels,
    text_style: Option<&TextStyleRefinement>,
    align_width: Option<Pixels>,
    decoration_runs: &[DecorationRun],
    wrap_boundaries: &[WrapBoundary],
    window: &mut Window,
    cx: &mut App,
) -> Result<()> {
    let line_bounds = Bounds::new(
        origin,
        size(
            layout.width,
            line_height * (wrap_boundaries.len() as f32 + 1.),
        ),
    );

    // TODO: text_align and line_height need to inherit from normal style when is hovered or activated.
    let mut text_align = text_style
        .and_then(|s| s.text_align)
        .unwrap_or(TextAlign::Left);

    window.paint_layer(line_bounds, |window| {
        let padding_top = (line_height - layout.ascent - layout.descent) / 2.;
        let baseline_offset = point(px(0.), padding_top + layout.ascent);
        let mut decoration_runs = decoration_runs.iter();
        let mut wraps = wrap_boundaries.iter().peekable();
        let mut run_end = 0;
        let mut color = black();
        let mut current_underline: Option<(Point<Pixels>, UnderlineStyle)> = None;
        let mut current_strikethrough: Option<(Point<Pixels>, StrikethroughStyle)> = None;
        let text_system = cx.text_system().clone();
        let mut glyph_origin = point(
            aligned_origin_x(
                origin,
                align_width.unwrap_or(layout.width),
                px(0.0),
                &text_align,
                layout,
                wraps.peek(),
            ),
            origin.y,
        );
        let mut prev_glyph_position = Point::default();
        let mut max_glyph_size = size(px(0.), px(0.));
        for (run_ix, run) in layout.runs.iter().enumerate() {
            max_glyph_size = text_system.bounding_box(run.font_id, layout.font_size).size;

            for (glyph_ix, glyph) in run.glyphs.iter().enumerate() {
                glyph_origin.x += glyph.position.x - prev_glyph_position.x;

                if wraps.peek() == Some(&&WrapBoundary { run_ix, glyph_ix }) {
                    wraps.next();
                    if let Some((underline_origin, underline_style)) = current_underline.as_mut() {
                        if glyph_origin.x == underline_origin.x {
                            underline_origin.x -= max_glyph_size.width.half();
                        };
                        window.paint_underline(
                            *underline_origin,
                            glyph_origin.x - underline_origin.x,
                            underline_style,
                        );
                        underline_origin.x = origin.x;
                        underline_origin.y += line_height;
                    }
                    if let Some((strikethrough_origin, strikethrough_style)) =
                        current_strikethrough.as_mut()
                    {
                        if glyph_origin.x == strikethrough_origin.x {
                            strikethrough_origin.x -= max_glyph_size.width.half();
                        };
                        window.paint_strikethrough(
                            *strikethrough_origin,
                            glyph_origin.x - strikethrough_origin.x,
                            strikethrough_style,
                        );
                        strikethrough_origin.x = origin.x;
                        strikethrough_origin.y += line_height;
                    }

                    glyph_origin.x = aligned_origin_x(
                        origin,
                        align_width.unwrap_or(layout.width),
                        glyph.position.x,
                        &text_align,
                        layout,
                        wraps.peek(),
                    );
                    glyph_origin.y += line_height;
                }
                prev_glyph_position = glyph.position;

                let mut finished_underline: Option<(Point<Pixels>, UnderlineStyle)> = None;
                let mut finished_strikethrough: Option<(Point<Pixels>, StrikethroughStyle)> = None;
                if glyph.index >= run_end {
                    let mut style_run = decoration_runs.next();

                    // ignore style runs that apply to a partial glyph
                    while let Some(run) = style_run {
                        if glyph.index < run_end + (run.len as usize) {
                            break;
                        }
                        run_end += run.len as usize;
                        style_run = decoration_runs.next();
                    }

                    if let Some(style_run) = style_run {
<<<<<<< HEAD
                        let mut run_color = style_run.color;
                        let mut run_underline = style_run.underline.as_ref();
                        let mut run_background_color = style_run.background_color;
                        let mut run_strikethrough = style_run.strikethrough;
                        // Override by text run by current style when hovered or activated.
                        if let Some(val) = text_style.and_then(|s| s.color) {
                            run_color = val;
                        }
                        if let Some(val) = text_style.and_then(|s| s.underline.as_ref()) {
                            run_underline = Some(val);
                        }
                        if let Some(val) = text_style.and_then(|s| s.background_color) {
                            run_background_color = Some(val);
                        }
                        if let Some(val) = text_style.and_then(|s| s.strikethrough) {
                            run_strikethrough = Some(val);
                        }

                        if let Some((_, background_color)) = &mut current_background {
                            if run_background_color.as_ref() != Some(background_color) {
                                finished_background = current_background.take();
                            }
                        }
                        if let Some(run_background) = run_background_color {
                            current_background.get_or_insert((
                                point(glyph_origin.x, glyph_origin.y),
                                run_background,
                            ));
                        }

=======
>>>>>>> b61171f1
                        if let Some((_, underline_style)) = &mut current_underline {
                            if style_run.underline.as_ref() != Some(underline_style) {
                                finished_underline = current_underline.take();
                            }
                        }
                        if let Some(run_underline) = run_underline.as_ref() {
                            current_underline.get_or_insert((
                                point(
                                    glyph_origin.x,
                                    glyph_origin.y + baseline_offset.y + (layout.descent * 0.618),
                                ),
                                UnderlineStyle {
                                    color: Some(run_underline.color.unwrap_or(run_color)),
                                    thickness: run_underline.thickness,
                                    wavy: run_underline.wavy,
                                },
                            ));
                        }
                        if let Some((_, strikethrough_style)) = &mut current_strikethrough {
                            if run_strikethrough.as_ref() != Some(strikethrough_style) {
                                finished_strikethrough = current_strikethrough.take();
                            }
                        }
                        if let Some(mut run_strikethrough) = run_strikethrough.as_ref() {
                            current_strikethrough.get_or_insert((
                                point(
                                    glyph_origin.x,
                                    glyph_origin.y
                                        + (((layout.ascent * 0.5) + baseline_offset.y) * 0.5),
                                ),
                                StrikethroughStyle {
                                    color: Some(run_strikethrough.color.unwrap_or(run_color)),
                                    thickness: run_strikethrough.thickness,
                                },
                            ));
                        }

                        run_end += style_run.len as usize;
                        color = run_color;
                    } else {
                        run_end = layout.len;
                        finished_underline = current_underline.take();
                        finished_strikethrough = current_strikethrough.take();
                    }
                }

                if let Some((mut underline_origin, underline_style)) = finished_underline {
                    if underline_origin.x == glyph_origin.x {
                        underline_origin.x -= max_glyph_size.width.half();
                    };
                    window.paint_underline(
                        underline_origin,
                        glyph_origin.x - underline_origin.x,
                        &underline_style,
                    );
                }

                if let Some((mut strikethrough_origin, strikethrough_style)) =
                    finished_strikethrough
                {
                    if strikethrough_origin.x == glyph_origin.x {
                        strikethrough_origin.x -= max_glyph_size.width.half();
                    };
                    window.paint_strikethrough(
                        strikethrough_origin,
                        glyph_origin.x - strikethrough_origin.x,
                        &strikethrough_style,
                    );
                }

                let max_glyph_bounds = Bounds {
                    origin: glyph_origin,
                    size: max_glyph_size,
                };

                let content_mask = window.content_mask();
                if max_glyph_bounds.intersects(&content_mask.bounds) {
                    if glyph.is_emoji {
                        window.paint_emoji(
                            glyph_origin + baseline_offset,
                            run.font_id,
                            glyph.id,
                            layout.font_size,
                        )?;
                    } else {
                        window.paint_glyph(
                            glyph_origin + baseline_offset,
                            run.font_id,
                            glyph.id,
                            layout.font_size,
                            color,
                        )?;
                    }
                }
            }
        }

        let mut last_line_end_x = origin.x + layout.width;
        if let Some(boundary) = wrap_boundaries.last() {
            let run = &layout.runs[boundary.run_ix];
            let glyph = &run.glyphs[boundary.glyph_ix];
            last_line_end_x -= glyph.position.x;
        }

        if let Some((mut underline_start, underline_style)) = current_underline.take() {
            if last_line_end_x == underline_start.x {
                underline_start.x -= max_glyph_size.width.half()
            };
            window.paint_underline(
                underline_start,
                last_line_end_x - underline_start.x,
                &underline_style,
            );
        }

        if let Some((mut strikethrough_start, strikethrough_style)) = current_strikethrough.take() {
            if last_line_end_x == strikethrough_start.x {
                strikethrough_start.x -= max_glyph_size.width.half()
            };
            window.paint_strikethrough(
                strikethrough_start,
                last_line_end_x - strikethrough_start.x,
                &strikethrough_style,
            );
        }

        Ok(())
    })
}

fn paint_line_background(
    origin: Point<Pixels>,
    layout: &LineLayout,
    line_height: Pixels,
    align: TextAlign,
    align_width: Option<Pixels>,
    decoration_runs: &[DecorationRun],
    wrap_boundaries: &[WrapBoundary],
    window: &mut Window,
    cx: &mut App,
) -> Result<()> {
    let line_bounds = Bounds::new(
        origin,
        size(
            layout.width,
            line_height * (wrap_boundaries.len() as f32 + 1.),
        ),
    );
    window.paint_layer(line_bounds, |window| {
        let mut decoration_runs = decoration_runs.iter();
        let mut wraps = wrap_boundaries.iter().peekable();
        let mut run_end = 0;
        let mut current_background: Option<(Point<Pixels>, Hsla)> = None;
        let text_system = cx.text_system().clone();
        let mut glyph_origin = point(
            aligned_origin_x(
                origin,
                align_width.unwrap_or(layout.width),
                px(0.0),
                &align,
                layout,
                wraps.peek(),
            ),
            origin.y,
        );
        let mut prev_glyph_position = Point::default();
        let mut max_glyph_size = size(px(0.), px(0.));
        for (run_ix, run) in layout.runs.iter().enumerate() {
            max_glyph_size = text_system.bounding_box(run.font_id, layout.font_size).size;

            for (glyph_ix, glyph) in run.glyphs.iter().enumerate() {
                glyph_origin.x += glyph.position.x - prev_glyph_position.x;

                if wraps.peek() == Some(&&WrapBoundary { run_ix, glyph_ix }) {
                    wraps.next();
                    if let Some((background_origin, background_color)) = current_background.as_mut()
                    {
                        if glyph_origin.x == background_origin.x {
                            background_origin.x -= max_glyph_size.width.half()
                        }
                        window.paint_quad(fill(
                            Bounds {
                                origin: *background_origin,
                                size: size(glyph_origin.x - background_origin.x, line_height),
                            },
                            *background_color,
                        ));
                        background_origin.x = origin.x;
                        background_origin.y += line_height;
                    }
                }
                prev_glyph_position = glyph.position;

                let mut finished_background: Option<(Point<Pixels>, Hsla)> = None;
                if glyph.index >= run_end {
                    let mut style_run = decoration_runs.next();

                    // ignore style runs that apply to a partial glyph
                    while let Some(run) = style_run {
                        if glyph.index < run_end + (run.len as usize) {
                            break;
                        }
                        run_end += run.len as usize;
                        style_run = decoration_runs.next();
                    }

                    if let Some(style_run) = style_run {
                        if let Some((_, background_color)) = &mut current_background {
                            if style_run.background_color.as_ref() != Some(background_color) {
                                finished_background = current_background.take();
                            }
                        }
                        if let Some(run_background) = style_run.background_color {
                            current_background.get_or_insert((
                                point(glyph_origin.x, glyph_origin.y),
                                run_background,
                            ));
                        }
                        run_end += style_run.len as usize;
                    } else {
                        run_end = layout.len;
                        finished_background = current_background.take();
                    }
                }

                if let Some((mut background_origin, background_color)) = finished_background {
                    let mut width = glyph_origin.x - background_origin.x;
                    if background_origin.x == glyph_origin.x {
                        background_origin.x -= max_glyph_size.width.half();
                    };
                    window.paint_quad(fill(
                        Bounds {
                            origin: background_origin,
                            size: size(width, line_height),
                        },
                        background_color,
                    ));
                }
            }
        }

        let mut last_line_end_x = origin.x + layout.width;
        if let Some(boundary) = wrap_boundaries.last() {
            let run = &layout.runs[boundary.run_ix];
            let glyph = &run.glyphs[boundary.glyph_ix];
            last_line_end_x -= glyph.position.x;
        }

        if let Some((mut background_origin, background_color)) = current_background.take() {
            if last_line_end_x == background_origin.x {
                background_origin.x -= max_glyph_size.width.half()
            };
            window.paint_quad(fill(
                Bounds {
                    origin: background_origin,
                    size: size(last_line_end_x - background_origin.x, line_height),
                },
                background_color,
            ));
        }

        Ok(())
    })
}

fn aligned_origin_x(
    origin: Point<Pixels>,
    align_width: Pixels,
    last_glyph_x: Pixels,
    align: &TextAlign,
    layout: &LineLayout,
    wrap_boundary: Option<&&WrapBoundary>,
) -> Pixels {
    let end_of_line = if let Some(WrapBoundary { run_ix, glyph_ix }) = wrap_boundary {
        layout.runs[*run_ix].glyphs[*glyph_ix].position.x
    } else {
        layout.width
    };

    let line_width = end_of_line - last_glyph_x;

    match align {
        TextAlign::Left => origin.x,
        TextAlign::Center => (2.0 * origin.x + align_width - line_width) / 2.0,
        TextAlign::Right => origin.x + align_width - line_width,
    }
}<|MERGE_RESOLUTION|>--- conflicted
+++ resolved
@@ -265,10 +265,8 @@
                     }
 
                     if let Some(style_run) = style_run {
-<<<<<<< HEAD
                         let mut run_color = style_run.color;
                         let mut run_underline = style_run.underline.as_ref();
-                        let mut run_background_color = style_run.background_color;
                         let mut run_strikethrough = style_run.strikethrough;
                         // Override by text run by current style when hovered or activated.
                         if let Some(val) = text_style.and_then(|s| s.color) {
@@ -277,27 +275,10 @@
                         if let Some(val) = text_style.and_then(|s| s.underline.as_ref()) {
                             run_underline = Some(val);
                         }
-                        if let Some(val) = text_style.and_then(|s| s.background_color) {
-                            run_background_color = Some(val);
-                        }
                         if let Some(val) = text_style.and_then(|s| s.strikethrough) {
                             run_strikethrough = Some(val);
                         }
 
-                        if let Some((_, background_color)) = &mut current_background {
-                            if run_background_color.as_ref() != Some(background_color) {
-                                finished_background = current_background.take();
-                            }
-                        }
-                        if let Some(run_background) = run_background_color {
-                            current_background.get_or_insert((
-                                point(glyph_origin.x, glyph_origin.y),
-                                run_background,
-                            ));
-                        }
-
-=======
->>>>>>> b61171f1
                         if let Some((_, underline_style)) = &mut current_underline {
                             if style_run.underline.as_ref() != Some(underline_style) {
                                 finished_underline = current_underline.take();
