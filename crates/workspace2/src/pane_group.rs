--- conflicted
+++ resolved
@@ -226,30 +226,17 @@
                 //     .bg(cx.theme().colors().editor)
                 //     .children();
             }
-<<<<<<< HEAD
             Member::Axis(axis) => axis
                 .render(
                     project,
                     basis + 1,
                     follower_states,
-                    active_call,
                     active_pane,
                     zoomed,
                     app_state,
                     cx,
                 )
                 .into_any(),
-=======
-            Member::Axis(axis) => axis.render(
-                project,
-                basis + 1,
-                follower_states,
-                active_pane,
-                zoomed,
-                app_state,
-                cx,
-            ),
->>>>>>> 6da57cbc
         }
 
         // enum FollowIntoExternalProject {}
@@ -566,7 +553,6 @@
         project: &Model<Project>,
         basis: usize,
         follower_states: &HashMap<View<Pane>, FollowerState>,
-
         active_pane: &View<Pane>,
         zoomed: Option<&AnyWeakView>,
         app_state: &Arc<AppState>,
