--- conflicted
+++ resolved
@@ -233,202 +233,6 @@
     assert_channels(&channel_store, &[(0, "a".to_string())], cx);
 }
 
-<<<<<<< HEAD
-#[gpui::test]
-async fn test_channel_messages(cx: &mut TestAppContext) {
-    let user_id = 5;
-    let channel_id = 5;
-    let channel_store = cx.update(init_test);
-    let client = channel_store.read_with(cx, |s, _| s.client());
-    let server = FakeServer::for_client(user_id, &client, cx).await;
-
-    // Get the available channels.
-    server.send(proto::UpdateChannels {
-        channels: vec![proto::Channel {
-            id: channel_id,
-            name: "the-channel".to_string(),
-            visibility: proto::ChannelVisibility::Members as i32,
-            parent_path: vec![],
-            channel_order: 1,
-        }],
-        ..Default::default()
-    });
-    cx.executor().run_until_parked();
-    cx.update(|cx| {
-        assert_channels(&channel_store, &[(0, "the-channel".to_string())], cx);
-    });
-
-    // Join a channel and populate its existing messages.
-    let channel = channel_store.update(cx, |store, cx| {
-        let channel_id = store.ordered_channels().next().unwrap().1.id;
-        store.open_channel_chat(channel_id, cx)
-    });
-    let join_channel = server.receive::<proto::JoinChannelChat>().await.unwrap();
-    server.respond(
-        join_channel.receipt(),
-        proto::JoinChannelChatResponse {
-            messages: vec![
-                proto::ChannelMessage {
-                    id: 10,
-                    body: "a".into(),
-                    timestamp: 1000,
-                    sender_id: 5,
-                    mentions: vec![],
-                    nonce: Some(1.into()),
-                    reply_to_message_id: None,
-                    edited_at: None,
-                },
-                proto::ChannelMessage {
-                    id: 11,
-                    body: "b".into(),
-                    timestamp: 1001,
-                    sender_id: 6,
-                    mentions: vec![],
-                    nonce: Some(2.into()),
-                    reply_to_message_id: None,
-                    edited_at: None,
-                },
-            ],
-            done: false,
-        },
-    );
-
-    // Client requests all users for the received messages
-    let mut get_users = server.receive::<proto::GetUsers>().await.unwrap();
-    get_users.payload.user_ids.sort();
-    assert_eq!(get_users.payload.user_ids, vec![6]);
-    server.respond(
-        get_users.receipt(),
-        proto::UsersResponse {
-            users: vec![proto::User {
-                id: 6,
-                github_login: "maxbrunsfeld".into(),
-                avatar_url: "http://avatar.com/maxbrunsfeld".into(),
-                name: None,
-            }],
-        },
-    );
-
-    let channel = channel.await.unwrap();
-    channel.update(cx, |channel, _| {
-        assert_eq!(
-            channel
-                .messages_in_range(0..2)
-                .map(|message| (message.sender.github_login.clone(), message.body.clone()))
-                .collect::<Vec<_>>(),
-            &[
-                ("user-5".into(), "a".into()),
-                ("maxbrunsfeld".into(), "b".into())
-            ]
-        );
-    });
-
-    // Receive a new message.
-    server.send(proto::ChannelMessageSent {
-        channel_id,
-        message: Some(proto::ChannelMessage {
-            id: 12,
-            body: "c".into(),
-            timestamp: 1002,
-            sender_id: 7,
-            mentions: vec![],
-            nonce: Some(3.into()),
-            reply_to_message_id: None,
-            edited_at: None,
-        }),
-    });
-
-    // Client requests user for message since they haven't seen them yet
-    let get_users = server.receive::<proto::GetUsers>().await.unwrap();
-    assert_eq!(get_users.payload.user_ids, vec![7]);
-    server.respond(
-        get_users.receipt(),
-        proto::UsersResponse {
-            users: vec![proto::User {
-                id: 7,
-                github_login: "as-cii".into(),
-                avatar_url: "http://avatar.com/as-cii".into(),
-                name: None,
-            }],
-        },
-    );
-
-    assert_eq!(
-        channel.next_event(cx).await,
-        ChannelChatEvent::MessagesUpdated {
-            old_range: 2..2,
-            new_count: 1,
-        }
-    );
-    channel.update(cx, |channel, _| {
-        assert_eq!(
-            channel
-                .messages_in_range(2..3)
-                .map(|message| (message.sender.github_login.clone(), message.body.clone()))
-                .collect::<Vec<_>>(),
-            &[("as-cii".into(), "c".into())]
-        )
-    });
-
-    // Scroll up to view older messages.
-    channel.update(cx, |channel, cx| {
-        channel.load_more_messages(cx).unwrap().detach();
-    });
-    let get_messages = server.receive::<proto::GetChannelMessages>().await.unwrap();
-    assert_eq!(get_messages.payload.channel_id, 5);
-    assert_eq!(get_messages.payload.before_message_id, 10);
-    server.respond(
-        get_messages.receipt(),
-        proto::GetChannelMessagesResponse {
-            done: true,
-            messages: vec![
-                proto::ChannelMessage {
-                    id: 8,
-                    body: "y".into(),
-                    timestamp: 998,
-                    sender_id: 5,
-                    nonce: Some(4.into()),
-                    mentions: vec![],
-                    reply_to_message_id: None,
-                    edited_at: None,
-                },
-                proto::ChannelMessage {
-                    id: 9,
-                    body: "z".into(),
-                    timestamp: 999,
-                    sender_id: 6,
-                    nonce: Some(5.into()),
-                    mentions: vec![],
-                    reply_to_message_id: None,
-                    edited_at: None,
-                },
-            ],
-        },
-    );
-
-    assert_eq!(
-        channel.next_event(cx).await,
-        ChannelChatEvent::MessagesUpdated {
-            old_range: 0..0,
-            new_count: 2,
-        }
-    );
-    channel.update(cx, |channel, _| {
-        assert_eq!(
-            channel
-                .messages_in_range(0..2)
-                .map(|message| (message.sender.github_login.clone(), message.body.clone()))
-                .collect::<Vec<_>>(),
-            &[
-                ("user-5".into(), "y".into()),
-                ("maxbrunsfeld".into(), "z".into())
-            ]
-        );
-    });
-}
-
-=======
->>>>>>> 365c5ab4
 fn init_test(cx: &mut App) -> Entity<ChannelStore> {
     let settings_store = SettingsStore::test(cx);
     cx.set_global(settings_store);
