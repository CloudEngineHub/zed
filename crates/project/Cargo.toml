[package]
name = "project"
version = "0.1.0"
edition.workspace = true
publish.workspace = true
license = "GPL-3.0-or-later"

[lints]
workspace = true

[lib]
path = "src/project.rs"
doctest = false

[features]
test-support = [
    "buffer_diff/test-support",
    "client/test-support",
    "language/test-support",
    "settings/test-support",
    "text/test-support",
    "prettier/test-support",
    "worktree/test-support",
    "gpui/test-support",
    "dap/test-support",
    "dap_adapters/test-support",
]

[dependencies]
aho-corasick.workspace = true
anyhow.workspace = true
async-trait.workspace = true
client.workspace = true
clock.workspace = true
collections.workspace = true
<<<<<<< HEAD
dap.workspace = true
dap_adapters.workspace = true
diff.workspace = true
=======
buffer_diff.workspace = true
>>>>>>> d57f5937
fs.workspace = true
futures.workspace = true
fuzzy.workspace = true
git.workspace = true
globset.workspace = true
gpui.workspace = true
http_client.workspace = true
itertools.workspace = true
language.workspace = true
log.workspace = true
lsp.workspace = true
node_runtime.workspace = true
image.workspace = true
parking_lot.workspace = true
pathdiff.workspace = true
paths.workspace = true
postage.workspace = true
prettier.workspace = true
worktree.workspace = true
rand.workspace = true
regex.workspace = true
remote.workspace = true
rpc.workspace = true
schemars.workspace = true
task.workspace = true
tempfile.workspace = true
serde.workspace = true
serde_json.workspace = true
settings.workspace = true
sha2.workspace = true
shellexpand.workspace = true
shlex.workspace = true
similar = "1.3"
smol.workspace = true
snippet.workspace = true
snippet_provider.workspace = true
terminal.workspace = true
text.workspace = true
toml.workspace = true
util.workspace = true
url.workspace = true
which.workspace = true
fancy-regex.workspace = true

[dev-dependencies]
client = { workspace = true, features = ["test-support"] }
collections = { workspace = true, features = ["test-support"] }
<<<<<<< HEAD
dap = { workspace = true, features = ["test-support"] }
dap_adapters = { workspace = true, features = ["test-support"] }
diff = { workspace = true, features = ["test-support"] }
=======
buffer_diff = { workspace = true, features = ["test-support"] }
>>>>>>> d57f5937
env_logger.workspace = true
fs = { workspace = true, features = ["test-support"] }
git2.workspace = true
gpui = { workspace = true, features = ["test-support"] }
language = { workspace = true, features = ["test-support"] }
lsp = { workspace = true, features = ["test-support"] }
prettier = { workspace = true, features = ["test-support"] }
pretty_assertions.workspace = true
release_channel.workspace = true
rpc = { workspace = true, features = ["test-support"] }
settings = { workspace = true, features = ["test-support"] }
unindent.workspace = true
util = { workspace = true, features = ["test-support"] }
worktree = { workspace = true, features = ["test-support"] }<|MERGE_RESOLUTION|>--- conflicted
+++ resolved
@@ -30,16 +30,12 @@
 aho-corasick.workspace = true
 anyhow.workspace = true
 async-trait.workspace = true
+buffer_diff.workspace = true
 client.workspace = true
 clock.workspace = true
 collections.workspace = true
-<<<<<<< HEAD
 dap.workspace = true
 dap_adapters.workspace = true
-diff.workspace = true
-=======
-buffer_diff.workspace = true
->>>>>>> d57f5937
 fs.workspace = true
 futures.workspace = true
 fuzzy.workspace = true
@@ -87,13 +83,9 @@
 [dev-dependencies]
 client = { workspace = true, features = ["test-support"] }
 collections = { workspace = true, features = ["test-support"] }
-<<<<<<< HEAD
+buffer_diff = { workspace = true, features = ["test-support"] }
 dap = { workspace = true, features = ["test-support"] }
 dap_adapters = { workspace = true, features = ["test-support"] }
-diff = { workspace = true, features = ["test-support"] }
-=======
-buffer_diff = { workspace = true, features = ["test-support"] }
->>>>>>> d57f5937
 env_logger.workspace = true
 fs = { workspace = true, features = ["test-support"] }
 git2.workspace = true
